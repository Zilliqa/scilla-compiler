open Core
open Printf
open Syntax
open RunnerUtil
open DebugMessage
open Result.Let_syntax
open PatternChecker
open PrettyPrinters
open RecursionPrinciples
open ErrorUtils
module ParsedSyntax = Syntax.ParsedSyntax
module PSRep = ParserRep
module PERep = ParserRep
module TC = TypeChecker.ScillaTypechecker (PSRep) (PERep)
module TCSRep = TC.OutputSRep
module TCERep = TC.OutputERep
module PM_Checker = ScillaPatternchecker (TCSRep) (TCERep)

module AnnExpl =
  AnnotationExplicitizer.ScillaCG_AnnotationExplicitizer (TCSRep) (TCERep)

module DCE = DCE.ScillaCG_Dce
module Mmph = Monomorphize.ScillaCG_Mmph
module FlatPat = FlattenPatterns.ScillaCG_FlattenPat
module ScopingRename = ScopingRename.ScillaCG_ScopingRename
module Uncurry = Uncurry.ScillaCG_Uncurry
module CloCnv = ClosureConversion.ScillaCG_CloCnv

(* Check that the expression parses *)
let check_parsing filename =
  match
    FrontEndParser.parse_file ScillaParser.Incremental.exp_term filename
  with
  | Error e -> fatal_error e
  | Ok e ->
      plog
      @@ sprintf "\n[Parsing]:\nExpression in [%s] is successfully parsed.\n"
           filename;
      e

(* Type check the expression with external libraries *)
let check_typing e elibs gas_limit =
  let checker =
    let open TC in
    let open TC.TypeEnv in
    let rec_lib =
      {
        ParsedSyntax.lname = asId "rec_lib";
        ParsedSyntax.lentries = recursion_principles;
      }
    in
    let%bind (_typed_rec_libs, tenv0), gas_rem =
      type_library TEnv.mk rec_lib gas_limit
    in
    (* Step 1: Type check external libraries *)
    let%bind _, tenv1, gas_rem = type_libraries elibs tenv0 gas_rem in
    type_expr tenv1 e gas_rem
  in
  match checker with
  | Error (_, e, remaining_gas) -> fatal_error_gas e remaining_gas
  (* TODO: Convey remaining_gas in the final output. *)
  | Ok (e', _remaining_gas) -> e'

let check_patterns e =
  match PM_Checker.pm_check_expr e with Error e -> fatal_error e | Ok e' -> e'

let transform_explicitize_annots e =
  match AnnExpl.explicitize_expr_wrapper e with
  | Error e -> fatal_error e
  | Ok e' -> e'

let transform_dce e = DCE.expr_dce_wrapper e

let transform_monomorphize e =
  match Mmph.monomorphize_expr_wrapper e with
  | Error e -> fatal_error e
  | Ok e' -> e'

let transform_flatpat e =
  match FlatPat.flatpat_expr_wrapper e with
  | Error e -> fatal_error e
  | Ok e' -> e'

let transform_scoping_rename e = ScopingRename.scoping_rename_expr_wrapper e

let transform_uncurry e =
  match Uncurry.uncurry_expr_wrapper e with
  | Error e -> fatal_error e
  | Ok e' -> e'

let transform_clocnv e =
  match CloCnv.clocnv_expr_wrapper e with
  | Error e -> fatal_error e
  | Ok e' -> e'

<<<<<<< HEAD
let transform_genllvm stmts =
  match GenLlvm.genllvm_stmt_list_wrapper stmts with
  | Error e ->
      (* fatal_error e *)
      perr (scilla_error_to_sstring e)
  | Ok llmod ->
      let _ = Printf.printf "%s" llmod in
      ()

let () =
=======
let run () =
>>>>>>> 433e3259
  GlobalConfig.reset ();
  ErrorUtils.reset_warnings ();
  Datatypes.DataTypeDictionary.reinit ();
  let cli = parse_cli None ~exe_name:Sys.argv.(0) in
  let open GlobalConfig in
  StdlibTracker.add_stdlib_dirs cli.stdlib_dirs;
  set_debug_level Debug_None;
  let filename = cli.input_file in
  let gas_limit = cli.gas_limit in
  let e = check_parsing filename in
  (* Get list of stdlib dirs. *)
  let lib_dirs = StdlibTracker.get_stdlib_dirs () in
  if lib_dirs = [] then stdlib_not_found_err ();
  (* Import all libs. *)
  let std_lib = import_all_libs lib_dirs in
  let typed_e = check_typing e std_lib gas_limit in
  let _ = check_patterns typed_e in
  let ea_e = transform_explicitize_annots typed_e in
  let dce_e = transform_dce ea_e in
  let monomorphized_e = transform_monomorphize dce_e in
  let sr_e = transform_scoping_rename monomorphized_e in
  let flatpat_e = transform_flatpat sr_e in
  let uncurried_e = transform_uncurry flatpat_e in
  let clocnv_e = transform_clocnv uncurried_e in
<<<<<<< HEAD
  (* Log the closure converted AST. *)
  plog
    (Printf.sprintf "Closure converted AST:\n%s\n"
       (ClosuredSyntax.CloCnvSyntax.pp_stmts_wrapper clocnv_e));
  transform_genllvm clocnv_e
=======
  (* Print the closure converted AST. *)
  Printf.printf "Closure converted AST:\n%s\n"
    (ClosuredSyntax.CloCnvSyntax.pp_stmts_wrapper clocnv_e)

let () = try run () with FatalError msg -> exit_with_error msg
>>>>>>> 433e3259
<|MERGE_RESOLUTION|>--- conflicted
+++ resolved
@@ -93,7 +93,6 @@
   | Error e -> fatal_error e
   | Ok e' -> e'
 
-<<<<<<< HEAD
 let transform_genllvm stmts =
   match GenLlvm.genllvm_stmt_list_wrapper stmts with
   | Error e ->
@@ -103,10 +102,7 @@
       let _ = Printf.printf "%s" llmod in
       ()
 
-let () =
-=======
 let run () =
->>>>>>> 433e3259
   GlobalConfig.reset ();
   ErrorUtils.reset_warnings ();
   Datatypes.DataTypeDictionary.reinit ();
@@ -131,16 +127,9 @@
   let flatpat_e = transform_flatpat sr_e in
   let uncurried_e = transform_uncurry flatpat_e in
   let clocnv_e = transform_clocnv uncurried_e in
-<<<<<<< HEAD
   (* Log the closure converted AST. *)
   plog
     (Printf.sprintf "Closure converted AST:\n%s\n"
        (ClosuredSyntax.CloCnvSyntax.pp_stmts_wrapper clocnv_e));
   transform_genllvm clocnv_e
-=======
-  (* Print the closure converted AST. *)
-  Printf.printf "Closure converted AST:\n%s\n"
-    (ClosuredSyntax.CloCnvSyntax.pp_stmts_wrapper clocnv_e)
-
-let () = try run () with FatalError msg -> exit_with_error msg
->>>>>>> 433e3259
+let () = try run () with FatalError msg -> exit_with_error msg