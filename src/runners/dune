(executables
 (names scilla_runner eval_runner type_checker scilla_checker scilla_server
   scilla_compiler expr_compiler)
 (public_names scilla-runner eval-runner type-checker scilla-checker
   scilla-server scilla-compiler expr-compiler)
 (package scilla)
 (modules scilla_runner eval_runner type_checker scilla_checker scilla_server
   scilla_compiler expr_compiler)
 (libraries core angstrom yojson cryptokit fileutils scilla_base scilla_eval
<<<<<<< HEAD
   scilla_server_lib scilla_cpp_deps scilla_codegen)
=======
   scilla_server_lib scilla_crypto)
>>>>>>> 8fead4c8
 (modes byte native)
 (preprocess
  (pps ppx_sexp_conv ppx_let ppx_deriving.show bisect_ppx --conditional)))<|MERGE_RESOLUTION|>--- conflicted
+++ resolved
@@ -7,11 +7,7 @@
  (modules scilla_runner eval_runner type_checker scilla_checker scilla_server
    scilla_compiler expr_compiler)
  (libraries core angstrom yojson cryptokit fileutils scilla_base scilla_eval
-<<<<<<< HEAD
-   scilla_server_lib scilla_cpp_deps scilla_codegen)
-=======
-   scilla_server_lib scilla_crypto)
->>>>>>> 8fead4c8
+   scilla_server_lib scilla_crypto scilla_codegen)
  (modes byte native)
  (preprocess
   (pps ppx_sexp_conv ppx_let ppx_deriving.show bisect_ppx --conditional)))