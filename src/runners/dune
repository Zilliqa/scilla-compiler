--- conflicted
+++ resolved
@@ -1,30 +1,10 @@
 (executables
-<<<<<<< HEAD
  (names scilla_runner eval_runner type_checker scilla_checker scilla_compiler expr_compiler)
-  (public_names scilla-runner eval-runner type-checker scilla-checker scilla-compiler expr-compiler)
-  (package scilla)
-  (modules scilla_runner
-            eval_runner
-            type_checker
-            scilla_checker
-            scilla_compiler
-            expr_compiler
-            cli RunnerUtil)
-  (libraries core
-              angstrom
-              ppx_sexp_conv ppx_deriving
-              ppx_let yojson cryptokit
-              fileutils
-              scilla_eval scilla_checkers scilla_cpp_deps scilla_codegen)
-  (preprocess (pps ppx_sexp_conv ppx_let ppx_deriving.show bisect_ppx -conditional)))
-=======
- (names scilla_runner eval_runner type_checker scilla_checker)
- (public_names scilla-runner eval-runner type-checker scilla-checker)
+ (public_names scilla-runner eval-runner type-checker scilla-checker scilla-compiler expr-compiler)
  (package scilla)
- (modules scilla_runner eval_runner type_checker scilla_checker cli
+ (modules scilla_runner eval_runner type_checker scilla_checker cli scilla_compiler expr_compiler
    RunnerUtil)
  (libraries core angstrom ppx_sexp_conv ppx_deriving ppx_let yojson cryptokit
-   fileutils scilla_base scilla_eval scilla_checkers scilla_cpp_deps)
+   fileutils scilla_base scilla_eval scilla_checkers scilla_cpp_deps scilla_codegen)
  (preprocess
-  (pps ppx_sexp_conv ppx_let ppx_deriving.show bisect_ppx -conditional)))
->>>>>>> 06ad6950
+  (pps ppx_sexp_conv ppx_let ppx_deriving.show bisect_ppx -conditional)))