(executables
 (names scilla_runner eval_runner type_checker scilla_checker scilla_compiler
   expr_compiler)
 (public_names scilla-runner eval-runner type-checker scilla-checker
   scilla-compiler expr-compiler)
 (package scilla)
 (modules scilla_runner eval_runner type_checker scilla_checker cli
<<<<<<< HEAD
   scilla_compiler expr_compiler RunnerUtil)
 (libraries core angstrom ppx_sexp_conv ppx_deriving ppx_let yojson cryptokit
   fileutils scilla_base scilla_eval scilla_checkers scilla_cpp_deps
   scilla_codegen)
=======
   RunnerUtil)
 (libraries core angstrom yojson cryptokit fileutils scilla_base scilla_eval
   scilla_checkers scilla_cpp_deps)
>>>>>>> d955a942
 (preprocess
  (pps ppx_sexp_conv ppx_let ppx_deriving.show bisect_ppx -conditional)))<|MERGE_RESOLUTION|>--- conflicted
+++ resolved
@@ -5,15 +5,8 @@
    scilla-compiler expr-compiler)
  (package scilla)
  (modules scilla_runner eval_runner type_checker scilla_checker cli
-<<<<<<< HEAD
    scilla_compiler expr_compiler RunnerUtil)
- (libraries core angstrom ppx_sexp_conv ppx_deriving ppx_let yojson cryptokit
-   fileutils scilla_base scilla_eval scilla_checkers scilla_cpp_deps
-   scilla_codegen)
-=======
-   RunnerUtil)
  (libraries core angstrom yojson cryptokit fileutils scilla_base scilla_eval
-   scilla_checkers scilla_cpp_deps)
->>>>>>> d955a942
+   scilla_checkers scilla_cpp_deps scilla_codegen)
  (preprocess
   (pps ppx_sexp_conv ppx_let ppx_deriving.show bisect_ppx -conditional)))