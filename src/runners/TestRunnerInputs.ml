(*
 * Copyright (c) 2018 - present Zilliqa, Inc.
 * All rights reserved.
 *
 * This source code is licensed under the BSD style license found in the
 * LICENSE file in the root directory of this source tree. An additional grant
 * of patent rights can be found in the PATENTS file in the same directory.
 *)

open Printf
open Sexplib.Std
open Syntax
open Core
open Result.Let_syntax
open MonadUtil
open EvalUtil

(****************************************************)
(*        Inputs for bootstrapping the contracts    *)
(****************************************************)

(* Initial arguments for crowdfunding *)
<<<<<<< HEAD
let crowdfunding_owner = "a0x1abc2342e23256abfccd"
=======
let owner = "0x1234567890123456789012345678901234567890"
>>>>>>> de902dc3
  
let crowdfunding_init_args =
  let init_bal = Big_int.zero_big_int in
  [
    ("owner", Address owner);
    ("max_block", BNum "199");
    ("goal", IntLit "500")
  ], init_bal


(* Initial arguments for zil-game *)
<<<<<<< HEAD
let player_a = "a0x6a2e2ca222dff252a2f2"
let player_b = "a0x5b2c2ca215dff252a2a2"

let zil_game_init_args =
  let init_bal = Big_int.big_int_of_int 500 in
  let hs = "0x1abc23c2e23254aafccd" in
  [
    ("owner",    Address "a0x1abc23c2e23254aafccd");
=======
let player_a = "0xabcdeabcde123456789012345678901234567890"
let player_b = "0xffcdeabcde123456789012345678901234567890"

let zil_game_init_args =
  let init_bal = Big_int.big_int_of_int 500 in
  let hs = "0x123456789012345678901234567890123456789012345678901234567890abcd" in
  [
    ("owner",    Address owner);
>>>>>>> de902dc3
    ("puzzle", Sha256 hs);
    ("player_a", Address player_a);
    ("player_b", Address player_b);
  ], init_bal

let init_args = [
  ("crowdfunding", crowdfunding_init_args);
  ("zil-game", zil_game_init_args)
]

let get_init_args name =
  let res = List.find_exn init_args ~f:(fun (k, _) -> k = name) in
  snd res

(****************************************************)
(*               Blockchain "states"                *)
(****************************************************)

let bc_states =
  [
    [("BLOCKNUMBER", BNum "100")];
    [("BLOCKNUMBER", BNum "200")];
    [("BLOCKNUMBER", BNum "300")];
    [("BLOCKNUMBER", BNum "400")];
    [("BLOCKNUMBER", BNum "500")];
  ]

let get_bc_state i = List.nth_exn bc_states i

(****************************************************)
(*     Incoming messages for crowdfunding           *)
(****************************************************)

let cf_donate1 =
  Msg [
    ("tag", StringLit "Donate");
    ("sender", Address "0x12345678901234567890123456789012345678ab");
    ("amount", IntLit "100");
  ]

let cf_donate2 =
  Msg [
    ("tag", StringLit "Donate");
    ("sender", Address "0x12345678901234567890123456789012345678cd");
    ("amount", IntLit "200");
  ]

let cf_claim1 =
  Msg [
    ("tag", StringLit "ClaimBack");
    ("sender", Address "0x12345678901234567890123456789012345678ab");
    ("amount", IntLit "0");
  ]

let cf_get_funds =
  Msg [
    ("tag", StringLit "GetFunds");
<<<<<<< HEAD
    ("sender", Address "a0x1abc2342e23256abfccd");
=======
    ("sender", Address "0x12345678901234567890123456789012345678cd");
>>>>>>> de902dc3
    ("amount", IntLit "0");
  ]

(* Blockchain states and incoming messages for crowdfunding *)
let cf_msgs_bcs =
  [(get_bc_state 0, cf_donate1);
   (get_bc_state 0, cf_donate2);
   (get_bc_state 0, cf_donate2);
   (get_bc_state 1, cf_get_funds);
   (get_bc_state 2, cf_claim1);]

(****************************************************)
(*       Incoming messages for zil-game             *)
(****************************************************)

(* TODO: fiddle with hashes *)
let hs1 =
  "0x123456789012345678901234567890123456789012345678901234567890abff"

let hs2 = "0x123456789012345678901234567890123456789012345678901234567890ab12"

let zg_play1 =
  Msg [
    ("tag", StringLit "Play");
    ("sender", Address player_a);
    ("guess", Sha256 hs1);    
    ("amount", IntLit "0");
  ]

let zg_play2 =
  Msg [
    ("tag", StringLit "Play");
    ("sender", Address player_b);
    ("guess", Sha256 hs2);    
    ("amount", IntLit "0");
  ]

let zg_claim1 =
  Msg [
    ("tag", StringLit "ClaimReward");
    ("sender", Address player_a);
    ("solution", IntLit "42");    
    ("amount", IntLit "0");
  ]

let zg_claim2 =
  Msg [
    ("tag", StringLit "ClaimReward");
    ("sender", Address player_b);
    ("solution", IntLit "43");    
    ("amount", IntLit "0");
  ]

(* Blockchain states and incoming messages for zil-game *)
let zg_msgs_bcs =
  [(get_bc_state 0, zg_play1);
   (get_bc_state 0, zg_claim1);
   (get_bc_state 1, zg_play2);
   (get_bc_state 1, zg_claim1);
   (get_bc_state 2, zg_claim2)]

(*************************************************)
(*         Get schedule for acontract            *)
(*************************************************)

let schedules = [
  ("crowdfunding", cf_msgs_bcs);
  ("zil-game", zg_msgs_bcs)
]

let get_context name i =
  let res = snd @@ List.find_exn schedules ~f:(fun (k, _) -> k = name) in
  List.nth_exn res i<|MERGE_RESOLUTION|>--- conflicted
+++ resolved
@@ -20,11 +20,7 @@
 (****************************************************)
 
 (* Initial arguments for crowdfunding *)
-<<<<<<< HEAD
-let crowdfunding_owner = "a0x1abc2342e23256abfccd"
-=======
 let owner = "0x1234567890123456789012345678901234567890"
->>>>>>> de902dc3
   
 let crowdfunding_init_args =
   let init_bal = Big_int.zero_big_int in
@@ -36,16 +32,6 @@
 
 
 (* Initial arguments for zil-game *)
-<<<<<<< HEAD
-let player_a = "a0x6a2e2ca222dff252a2f2"
-let player_b = "a0x5b2c2ca215dff252a2a2"
-
-let zil_game_init_args =
-  let init_bal = Big_int.big_int_of_int 500 in
-  let hs = "0x1abc23c2e23254aafccd" in
-  [
-    ("owner",    Address "a0x1abc23c2e23254aafccd");
-=======
 let player_a = "0xabcdeabcde123456789012345678901234567890"
 let player_b = "0xffcdeabcde123456789012345678901234567890"
 
@@ -54,7 +40,6 @@
   let hs = "0x123456789012345678901234567890123456789012345678901234567890abcd" in
   [
     ("owner",    Address owner);
->>>>>>> de902dc3
     ("puzzle", Sha256 hs);
     ("player_a", Address player_a);
     ("player_b", Address player_b);
@@ -112,11 +97,7 @@
 let cf_get_funds =
   Msg [
     ("tag", StringLit "GetFunds");
-<<<<<<< HEAD
-    ("sender", Address "a0x1abc2342e23256abfccd");
-=======
     ("sender", Address "0x12345678901234567890123456789012345678cd");
->>>>>>> de902dc3
     ("amount", IntLit "0");
   ]
 
