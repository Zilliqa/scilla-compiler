--- conflicted
+++ resolved
@@ -15,14 +15,10 @@
   You should have received a copy of the GNU General Public License along with
 *)
 
-<<<<<<< HEAD
-open Core
+open Core_kernel
+open! Int.Replace_polymorphic_compare
 open Result.Let_syntax
 open MonadUtil
-=======
-open Core_kernel
-open! Int.Replace_polymorphic_compare
->>>>>>> 27be05aa
 open Syntax
 
 let newname_prefix_char = "$"
