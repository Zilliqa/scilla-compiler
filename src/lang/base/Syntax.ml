--- conflicted
+++ resolved
@@ -189,69 +189,4 @@
   | MatchExpr (i, _) | TFun (i, _) | TApp (i, _) -> 
     let l = get_loc i in
       if (l.cnum <> -1) then Some l else None
-  | _ -> None
-<<<<<<< HEAD
-=======
-
-(* TODO: replace with proper type inference *)
-let literal_tag l = match l with
-  | StringLit _ -> "String"
-  | IntLit (w, _) -> "Int" ^ (Int.to_string w)
-  | UintLit (w,_) -> "Uint" ^ (Int.to_string w)
-  | BNum _ -> "BNum"
-  | Address _ -> "Address"
-  | Sha256 _ -> "Hash"
-  | Msg _ -> "Message"
-  | Map _ -> "Map"
-  | ADTValue _ -> "ADT"
-
-(* Validate Int* and Uint* literals (wx, x), whether the
-   string x they contain can be represented in wx bits  *)
-let validate_int_literal i =
-  try
-    match i with
-    | IntLit (wx, x) ->
-      (match wx with
-      | 32 -> Int32.to_string (Int32.of_string x) = x
-      | 64 -> Int64.to_string (Int64.of_string x) = x
-      | 128 -> Int128.to_string (Int128.of_string x) = x
-      | 256 -> Int256.to_string (Int256.of_string x) = x
-      | _ -> false
-      )
-    | UintLit (wx, x) ->
-      (match wx with
-      | 32 -> Uint32.to_string (Uint32.of_string x) = x
-      | 64 -> Uint64.to_string (Uint64.of_string x) = x
-      | 128 -> Uint128.to_string (Uint128.of_string x) = x
-      | 256 -> Uint256.to_string (Uint256.of_string x) = x
-      | _ -> false
-      )
-    | _ -> false
-  with
-  | _ -> false
-
-(* Given an integer type (as string) and the value (as string),
-   build IntLit or UintLit out of it. TODO: Validate. *)
-let build_int t v = 
-  let validator_wrapper l = 
-    if validate_int_literal l then Some l else None
-  in
-  match t with
-  | "Int32" -> validator_wrapper (IntLit(32, v))
-  | "Int64" -> validator_wrapper (IntLit(64, v))
-  | "Int128" -> validator_wrapper (IntLit(128, v))
-  | "Int256" -> validator_wrapper (IntLit(256, v))
-  | "Uint32" -> validator_wrapper (UintLit(32, v))
-  | "Uint64" -> validator_wrapper (UintLit(64, v))
-  | "Uint128" -> validator_wrapper (UintLit(128, v))
-  | "Uint256" -> validator_wrapper (UintLit(256, v))
-  | _ -> None
-
-let is_int_type = function
-  | "Int32" | "Int64" | "Int128" | "Int256" -> true
-  | _ -> false
-
-let is_uint_type = function
-  | "Uint32" | "Uint64" | "Uint128" | "Uint256" -> true
-  | _ -> false
->>>>>>> 24e60a23
+  | _ -> None