
[Parsing]:
Contract module [examples/contracts/zil-game] is successfully parsed.

[Initializing libraries]:
andb, orb, negb, one_msg, no_msg, update_hash, update_timer, can_play, time_to_claim, check_validity, determine_winner, solution_submitted, time_window_missed, not_a_player, too_early_to_claim, wrong_sender_or_solution, here_is_the_reward

Libraries for [examples/contracts/zil-game] are on. All seems fine so far!

[Initializing zil-game's fields]
Success!
Contract State:
Immutable parameters and libraries =
<<<<<<< HEAD
{ [player_b -> (Address a0x5b2c2ca215dff252a2a2)],
  [player_a -> (Address a0x6a2e2ca222dff252a2f2)],
  [puzzle -> (Sha256 0xfbad56c2e23554aafccd6532ab478c6d)],
  [owner -> (Address a0x1abc23c2e23254aafccd)],
=======
{ [player_b -> (Address 0xffcdeabcde123456789012345678901234567890)],
  [player_a -> (Address 0xabcdeabcde123456789012345678901234567890)],
  [puzzle -> (Sha256 0x123456789012345678901234567890123456789012345678901234567890abcd)],
  [owner -> (Address 0x1234567890123456789012345678901234567890)],
>>>>>>> de902dc3
  [here_is_the_reward -> (IntLit 6)],
  [wrong_sender_or_solution -> (IntLit 5)],
  [too_early_to_claim -> (IntLit 4)],
  [not_a_player -> (IntLit 3)],
  [time_window_missed -> (IntLit 2)],
  [solution_submitted -> (IntLit 1)],
  [determine_winner -> <closure>],
  [check_validity -> <closure>],
  [time_to_claim -> <closure>],
  [can_play -> <closure>],
  [update_timer -> <closure>],
  [update_hash -> <closure>],
  [no_msg -> (ADTValue Nil((PrimType Message))())],
  [one_msg -> <closure>],
  [negb -> <closure>],
  [orb -> <closure>],
  [andb -> <closure>] }
Mutable fields = 
{ [player_a_hash -> (ADTValue None((PrimType Hash))())],
  [player_b_hash -> (ADTValue None((PrimType Hash))())],
  [timer -> (ADTValue None((PrimType BNum))())],
  [game_on -> (ADTValue False()())] }
Balance = 500

[Simulated execution, step 1]
About to handle:
<<<<<<< HEAD
(Msg((tag(StringLit Play))(sender(Address a0x6a2e2ca222dff252a2f2))(guess(Sha256"'=vB\007\147\226\237\205&\153\015\221\2034p\144\t\169T\145,\1411\222\142O\017?\191.\000"))(amount(IntLit 0))))
=======
(Msg((tag(StringLit Play))(sender(Address 0xabcdeabcde123456789012345678901234567890))(guess(Sha256 0x123456789012345678901234567890123456789012345678901234567890abff))(amount(IntLit 0))))
>>>>>>> de902dc3
in a Blockchain State:
{ [BLOCKNUMBER -> (BNum 100)] }.
Success! Here's what we got:
Contract State:
Immutable parameters and libraries =
<<<<<<< HEAD
{ [player_b -> (Address a0x5b2c2ca215dff252a2a2)],
  [player_a -> (Address a0x6a2e2ca222dff252a2f2)],
  [puzzle -> (Sha256 0xfbad56c2e23554aafccd6532ab478c6d)],
  [owner -> (Address a0x1abc23c2e23254aafccd)],
=======
{ [player_b -> (Address 0xffcdeabcde123456789012345678901234567890)],
  [player_a -> (Address 0xabcdeabcde123456789012345678901234567890)],
  [puzzle -> (Sha256 0x123456789012345678901234567890123456789012345678901234567890abcd)],
  [owner -> (Address 0x1234567890123456789012345678901234567890)],
>>>>>>> de902dc3
  [here_is_the_reward -> (IntLit 6)],
  [wrong_sender_or_solution -> (IntLit 5)],
  [too_early_to_claim -> (IntLit 4)],
  [not_a_player -> (IntLit 3)],
  [time_window_missed -> (IntLit 2)],
  [solution_submitted -> (IntLit 1)],
  [determine_winner -> <closure>],
  [check_validity -> <closure>],
  [time_to_claim -> <closure>],
  [can_play -> <closure>],
  [update_timer -> <closure>],
  [update_hash -> <closure>],
  [no_msg -> (ADTValue Nil((PrimType Message))())],
  [one_msg -> <closure>],
  [negb -> <closure>],
  [orb -> <closure>],
  [andb -> <closure>] }
Mutable fields = 
{ [timer -> (ADTValue Some((PrimType BNum))((BNum 111)))],
  [player_a_hash -> (ADTValue Some((PrimType Hash))((Sha256 0x123456789012345678901234567890123456789012345678901234567890abff)))],
  [game_on -> (ADTValue True()())],
  [player_b_hash -> (ADTValue None((PrimType Hash))())] }
Balance = 500
Emitted messages:
<<<<<<< HEAD
[  (Msg((tag(StringLit Main))(to(Address a0x6a2e2ca222dff252a2f2))(amount(IntLit 0))(code(IntLit 1))))]

[Simulated execution, step 2]
About to handle:
(Msg((tag(StringLit ClaimReward))(sender(Address a0x6a2e2ca222dff252a2f2))(solution(IntLit 42))(amount(IntLit 0))))
=======
[  (Msg((tag(StringLit Main))(to(Address 0xabcdeabcde123456789012345678901234567890))(amount(IntLit 0))(code(IntLit 1))))]

[Simulated execution, step 2]
About to handle:
(Msg((tag(StringLit ClaimReward))(sender(Address 0xabcdeabcde123456789012345678901234567890))(solution(IntLit 42))(amount(IntLit 0))))
>>>>>>> de902dc3
in a Blockchain State:
{ [BLOCKNUMBER -> (BNum 100)] }.
Success! Here's what we got:
Contract State:
Immutable parameters and libraries =
<<<<<<< HEAD
{ [player_b -> (Address a0x5b2c2ca215dff252a2a2)],
  [player_a -> (Address a0x6a2e2ca222dff252a2f2)],
  [puzzle -> (Sha256 0xfbad56c2e23554aafccd6532ab478c6d)],
  [owner -> (Address a0x1abc23c2e23254aafccd)],
=======
{ [player_b -> (Address 0xffcdeabcde123456789012345678901234567890)],
  [player_a -> (Address 0xabcdeabcde123456789012345678901234567890)],
  [puzzle -> (Sha256 0x123456789012345678901234567890123456789012345678901234567890abcd)],
  [owner -> (Address 0x1234567890123456789012345678901234567890)],
>>>>>>> de902dc3
  [here_is_the_reward -> (IntLit 6)],
  [wrong_sender_or_solution -> (IntLit 5)],
  [too_early_to_claim -> (IntLit 4)],
  [not_a_player -> (IntLit 3)],
  [time_window_missed -> (IntLit 2)],
  [solution_submitted -> (IntLit 1)],
  [determine_winner -> <closure>],
  [check_validity -> <closure>],
  [time_to_claim -> <closure>],
  [can_play -> <closure>],
  [update_timer -> <closure>],
  [update_hash -> <closure>],
  [no_msg -> (ADTValue Nil((PrimType Message))())],
  [one_msg -> <closure>],
  [negb -> <closure>],
  [orb -> <closure>],
  [andb -> <closure>] }
Mutable fields = 
{ [timer -> (ADTValue Some((PrimType BNum))((BNum 111)))],
  [player_a_hash -> (ADTValue Some((PrimType Hash))((Sha256 0x123456789012345678901234567890123456789012345678901234567890abff)))],
  [game_on -> (ADTValue True()())],
  [player_b_hash -> (ADTValue None((PrimType Hash))())] }
Balance = 500
Emitted messages:
<<<<<<< HEAD
[  (Msg((tag(StringLit Main))(to(Address a0x6a2e2ca222dff252a2f2))(amount(IntLit 0))(code(IntLit 4))))]

[Simulated execution, step 3]
About to handle:
(Msg((tag(StringLit Play))(sender(Address a0x5b2c2ca215dff252a2a2))(guess(Sha256"'=vB\007\147\226\237\205&\153\015\222\2034p\144\t\169T\145,\1411\222\142O\017?\191.\000"))(amount(IntLit 0))))
=======
[  (Msg((tag(StringLit Main))(to(Address 0xabcdeabcde123456789012345678901234567890))(amount(IntLit 0))(code(IntLit 4))))]

[Simulated execution, step 3]
About to handle:
(Msg((tag(StringLit Play))(sender(Address 0xffcdeabcde123456789012345678901234567890))(guess(Sha256 0x123456789012345678901234567890123456789012345678901234567890ab12))(amount(IntLit 0))))
>>>>>>> de902dc3
in a Blockchain State:
{ [BLOCKNUMBER -> (BNum 200)] }.
Success! Here's what we got:
Contract State:
Immutable parameters and libraries =
<<<<<<< HEAD
{ [player_b -> (Address a0x5b2c2ca215dff252a2a2)],
  [player_a -> (Address a0x6a2e2ca222dff252a2f2)],
  [puzzle -> (Sha256 0xfbad56c2e23554aafccd6532ab478c6d)],
  [owner -> (Address a0x1abc23c2e23254aafccd)],
=======
{ [player_b -> (Address 0xffcdeabcde123456789012345678901234567890)],
  [player_a -> (Address 0xabcdeabcde123456789012345678901234567890)],
  [puzzle -> (Sha256 0x123456789012345678901234567890123456789012345678901234567890abcd)],
  [owner -> (Address 0x1234567890123456789012345678901234567890)],
>>>>>>> de902dc3
  [here_is_the_reward -> (IntLit 6)],
  [wrong_sender_or_solution -> (IntLit 5)],
  [too_early_to_claim -> (IntLit 4)],
  [not_a_player -> (IntLit 3)],
  [time_window_missed -> (IntLit 2)],
  [solution_submitted -> (IntLit 1)],
  [determine_winner -> <closure>],
  [check_validity -> <closure>],
  [time_to_claim -> <closure>],
  [can_play -> <closure>],
  [update_timer -> <closure>],
  [update_hash -> <closure>],
  [no_msg -> (ADTValue Nil((PrimType Message))())],
  [one_msg -> <closure>],
  [negb -> <closure>],
  [orb -> <closure>],
  [andb -> <closure>] }
Mutable fields = 
{ [timer -> (ADTValue Some((PrimType BNum))((BNum 111)))],
  [player_a_hash -> (ADTValue Some((PrimType Hash))((Sha256 0x123456789012345678901234567890123456789012345678901234567890abff)))],
  [game_on -> (ADTValue True()())],
  [player_b_hash -> (ADTValue None((PrimType Hash))())] }
Balance = 500
Emitted messages:
<<<<<<< HEAD
[  (Msg((tag(StringLit Main))(to(Address a0x5b2c2ca215dff252a2a2))(amount(IntLit 0))(code(IntLit 2))))]

[Simulated execution, step 4]
About to handle:
(Msg((tag(StringLit ClaimReward))(sender(Address a0x6a2e2ca222dff252a2f2))(solution(IntLit 42))(amount(IntLit 0))))
=======
[  (Msg((tag(StringLit Main))(to(Address 0xffcdeabcde123456789012345678901234567890))(amount(IntLit 0))(code(IntLit 2))))]

[Simulated execution, step 4]
About to handle:
(Msg((tag(StringLit ClaimReward))(sender(Address 0xabcdeabcde123456789012345678901234567890))(solution(IntLit 42))(amount(IntLit 0))))
>>>>>>> de902dc3
in a Blockchain State:
{ [BLOCKNUMBER -> (BNum 200)] }.
Success! Here's what we got:
Contract State:
Immutable parameters and libraries =
<<<<<<< HEAD
{ [player_b -> (Address a0x5b2c2ca215dff252a2a2)],
  [player_a -> (Address a0x6a2e2ca222dff252a2f2)],
  [puzzle -> (Sha256 0xfbad56c2e23554aafccd6532ab478c6d)],
  [owner -> (Address a0x1abc23c2e23254aafccd)],
=======
{ [player_b -> (Address 0xffcdeabcde123456789012345678901234567890)],
  [player_a -> (Address 0xabcdeabcde123456789012345678901234567890)],
  [puzzle -> (Sha256 0x123456789012345678901234567890123456789012345678901234567890abcd)],
  [owner -> (Address 0x1234567890123456789012345678901234567890)],
>>>>>>> de902dc3
  [here_is_the_reward -> (IntLit 6)],
  [wrong_sender_or_solution -> (IntLit 5)],
  [too_early_to_claim -> (IntLit 4)],
  [not_a_player -> (IntLit 3)],
  [time_window_missed -> (IntLit 2)],
  [solution_submitted -> (IntLit 1)],
  [determine_winner -> <closure>],
  [check_validity -> <closure>],
  [time_to_claim -> <closure>],
  [can_play -> <closure>],
  [update_timer -> <closure>],
  [update_hash -> <closure>],
  [no_msg -> (ADTValue Nil((PrimType Message))())],
  [one_msg -> <closure>],
  [negb -> <closure>],
  [orb -> <closure>],
  [andb -> <closure>] }
Mutable fields = 
{ [timer -> (ADTValue Some((PrimType BNum))((BNum 111)))],
  [player_a_hash -> (ADTValue Some((PrimType Hash))((Sha256 0x123456789012345678901234567890123456789012345678901234567890abff)))],
  [game_on -> (ADTValue True()())],
  [player_b_hash -> (ADTValue None((PrimType Hash))())] }
Balance = 500
Emitted messages:
<<<<<<< HEAD
[  (Msg((tag(StringLit Main))(to(Address a0x6a2e2ca222dff252a2f2))(amount(IntLit 0))(code(IntLit 5))))]

[Simulated execution, step 5]
About to handle:
(Msg((tag(StringLit ClaimReward))(sender(Address a0x5b2c2ca215dff252a2a2))(solution(IntLit 43))(amount(IntLit 0))))
=======
[  (Msg((tag(StringLit Main))(to(Address 0xabcdeabcde123456789012345678901234567890))(amount(IntLit 0))(code(IntLit 5))))]

[Simulated execution, step 5]
About to handle:
(Msg((tag(StringLit ClaimReward))(sender(Address 0xffcdeabcde123456789012345678901234567890))(solution(IntLit 43))(amount(IntLit 0))))
>>>>>>> de902dc3
in a Blockchain State:
{ [BLOCKNUMBER -> (BNum 300)] }.
Success! Here's what we got:
Contract State:
Immutable parameters and libraries =
<<<<<<< HEAD
{ [player_b -> (Address a0x5b2c2ca215dff252a2a2)],
  [player_a -> (Address a0x6a2e2ca222dff252a2f2)],
  [puzzle -> (Sha256 0xfbad56c2e23554aafccd6532ab478c6d)],
  [owner -> (Address a0x1abc23c2e23254aafccd)],
=======
{ [player_b -> (Address 0xffcdeabcde123456789012345678901234567890)],
  [player_a -> (Address 0xabcdeabcde123456789012345678901234567890)],
  [puzzle -> (Sha256 0x123456789012345678901234567890123456789012345678901234567890abcd)],
  [owner -> (Address 0x1234567890123456789012345678901234567890)],
>>>>>>> de902dc3
  [here_is_the_reward -> (IntLit 6)],
  [wrong_sender_or_solution -> (IntLit 5)],
  [too_early_to_claim -> (IntLit 4)],
  [not_a_player -> (IntLit 3)],
  [time_window_missed -> (IntLit 2)],
  [solution_submitted -> (IntLit 1)],
  [determine_winner -> <closure>],
  [check_validity -> <closure>],
  [time_to_claim -> <closure>],
  [can_play -> <closure>],
  [update_timer -> <closure>],
  [update_hash -> <closure>],
  [no_msg -> (ADTValue Nil((PrimType Message))())],
  [one_msg -> <closure>],
  [negb -> <closure>],
  [orb -> <closure>],
  [andb -> <closure>] }
Mutable fields = 
{ [timer -> (ADTValue Some((PrimType BNum))((BNum 111)))],
  [player_a_hash -> (ADTValue Some((PrimType Hash))((Sha256 0x123456789012345678901234567890123456789012345678901234567890abff)))],
  [game_on -> (ADTValue True()())],
  [player_b_hash -> (ADTValue None((PrimType Hash))())] }
Balance = 500
Emitted messages:
<<<<<<< HEAD
[  (Msg((tag(StringLit Main))(to(Address a0x5b2c2ca215dff252a2a2))(amount(IntLit 0))(code(IntLit 5))))]
=======
[  (Msg((tag(StringLit Main))(to(Address 0xffcdeabcde123456789012345678901234567890))(amount(IntLit 0))(code(IntLit 5))))]
>>>>>>> de902dc3


Evalutaion complete!<|MERGE_RESOLUTION|>--- conflicted
+++ resolved
@@ -11,17 +11,10 @@
 Success!
 Contract State:
 Immutable parameters and libraries =
-<<<<<<< HEAD
-{ [player_b -> (Address a0x5b2c2ca215dff252a2a2)],
-  [player_a -> (Address a0x6a2e2ca222dff252a2f2)],
-  [puzzle -> (Sha256 0xfbad56c2e23554aafccd6532ab478c6d)],
-  [owner -> (Address a0x1abc23c2e23254aafccd)],
-=======
-{ [player_b -> (Address 0xffcdeabcde123456789012345678901234567890)],
-  [player_a -> (Address 0xabcdeabcde123456789012345678901234567890)],
-  [puzzle -> (Sha256 0x123456789012345678901234567890123456789012345678901234567890abcd)],
-  [owner -> (Address 0x1234567890123456789012345678901234567890)],
->>>>>>> de902dc3
+{ [player_b -> (Address 0xffcdeabcde123456789012345678901234567890)],
+  [player_a -> (Address 0xabcdeabcde123456789012345678901234567890)],
+  [puzzle -> (Sha256 0x123456789012345678901234567890123456789012345678901234567890abcd)],
+  [owner -> (Address 0x1234567890123456789012345678901234567890)],
   [here_is_the_reward -> (IntLit 6)],
   [wrong_sender_or_solution -> (IntLit 5)],
   [too_early_to_claim -> (IntLit 4)],
@@ -48,268 +41,193 @@
 
 [Simulated execution, step 1]
 About to handle:
-<<<<<<< HEAD
-(Msg((tag(StringLit Play))(sender(Address a0x6a2e2ca222dff252a2f2))(guess(Sha256"'=vB\007\147\226\237\205&\153\015\221\2034p\144\t\169T\145,\1411\222\142O\017?\191.\000"))(amount(IntLit 0))))
-=======
 (Msg((tag(StringLit Play))(sender(Address 0xabcdeabcde123456789012345678901234567890))(guess(Sha256 0x123456789012345678901234567890123456789012345678901234567890abff))(amount(IntLit 0))))
->>>>>>> de902dc3
 in a Blockchain State:
 { [BLOCKNUMBER -> (BNum 100)] }.
 Success! Here's what we got:
 Contract State:
 Immutable parameters and libraries =
-<<<<<<< HEAD
-{ [player_b -> (Address a0x5b2c2ca215dff252a2a2)],
-  [player_a -> (Address a0x6a2e2ca222dff252a2f2)],
-  [puzzle -> (Sha256 0xfbad56c2e23554aafccd6532ab478c6d)],
-  [owner -> (Address a0x1abc23c2e23254aafccd)],
-=======
-{ [player_b -> (Address 0xffcdeabcde123456789012345678901234567890)],
-  [player_a -> (Address 0xabcdeabcde123456789012345678901234567890)],
-  [puzzle -> (Sha256 0x123456789012345678901234567890123456789012345678901234567890abcd)],
-  [owner -> (Address 0x1234567890123456789012345678901234567890)],
->>>>>>> de902dc3
-  [here_is_the_reward -> (IntLit 6)],
-  [wrong_sender_or_solution -> (IntLit 5)],
-  [too_early_to_claim -> (IntLit 4)],
-  [not_a_player -> (IntLit 3)],
-  [time_window_missed -> (IntLit 2)],
-  [solution_submitted -> (IntLit 1)],
-  [determine_winner -> <closure>],
-  [check_validity -> <closure>],
-  [time_to_claim -> <closure>],
-  [can_play -> <closure>],
-  [update_timer -> <closure>],
-  [update_hash -> <closure>],
-  [no_msg -> (ADTValue Nil((PrimType Message))())],
-  [one_msg -> <closure>],
-  [negb -> <closure>],
-  [orb -> <closure>],
-  [andb -> <closure>] }
-Mutable fields = 
-{ [timer -> (ADTValue Some((PrimType BNum))((BNum 111)))],
-  [player_a_hash -> (ADTValue Some((PrimType Hash))((Sha256 0x123456789012345678901234567890123456789012345678901234567890abff)))],
-  [game_on -> (ADTValue True()())],
-  [player_b_hash -> (ADTValue None((PrimType Hash))())] }
-Balance = 500
-Emitted messages:
-<<<<<<< HEAD
-[  (Msg((tag(StringLit Main))(to(Address a0x6a2e2ca222dff252a2f2))(amount(IntLit 0))(code(IntLit 1))))]
+{ [player_b -> (Address 0xffcdeabcde123456789012345678901234567890)],
+  [player_a -> (Address 0xabcdeabcde123456789012345678901234567890)],
+  [puzzle -> (Sha256 0x123456789012345678901234567890123456789012345678901234567890abcd)],
+  [owner -> (Address 0x1234567890123456789012345678901234567890)],
+  [here_is_the_reward -> (IntLit 6)],
+  [wrong_sender_or_solution -> (IntLit 5)],
+  [too_early_to_claim -> (IntLit 4)],
+  [not_a_player -> (IntLit 3)],
+  [time_window_missed -> (IntLit 2)],
+  [solution_submitted -> (IntLit 1)],
+  [determine_winner -> <closure>],
+  [check_validity -> <closure>],
+  [time_to_claim -> <closure>],
+  [can_play -> <closure>],
+  [update_timer -> <closure>],
+  [update_hash -> <closure>],
+  [no_msg -> (ADTValue Nil((PrimType Message))())],
+  [one_msg -> <closure>],
+  [negb -> <closure>],
+  [orb -> <closure>],
+  [andb -> <closure>] }
+Mutable fields = 
+{ [timer -> (ADTValue Some((PrimType BNum))((BNum 111)))],
+  [player_a_hash -> (ADTValue Some((PrimType Hash))((Sha256 0x123456789012345678901234567890123456789012345678901234567890abff)))],
+  [game_on -> (ADTValue True()())],
+  [player_b_hash -> (ADTValue None((PrimType Hash))())] }
+Balance = 500
+Emitted messages:
+[  (Msg((tag(StringLit Main))(to(Address 0xabcdeabcde123456789012345678901234567890))(amount(IntLit 0))(code(IntLit 1))))]
 
 [Simulated execution, step 2]
 About to handle:
-(Msg((tag(StringLit ClaimReward))(sender(Address a0x6a2e2ca222dff252a2f2))(solution(IntLit 42))(amount(IntLit 0))))
-=======
-[  (Msg((tag(StringLit Main))(to(Address 0xabcdeabcde123456789012345678901234567890))(amount(IntLit 0))(code(IntLit 1))))]
-
-[Simulated execution, step 2]
-About to handle:
 (Msg((tag(StringLit ClaimReward))(sender(Address 0xabcdeabcde123456789012345678901234567890))(solution(IntLit 42))(amount(IntLit 0))))
->>>>>>> de902dc3
 in a Blockchain State:
 { [BLOCKNUMBER -> (BNum 100)] }.
 Success! Here's what we got:
 Contract State:
 Immutable parameters and libraries =
-<<<<<<< HEAD
-{ [player_b -> (Address a0x5b2c2ca215dff252a2a2)],
-  [player_a -> (Address a0x6a2e2ca222dff252a2f2)],
-  [puzzle -> (Sha256 0xfbad56c2e23554aafccd6532ab478c6d)],
-  [owner -> (Address a0x1abc23c2e23254aafccd)],
-=======
-{ [player_b -> (Address 0xffcdeabcde123456789012345678901234567890)],
-  [player_a -> (Address 0xabcdeabcde123456789012345678901234567890)],
-  [puzzle -> (Sha256 0x123456789012345678901234567890123456789012345678901234567890abcd)],
-  [owner -> (Address 0x1234567890123456789012345678901234567890)],
->>>>>>> de902dc3
-  [here_is_the_reward -> (IntLit 6)],
-  [wrong_sender_or_solution -> (IntLit 5)],
-  [too_early_to_claim -> (IntLit 4)],
-  [not_a_player -> (IntLit 3)],
-  [time_window_missed -> (IntLit 2)],
-  [solution_submitted -> (IntLit 1)],
-  [determine_winner -> <closure>],
-  [check_validity -> <closure>],
-  [time_to_claim -> <closure>],
-  [can_play -> <closure>],
-  [update_timer -> <closure>],
-  [update_hash -> <closure>],
-  [no_msg -> (ADTValue Nil((PrimType Message))())],
-  [one_msg -> <closure>],
-  [negb -> <closure>],
-  [orb -> <closure>],
-  [andb -> <closure>] }
-Mutable fields = 
-{ [timer -> (ADTValue Some((PrimType BNum))((BNum 111)))],
-  [player_a_hash -> (ADTValue Some((PrimType Hash))((Sha256 0x123456789012345678901234567890123456789012345678901234567890abff)))],
-  [game_on -> (ADTValue True()())],
-  [player_b_hash -> (ADTValue None((PrimType Hash))())] }
-Balance = 500
-Emitted messages:
-<<<<<<< HEAD
-[  (Msg((tag(StringLit Main))(to(Address a0x6a2e2ca222dff252a2f2))(amount(IntLit 0))(code(IntLit 4))))]
+{ [player_b -> (Address 0xffcdeabcde123456789012345678901234567890)],
+  [player_a -> (Address 0xabcdeabcde123456789012345678901234567890)],
+  [puzzle -> (Sha256 0x123456789012345678901234567890123456789012345678901234567890abcd)],
+  [owner -> (Address 0x1234567890123456789012345678901234567890)],
+  [here_is_the_reward -> (IntLit 6)],
+  [wrong_sender_or_solution -> (IntLit 5)],
+  [too_early_to_claim -> (IntLit 4)],
+  [not_a_player -> (IntLit 3)],
+  [time_window_missed -> (IntLit 2)],
+  [solution_submitted -> (IntLit 1)],
+  [determine_winner -> <closure>],
+  [check_validity -> <closure>],
+  [time_to_claim -> <closure>],
+  [can_play -> <closure>],
+  [update_timer -> <closure>],
+  [update_hash -> <closure>],
+  [no_msg -> (ADTValue Nil((PrimType Message))())],
+  [one_msg -> <closure>],
+  [negb -> <closure>],
+  [orb -> <closure>],
+  [andb -> <closure>] }
+Mutable fields = 
+{ [timer -> (ADTValue Some((PrimType BNum))((BNum 111)))],
+  [player_a_hash -> (ADTValue Some((PrimType Hash))((Sha256 0x123456789012345678901234567890123456789012345678901234567890abff)))],
+  [game_on -> (ADTValue True()())],
+  [player_b_hash -> (ADTValue None((PrimType Hash))())] }
+Balance = 500
+Emitted messages:
+[  (Msg((tag(StringLit Main))(to(Address 0xabcdeabcde123456789012345678901234567890))(amount(IntLit 0))(code(IntLit 4))))]
 
 [Simulated execution, step 3]
 About to handle:
-(Msg((tag(StringLit Play))(sender(Address a0x5b2c2ca215dff252a2a2))(guess(Sha256"'=vB\007\147\226\237\205&\153\015\222\2034p\144\t\169T\145,\1411\222\142O\017?\191.\000"))(amount(IntLit 0))))
-=======
-[  (Msg((tag(StringLit Main))(to(Address 0xabcdeabcde123456789012345678901234567890))(amount(IntLit 0))(code(IntLit 4))))]
-
-[Simulated execution, step 3]
-About to handle:
 (Msg((tag(StringLit Play))(sender(Address 0xffcdeabcde123456789012345678901234567890))(guess(Sha256 0x123456789012345678901234567890123456789012345678901234567890ab12))(amount(IntLit 0))))
->>>>>>> de902dc3
 in a Blockchain State:
 { [BLOCKNUMBER -> (BNum 200)] }.
 Success! Here's what we got:
 Contract State:
 Immutable parameters and libraries =
-<<<<<<< HEAD
-{ [player_b -> (Address a0x5b2c2ca215dff252a2a2)],
-  [player_a -> (Address a0x6a2e2ca222dff252a2f2)],
-  [puzzle -> (Sha256 0xfbad56c2e23554aafccd6532ab478c6d)],
-  [owner -> (Address a0x1abc23c2e23254aafccd)],
-=======
-{ [player_b -> (Address 0xffcdeabcde123456789012345678901234567890)],
-  [player_a -> (Address 0xabcdeabcde123456789012345678901234567890)],
-  [puzzle -> (Sha256 0x123456789012345678901234567890123456789012345678901234567890abcd)],
-  [owner -> (Address 0x1234567890123456789012345678901234567890)],
->>>>>>> de902dc3
-  [here_is_the_reward -> (IntLit 6)],
-  [wrong_sender_or_solution -> (IntLit 5)],
-  [too_early_to_claim -> (IntLit 4)],
-  [not_a_player -> (IntLit 3)],
-  [time_window_missed -> (IntLit 2)],
-  [solution_submitted -> (IntLit 1)],
-  [determine_winner -> <closure>],
-  [check_validity -> <closure>],
-  [time_to_claim -> <closure>],
-  [can_play -> <closure>],
-  [update_timer -> <closure>],
-  [update_hash -> <closure>],
-  [no_msg -> (ADTValue Nil((PrimType Message))())],
-  [one_msg -> <closure>],
-  [negb -> <closure>],
-  [orb -> <closure>],
-  [andb -> <closure>] }
-Mutable fields = 
-{ [timer -> (ADTValue Some((PrimType BNum))((BNum 111)))],
-  [player_a_hash -> (ADTValue Some((PrimType Hash))((Sha256 0x123456789012345678901234567890123456789012345678901234567890abff)))],
-  [game_on -> (ADTValue True()())],
-  [player_b_hash -> (ADTValue None((PrimType Hash))())] }
-Balance = 500
-Emitted messages:
-<<<<<<< HEAD
-[  (Msg((tag(StringLit Main))(to(Address a0x5b2c2ca215dff252a2a2))(amount(IntLit 0))(code(IntLit 2))))]
+{ [player_b -> (Address 0xffcdeabcde123456789012345678901234567890)],
+  [player_a -> (Address 0xabcdeabcde123456789012345678901234567890)],
+  [puzzle -> (Sha256 0x123456789012345678901234567890123456789012345678901234567890abcd)],
+  [owner -> (Address 0x1234567890123456789012345678901234567890)],
+  [here_is_the_reward -> (IntLit 6)],
+  [wrong_sender_or_solution -> (IntLit 5)],
+  [too_early_to_claim -> (IntLit 4)],
+  [not_a_player -> (IntLit 3)],
+  [time_window_missed -> (IntLit 2)],
+  [solution_submitted -> (IntLit 1)],
+  [determine_winner -> <closure>],
+  [check_validity -> <closure>],
+  [time_to_claim -> <closure>],
+  [can_play -> <closure>],
+  [update_timer -> <closure>],
+  [update_hash -> <closure>],
+  [no_msg -> (ADTValue Nil((PrimType Message))())],
+  [one_msg -> <closure>],
+  [negb -> <closure>],
+  [orb -> <closure>],
+  [andb -> <closure>] }
+Mutable fields = 
+{ [timer -> (ADTValue Some((PrimType BNum))((BNum 111)))],
+  [player_a_hash -> (ADTValue Some((PrimType Hash))((Sha256 0x123456789012345678901234567890123456789012345678901234567890abff)))],
+  [game_on -> (ADTValue True()())],
+  [player_b_hash -> (ADTValue None((PrimType Hash))())] }
+Balance = 500
+Emitted messages:
+[  (Msg((tag(StringLit Main))(to(Address 0xffcdeabcde123456789012345678901234567890))(amount(IntLit 0))(code(IntLit 2))))]
 
 [Simulated execution, step 4]
 About to handle:
-(Msg((tag(StringLit ClaimReward))(sender(Address a0x6a2e2ca222dff252a2f2))(solution(IntLit 42))(amount(IntLit 0))))
-=======
-[  (Msg((tag(StringLit Main))(to(Address 0xffcdeabcde123456789012345678901234567890))(amount(IntLit 0))(code(IntLit 2))))]
-
-[Simulated execution, step 4]
-About to handle:
 (Msg((tag(StringLit ClaimReward))(sender(Address 0xabcdeabcde123456789012345678901234567890))(solution(IntLit 42))(amount(IntLit 0))))
->>>>>>> de902dc3
 in a Blockchain State:
 { [BLOCKNUMBER -> (BNum 200)] }.
 Success! Here's what we got:
 Contract State:
 Immutable parameters and libraries =
-<<<<<<< HEAD
-{ [player_b -> (Address a0x5b2c2ca215dff252a2a2)],
-  [player_a -> (Address a0x6a2e2ca222dff252a2f2)],
-  [puzzle -> (Sha256 0xfbad56c2e23554aafccd6532ab478c6d)],
-  [owner -> (Address a0x1abc23c2e23254aafccd)],
-=======
-{ [player_b -> (Address 0xffcdeabcde123456789012345678901234567890)],
-  [player_a -> (Address 0xabcdeabcde123456789012345678901234567890)],
-  [puzzle -> (Sha256 0x123456789012345678901234567890123456789012345678901234567890abcd)],
-  [owner -> (Address 0x1234567890123456789012345678901234567890)],
->>>>>>> de902dc3
-  [here_is_the_reward -> (IntLit 6)],
-  [wrong_sender_or_solution -> (IntLit 5)],
-  [too_early_to_claim -> (IntLit 4)],
-  [not_a_player -> (IntLit 3)],
-  [time_window_missed -> (IntLit 2)],
-  [solution_submitted -> (IntLit 1)],
-  [determine_winner -> <closure>],
-  [check_validity -> <closure>],
-  [time_to_claim -> <closure>],
-  [can_play -> <closure>],
-  [update_timer -> <closure>],
-  [update_hash -> <closure>],
-  [no_msg -> (ADTValue Nil((PrimType Message))())],
-  [one_msg -> <closure>],
-  [negb -> <closure>],
-  [orb -> <closure>],
-  [andb -> <closure>] }
-Mutable fields = 
-{ [timer -> (ADTValue Some((PrimType BNum))((BNum 111)))],
-  [player_a_hash -> (ADTValue Some((PrimType Hash))((Sha256 0x123456789012345678901234567890123456789012345678901234567890abff)))],
-  [game_on -> (ADTValue True()())],
-  [player_b_hash -> (ADTValue None((PrimType Hash))())] }
-Balance = 500
-Emitted messages:
-<<<<<<< HEAD
-[  (Msg((tag(StringLit Main))(to(Address a0x6a2e2ca222dff252a2f2))(amount(IntLit 0))(code(IntLit 5))))]
+{ [player_b -> (Address 0xffcdeabcde123456789012345678901234567890)],
+  [player_a -> (Address 0xabcdeabcde123456789012345678901234567890)],
+  [puzzle -> (Sha256 0x123456789012345678901234567890123456789012345678901234567890abcd)],
+  [owner -> (Address 0x1234567890123456789012345678901234567890)],
+  [here_is_the_reward -> (IntLit 6)],
+  [wrong_sender_or_solution -> (IntLit 5)],
+  [too_early_to_claim -> (IntLit 4)],
+  [not_a_player -> (IntLit 3)],
+  [time_window_missed -> (IntLit 2)],
+  [solution_submitted -> (IntLit 1)],
+  [determine_winner -> <closure>],
+  [check_validity -> <closure>],
+  [time_to_claim -> <closure>],
+  [can_play -> <closure>],
+  [update_timer -> <closure>],
+  [update_hash -> <closure>],
+  [no_msg -> (ADTValue Nil((PrimType Message))())],
+  [one_msg -> <closure>],
+  [negb -> <closure>],
+  [orb -> <closure>],
+  [andb -> <closure>] }
+Mutable fields = 
+{ [timer -> (ADTValue Some((PrimType BNum))((BNum 111)))],
+  [player_a_hash -> (ADTValue Some((PrimType Hash))((Sha256 0x123456789012345678901234567890123456789012345678901234567890abff)))],
+  [game_on -> (ADTValue True()())],
+  [player_b_hash -> (ADTValue None((PrimType Hash))())] }
+Balance = 500
+Emitted messages:
+[  (Msg((tag(StringLit Main))(to(Address 0xabcdeabcde123456789012345678901234567890))(amount(IntLit 0))(code(IntLit 5))))]
 
 [Simulated execution, step 5]
 About to handle:
-(Msg((tag(StringLit ClaimReward))(sender(Address a0x5b2c2ca215dff252a2a2))(solution(IntLit 43))(amount(IntLit 0))))
-=======
-[  (Msg((tag(StringLit Main))(to(Address 0xabcdeabcde123456789012345678901234567890))(amount(IntLit 0))(code(IntLit 5))))]
-
-[Simulated execution, step 5]
-About to handle:
 (Msg((tag(StringLit ClaimReward))(sender(Address 0xffcdeabcde123456789012345678901234567890))(solution(IntLit 43))(amount(IntLit 0))))
->>>>>>> de902dc3
 in a Blockchain State:
 { [BLOCKNUMBER -> (BNum 300)] }.
 Success! Here's what we got:
 Contract State:
 Immutable parameters and libraries =
-<<<<<<< HEAD
-{ [player_b -> (Address a0x5b2c2ca215dff252a2a2)],
-  [player_a -> (Address a0x6a2e2ca222dff252a2f2)],
-  [puzzle -> (Sha256 0xfbad56c2e23554aafccd6532ab478c6d)],
-  [owner -> (Address a0x1abc23c2e23254aafccd)],
-=======
-{ [player_b -> (Address 0xffcdeabcde123456789012345678901234567890)],
-  [player_a -> (Address 0xabcdeabcde123456789012345678901234567890)],
-  [puzzle -> (Sha256 0x123456789012345678901234567890123456789012345678901234567890abcd)],
-  [owner -> (Address 0x1234567890123456789012345678901234567890)],
->>>>>>> de902dc3
-  [here_is_the_reward -> (IntLit 6)],
-  [wrong_sender_or_solution -> (IntLit 5)],
-  [too_early_to_claim -> (IntLit 4)],
-  [not_a_player -> (IntLit 3)],
-  [time_window_missed -> (IntLit 2)],
-  [solution_submitted -> (IntLit 1)],
-  [determine_winner -> <closure>],
-  [check_validity -> <closure>],
-  [time_to_claim -> <closure>],
-  [can_play -> <closure>],
-  [update_timer -> <closure>],
-  [update_hash -> <closure>],
-  [no_msg -> (ADTValue Nil((PrimType Message))())],
-  [one_msg -> <closure>],
-  [negb -> <closure>],
-  [orb -> <closure>],
-  [andb -> <closure>] }
-Mutable fields = 
-{ [timer -> (ADTValue Some((PrimType BNum))((BNum 111)))],
-  [player_a_hash -> (ADTValue Some((PrimType Hash))((Sha256 0x123456789012345678901234567890123456789012345678901234567890abff)))],
-  [game_on -> (ADTValue True()())],
-  [player_b_hash -> (ADTValue None((PrimType Hash))())] }
-Balance = 500
-Emitted messages:
-<<<<<<< HEAD
-[  (Msg((tag(StringLit Main))(to(Address a0x5b2c2ca215dff252a2a2))(amount(IntLit 0))(code(IntLit 5))))]
-=======
+{ [player_b -> (Address 0xffcdeabcde123456789012345678901234567890)],
+  [player_a -> (Address 0xabcdeabcde123456789012345678901234567890)],
+  [puzzle -> (Sha256 0x123456789012345678901234567890123456789012345678901234567890abcd)],
+  [owner -> (Address 0x1234567890123456789012345678901234567890)],
+  [here_is_the_reward -> (IntLit 6)],
+  [wrong_sender_or_solution -> (IntLit 5)],
+  [too_early_to_claim -> (IntLit 4)],
+  [not_a_player -> (IntLit 3)],
+  [time_window_missed -> (IntLit 2)],
+  [solution_submitted -> (IntLit 1)],
+  [determine_winner -> <closure>],
+  [check_validity -> <closure>],
+  [time_to_claim -> <closure>],
+  [can_play -> <closure>],
+  [update_timer -> <closure>],
+  [update_hash -> <closure>],
+  [no_msg -> (ADTValue Nil((PrimType Message))())],
+  [one_msg -> <closure>],
+  [negb -> <closure>],
+  [orb -> <closure>],
+  [andb -> <closure>] }
+Mutable fields = 
+{ [timer -> (ADTValue Some((PrimType BNum))((BNum 111)))],
+  [player_a_hash -> (ADTValue Some((PrimType Hash))((Sha256 0x123456789012345678901234567890123456789012345678901234567890abff)))],
+  [game_on -> (ADTValue True()())],
+  [player_b_hash -> (ADTValue None((PrimType Hash))())] }
+Balance = 500
+Emitted messages:
 [  (Msg((tag(StringLit Main))(to(Address 0xffcdeabcde123456789012345678901234567890))(amount(IntLit 0))(code(IntLit 5))))]
->>>>>>> de902dc3
 
 
 Evalutaion complete!