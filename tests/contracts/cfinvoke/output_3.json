--- conflicted
+++ resolved
@@ -1,9 +1,5 @@
 {
-<<<<<<< HEAD
-  "gas_remaining": "4717",
-=======
   "gas_remaining": "7492",
->>>>>>> 322de40f
   "message": {
     "_tag": "GetFunds",
     "_amount": "0",
