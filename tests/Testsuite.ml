(*
  This file is part of scilla.

  Copyright (c) 2018 - present Zilliqa Research Pvt. Ltd.

  scilla is free software: you can redistribute it and/or modify it under the
  terms of the GNU General Public License as published by the Free Software
  Foundation, either version 3 of the License, or (at your option) any later
  version.

  scilla is distributed in the hope that it will be useful, but WITHOUT ANY
  WARRANTY; without even the implied warranty of MERCHANTABILITY or FITNESS FOR
  A PARTICULAR PURPOSE.  See the GNU General Public License for more details.

  You should have received a copy of the GNU General Public License along with
  scilla.  If not, see <http://www.gnu.org/licenses/>.
*)

open Core_kernel
open! Int.Replace_polymorphic_compare
open Scilla_test.Util

let () =
  run_tests
    [
      (* contract_tests should always be the first to be run. This is required
         * for us to be able to run _only_ contract_tests from the blockchain for
         * external IPC server tests. If the order changes, then the test_id of
         * these tests will change, resulting in the tests not being run.
         * See the Makefile target "test_extipcserver". *)
      Testcontracts.contract_tests;
<<<<<<< HEAD
      TestExps.all_tests;
      TestExpsFail.all_tests;
      Testtypes.all_tests;
      TestTypeFail.all_tests;
      TestPMFail.all_tests;
      TestChecker.all_tests;
      (* TestGasExpr.all_tests;
         TestGasContracts.all_tests; *)
      TestCodegenExpr.all_tests;
      TestCodegenContr.all_tests;
=======
      Testexps.All.tests;
      Testtypes.All.tests;
      Testpm.All.tests;
      Testchecker.All.tests;
      (* TestGasExpr.All.tests;
         TestGasContracts.All.tests; *)
>>>>>>> 8fead4c8
    ]<|MERGE_RESOLUTION|>--- conflicted
+++ resolved
@@ -29,23 +29,12 @@
          * these tests will change, resulting in the tests not being run.
          * See the Makefile target "test_extipcserver". *)
       Testcontracts.contract_tests;
-<<<<<<< HEAD
-      TestExps.all_tests;
-      TestExpsFail.all_tests;
-      Testtypes.all_tests;
-      TestTypeFail.all_tests;
-      TestPMFail.all_tests;
-      TestChecker.all_tests;
-      (* TestGasExpr.all_tests;
-         TestGasContracts.all_tests; *)
-      TestCodegenExpr.all_tests;
-      TestCodegenContr.all_tests;
-=======
       Testexps.All.tests;
       Testtypes.All.tests;
       Testpm.All.tests;
       Testchecker.All.tests;
       (* TestGasExpr.All.tests;
          TestGasContracts.All.tests; *)
->>>>>>> 8fead4c8
+      TestCodegenExpr.all_tests;
+      TestCodegenContr.all_tests;
     ]