--- conflicted
+++ resolved
@@ -42,29 +42,6 @@
     ext_ipc_server = ext_ipc_server;
   } in
   (* Add calls to new tests from here *)
-<<<<<<< HEAD
-  let contract_tests = Testcontracts.add_tests env in
-  let parser_tests = TestParser.parser_tests env in
-  let exp_tests_good = TestExps.Tests.add_tests env in
-  let exp_tests_bad = TestExpsFail.Tests.add_tests env in
-  let type_tests_good = Testtypes.all_tests env in
-  let type_tests_bad = TestTypeFail.all_tests env in
-  let pm_tests_bad = TestPMFail.all_tests env in
-  let checker_tests = TestChecker.checker_tests env in
-  let integer256_tests = TestInteger256.integer256_tests in
-  let polynomial_tests = TestPolynomial.polynomial_tests in
-  let signature_tests = TestSignatures.signature_tests env in
-  let snark_tests = TestSnark.snark_tests env in
-  (* let gas_expr_tests = TestGasExpr.Tests.add_tests env in
-  let gas_contract_tests = TestGasContracts.Tests.add_tests env in *)
-  let syntax_tests = TestSyntax.syntax_tests in
-  let arith_builtin_tests = TestSafeArith.arith_builtin_tests in
-  let bech32_tests = TestBech32.bech32_tests in
-  let codegen_expr_tests = TestCodegenExpr.Tests.add_tests env in
-  let codegen_contr_tests = TestCodegenContr.Tests.add_tests env in
-
-=======
->>>>>>> 07665ac8
   let all_tests = "all_tests" >:::
     [
       (* contract_tests should always be the first to be run. This is required
@@ -72,15 +49,6 @@
        * external IPC server tests. If the order changes, then the test_id of
        * these tests will change, resulting in the tests not being run.
        * See the Makefile target "test_extipcserver". *)
-<<<<<<< HEAD
-      contract_tests;
-      type_tests_bad; type_tests_good; exp_tests_good; exp_tests_bad;
-      pm_tests_bad; signature_tests; polynomial_tests; bech32_tests;
-      (*gas_expr_tests; gas_contract_tests; *)
-      codegen_expr_tests; codegen_contr_tests;
-      checker_tests; integer256_tests; syntax_tests; arith_builtin_tests;
-      parser_tests; snark_tests;
-=======
       Testcontracts.contract_tests env;
       TestParser.all_tests env;
       TestExps.all_tests env;
@@ -98,7 +66,8 @@
       TestSyntax.all_tests;
       TestSafeArith.all_tests;
       TestBech32.all_tests;
->>>>>>> 07665ac8
+      TestCodegenExpr.all_tests env;
+      TestCodegenContr.all_tests env;
     ] in
 
   (* Run all tests *)
