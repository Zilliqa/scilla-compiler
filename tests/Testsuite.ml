(*
  This file is part of scilla.

  Copyright (c) 2018 - present Zilliqa Research Pvt. Ltd.
  
  scilla is free software: you can redistribute it and/or modify it under the
  terms of the GNU General Public License as published by the Free Software
  Foundation, either version 3 of the License, or (at your option) any later
  version.
 
  scilla is distributed in the hope that it will be useful, but WITHOUT ANY
  WARRANTY; without even the implied warranty of MERCHANTABILITY or FITNESS FOR
  A PARTICULAR PURPOSE.  See the GNU General Public License for more details.
 
  You should have received a copy of the GNU General Public License along with
  scilla.  If not, see <http://www.gnu.org/licenses/>.
*)

open OUnit2
open TestUtil
open ScillaUtil.FilePathInfix

let main =
  let bin_dir_default = (Sys.getcwd () ^/ "bin") in
  let tests_dir_default = (Sys.getcwd () ^/ "tests") in
  let stdlib_dir_default = (Sys.getcwd() ^/ "src" ^/ "stdlib") in
  let bin_dir = Conf.make_string "bin_dir" bin_dir_default "Directory containing binaries" in
  let tests_dir = Conf.make_string "tests_dir" tests_dir_default "Directory containing tests" in
  let stdlib_dir = Conf.make_string "stdlib_dir" stdlib_dir_default "Directory containing stdlib" in
  let print_cli = Conf.make_bool "print_cli" false "Print command line arguments used for test(s)" in
  let update_gold = Conf.make_bool "update_gold" false "Ignore compare mismatch and update gold file(s)" in
  let print_diff = Conf.make_bool "print_diff" false "Print the diff between gold file and actual output" in

  let env : tsuite_env = {
    bin_dir = bin_dir;
    tests_dir = tests_dir; stdlib_dir = stdlib_dir;
    print_cli = print_cli; update_gold = update_gold;
    print_diff = print_diff;
  } in
  (* Add calls to new tests from here *)
  let contract_tests = Testcontracts.add_tests env in
  let exp_tests_good = TestExps.Tests.add_tests env in
  let exp_tests_bad = TestExpsFail.Tests.add_tests env in
  let type_tests_good = Testtypes.all_tests env in
  let type_tests_bad = TestTypeFail.all_tests env in
  let pm_tests_bad = TestPMFail.all_tests env in
  let checker_tests = TestChecker.checker_tests env in
  let integer256_tests = TestInteger256.integer256_tests in
  let polynomial_tests = TestPolynomial.polynomial_tests in
  let signature_tests = TestSignatures.signature_tests env in
  (* let gas_expr_tests = TestGasExpr.Tests.add_tests env in
  let gas_contract_tests = TestGasContracts.Tests.add_tests env in *)
  let syntax_tests = TestSyntax.syntax_tests in
  let arith_builtin_tests = TestSafeArith.arith_builtin_tests in
  let bech32_tests = TestBech32.bech32_tests in
  let codegen_expr_tests = TestCodegenExpr.Tests.add_tests env in
  let codegen_contr_tests = TestCodegenContr.Tests.add_tests env in

  let all_tests = "all_tests" >:::
                  [type_tests_bad; type_tests_good; exp_tests_good; exp_tests_bad;
<<<<<<< HEAD
                   pm_tests_bad; signature_tests; polynomial_tests; gas_expr_tests;
                   gas_contract_tests; bech32_tests; codegen_expr_tests; codegen_contr_tests;
=======
                   pm_tests_bad; signature_tests; polynomial_tests; (*gas_expr_tests;
                   gas_contract_tests; *)bech32_tests;
>>>>>>> a3a0f139
                   contract_tests; checker_tests; integer256_tests; syntax_tests;
                   arith_builtin_tests] in

  (* Run all tests *)
  run_test_tt_main all_tests<|MERGE_RESOLUTION|>--- conflicted
+++ resolved
@@ -58,13 +58,8 @@
 
   let all_tests = "all_tests" >:::
                   [type_tests_bad; type_tests_good; exp_tests_good; exp_tests_bad;
-<<<<<<< HEAD
-                   pm_tests_bad; signature_tests; polynomial_tests; gas_expr_tests;
-                   gas_contract_tests; bech32_tests; codegen_expr_tests; codegen_contr_tests;
-=======
                    pm_tests_bad; signature_tests; polynomial_tests; (*gas_expr_tests;
-                   gas_contract_tests; *)bech32_tests;
->>>>>>> a3a0f139
+                   gas_contract_tests; *) bech32_tests; codegen_expr_tests; codegen_contr_tests;
                    contract_tests; checker_tests; integer256_tests; syntax_tests;
                    arith_builtin_tests] in
 
