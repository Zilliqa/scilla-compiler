--- conflicted
+++ resolved
@@ -52,20 +52,13 @@
   let gas_contract_tests = TestGasContracts.Tests.add_tests env in
   let syntax_tests = TestSyntax.syntax_tests in
   let arith_builtin_tests = TestSafeArith.arith_builtin_tests in
-<<<<<<< HEAD
+  let bech32_tests = TestBech32.bech32_tests in
   let codegen_expr_tests = TestCodegenExpr.Tests.add_tests env in
-=======
-  let bech32_tests = TestBech32.bech32_tests in
->>>>>>> f541a85c
 
   let all_tests = "all_tests" >:::
                   [type_tests_bad; type_tests_good; exp_tests_good; exp_tests_bad;
                    pm_tests_bad; signature_tests; polynomial_tests; gas_expr_tests;
-<<<<<<< HEAD
-                   gas_contract_tests; codegen_expr_tests;
-=======
-                   gas_contract_tests; bech32_tests;
->>>>>>> f541a85c
+                   gas_contract_tests; bech32_tests; codegen_expr_tests;
                    contract_tests; checker_tests; integer256_tests; syntax_tests;
                    arith_builtin_tests] in
 
