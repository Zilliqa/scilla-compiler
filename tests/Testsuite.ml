(*
  This file is part of scilla.

  Copyright (c) 2018 - present Zilliqa Research Pvt. Ltd.
  
  scilla is free software: you can redistribute it and/or modify it under the
  terms of the GNU General Public License as published by the Free Software
  Foundation, either version 3 of the License, or (at your option) any later
  version.
 
  scilla is distributed in the hope that it will be useful, but WITHOUT ANY
  WARRANTY; without even the implied warranty of MERCHANTABILITY or FITNESS FOR
  A PARTICULAR PURPOSE.  See the GNU General Public License for more details.
 
  You should have received a copy of the GNU General Public License along with
  scilla.  If not, see <http://www.gnu.org/licenses/>.
*)

open OUnit2
open TestUtil
open ScillaUtil.FilePathInfix

let main =
  let bin_dir_default = (Sys.getcwd () ^/ "bin") in
  let tests_dir_default = (Sys.getcwd () ^/ "tests") in
  let stdlib_dir_default = (Sys.getcwd() ^/ "src" ^/ "stdlib") in
  let ext_ipc_server_default = "" in
  let bin_dir = Conf.make_string "bin_dir" bin_dir_default "Directory containing binaries" in
  let tests_dir = Conf.make_string "tests_dir" tests_dir_default "Directory containing tests" in
  let stdlib_dir = Conf.make_string "stdlib_dir" stdlib_dir_default "Directory containing stdlib" in
  let print_cli = Conf.make_bool "print_cli" false "Print command line arguments used for test(s)" in
  let update_gold = Conf.make_bool "update_gold" false "Ignore compare mismatch and update gold file(s)" in
  let print_diff = Conf.make_bool "print_diff" false "Print the diff between gold file and actual output" in
  let ext_ipc_server = Conf.make_string "ext_ipc_server" ext_ipc_server_default
    "Address of external IPC server for IPC tests. Ensure that \"-runner sequential\" is set" in

  let env : tsuite_env = {
    bin_dir = bin_dir;
    tests_dir = tests_dir; stdlib_dir = stdlib_dir;
    print_cli = print_cli; update_gold = update_gold;
    print_diff = print_diff;
    ext_ipc_server = ext_ipc_server;
  } in
  (* Add calls to new tests from here *)
  let contract_tests = Testcontracts.add_tests env in
  let parser_tests = TestParser.parser_tests env in
  let exp_tests_good = TestExps.Tests.add_tests env in
  let exp_tests_bad = TestExpsFail.Tests.add_tests env in
  let type_tests_good = Testtypes.all_tests env in
  let type_tests_bad = TestTypeFail.all_tests env in
  let pm_tests_bad = TestPMFail.all_tests env in
  let checker_tests = TestChecker.checker_tests env in
  let integer256_tests = TestInteger256.integer256_tests in
  let polynomial_tests = TestPolynomial.polynomial_tests in
  let signature_tests = TestSignatures.signature_tests env in
  (* let gas_expr_tests = TestGasExpr.Tests.add_tests env in
  let gas_contract_tests = TestGasContracts.Tests.add_tests env in *)
  let syntax_tests = TestSyntax.syntax_tests in
  let arith_builtin_tests = TestSafeArith.arith_builtin_tests in
  let bech32_tests = TestBech32.bech32_tests in
  let codegen_expr_tests = TestCodegenExpr.Tests.add_tests env in
  let codegen_contr_tests = TestCodegenContr.Tests.add_tests env in

  let all_tests = "all_tests" >:::
    [
      (* contract_tests should always be the first to be run. This is required
       * for us to be able to run _only_ contract_tests from the blockchain for
       * external IPC server tests. If the order changes, then the test_id of
       * these tests will change, resulting in the tests not being run.
       * See the Makefile target "test_extipcserver". *)
      contract_tests;
      type_tests_bad; type_tests_good; exp_tests_good; exp_tests_bad;
      pm_tests_bad; signature_tests; polynomial_tests; bech32_tests;
      (*gas_expr_tests; gas_contract_tests; *)
<<<<<<< HEAD
      codegen_expr_tests; codegen_contr_tests;
      checker_tests; integer256_tests; syntax_tests; arith_builtin_tests
=======
      checker_tests; integer256_tests; syntax_tests; arith_builtin_tests;
      parser_tests;
>>>>>>> b1d27dd0
    ] in
  
  (* Run all tests *)
  run_test_tt_main all_tests<|MERGE_RESOLUTION|>--- conflicted
+++ resolved
@@ -72,13 +72,9 @@
       type_tests_bad; type_tests_good; exp_tests_good; exp_tests_bad;
       pm_tests_bad; signature_tests; polynomial_tests; bech32_tests;
       (*gas_expr_tests; gas_contract_tests; *)
-<<<<<<< HEAD
       codegen_expr_tests; codegen_contr_tests;
-      checker_tests; integer256_tests; syntax_tests; arith_builtin_tests
-=======
       checker_tests; integer256_tests; syntax_tests; arith_builtin_tests;
       parser_tests;
->>>>>>> b1d27dd0
     ] in
   
   (* Run all tests *)
