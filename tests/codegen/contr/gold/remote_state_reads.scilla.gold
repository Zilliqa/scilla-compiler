

; gas_remaining: 4001999
; ModuleID = 'RRContract'
source_filename = "RRContract"
target datalayout = "e-m:e-p270:32:32-p271:32:32-p272:64:64-i64:64-f80:128-n8:16:32:64-S128"
target triple = "x86_64-unknown-linux-gnu"

%"$TyDescrTy_PrimTyp_31" = type { i32, i32 }
%_TyDescrTy_Typ = type { i32, i8* }
%"$TyDescrTy_ADTTyp_63" = type { %TyDescrString, i32, i32, i32, %"$TyDescrTy_ADTTyp_Specl_62"** }
%TyDescrString = type { i8*, i32 }
%"$TyDescrTy_ADTTyp_Specl_62" = type { %_TyDescrTy_Typ**, %"$TyDescrTy_ADTTyp_Constr_64"**, %"$TyDescrTy_ADTTyp_63"* }
%"$TyDescrTy_ADTTyp_Constr_64" = type { %TyDescrString, i32, %_TyDescrTy_Typ** }
%"$TyDescr_MapTyp_77" = type { %_TyDescrTy_Typ*, %_TyDescrTy_Typ* }
%"$TyDescr_AddrFieldTyp_86" = type { %TyDescrString, %_TyDescrTy_Typ* }
%"$TyDescr_AddrTyp_87" = type { i32, %"$TyDescr_AddrFieldTyp_86"* }
%Int32 = type { i32 }
%Uint32 = type { i32 }
<<<<<<< HEAD
%"$ParamDescr_1491" = type { %ParamDescrString, %_TyDescrTy_Typ* }
%ParamDescrString = type { i8*, i32 }
%"$TransDescr_1492" = type { %ParamDescrString, i32, %"$ParamDescr_1491"* }
=======
%"$ParamDescr_1488" = type { %ParamDescrString, %_TyDescrTy_Typ* }
%ParamDescrString = type { i8*, i32 }
%"$TransDescr_1489" = type { %ParamDescrString, i32, %"$ParamDescr_1488"* }
>>>>>>> f105e354
%TName_0x3620c286757a29985cee194eb90064270fb65414.AddressADT = type { i8, %CName_0x3620c286757a29985cee194eb90064270fb65414.Address1*, %CName_0x3620c286757a29985cee194eb90064270fb65414.Address2* }
%CName_0x3620c286757a29985cee194eb90064270fb65414.Address1 = type <{ i8, [20 x i8] }>
%CName_0x3620c286757a29985cee194eb90064270fb65414.Address2 = type <{ i8, [20 x i8] }>
%TName_List_0x3620c286757a29985cee194eb90064270fb65414.AddressADT = type { i8, %CName_Cons_0x3620c286757a29985cee194eb90064270fb65414.AddressADT*, %CName_Nil_0x3620c286757a29985cee194eb90064270fb65414.AddressADT* }
%CName_Cons_0x3620c286757a29985cee194eb90064270fb65414.AddressADT = type <{ i8, %TName_0x3620c286757a29985cee194eb90064270fb65414.AddressADT*, %TName_List_0x3620c286757a29985cee194eb90064270fb65414.AddressADT* }>
%CName_Nil_0x3620c286757a29985cee194eb90064270fb65414.AddressADT = type <{ i8 }>
%"Map_Uint128_Map_(Uint128)_(0x3620c286757a29985cee194eb90064270fb65414.AddressADT)" = type { %Uint128, %Map_Uint128_0x3620c286757a29985cee194eb90064270fb65414.AddressADT* }
%Uint128 = type { i128 }
%Map_Uint128_0x3620c286757a29985cee194eb90064270fb65414.AddressADT = type { %Uint128, %TName_0x3620c286757a29985cee194eb90064270fb65414.AddressADT* }
%Map_ByStr20_with_end_Bool = type { [20 x i8], %TName_Bool* }
%TName_Bool = type { i8, %CName_True*, %CName_False* }
%CName_True = type <{ i8 }>
%CName_False = type <{ i8 }>
%TName_Option_Bool = type { i8, %CName_Some_Bool*, %CName_None_Bool* }
%CName_Some_Bool = type <{ i8, %TName_Bool* }>
%CName_None_Bool = type <{ i8 }>
%"Map_Uint32_Map_(ByStr20_with_end)_(Bool)" = type { %Uint32, %Map_ByStr20_with_end_Bool* }
%"TName_Option_Map_(ByStr20_with_end)_(Bool)" = type { i8, %"CName_Some_Map_(ByStr20_with_end)_(Bool)"*, %"CName_None_Map_(ByStr20_with_end)_(Bool)"* }
%"CName_Some_Map_(ByStr20_with_end)_(Bool)" = type <{ i8, %Map_ByStr20_with_end_Bool* }>
%"CName_None_Map_(ByStr20_with_end)_(Bool)" = type <{ i8 }>
%TName_List_ByStr20_with_end = type { i8, %CName_Cons_ByStr20_with_end*, %CName_Nil_ByStr20_with_end* }
%CName_Cons_ByStr20_with_end = type <{ i8, [20 x i8], %TName_List_ByStr20_with_end* }>
%CName_Nil_ByStr20_with_end = type <{ i8 }>
%"TName_List_ByStr20_with_contract_field_f_:_Uint128_end" = type { i8, %"CName_Cons_ByStr20_with_contract_field_f_:_Uint128_end"*, %"CName_Nil_ByStr20_with_contract_field_f_:_Uint128_end"* }
%"CName_Cons_ByStr20_with_contract_field_f_:_Uint128_end" = type <{ i8, [20 x i8], %"TName_List_ByStr20_with_contract_field_f_:_Uint128_end"* }>
%"CName_Nil_ByStr20_with_contract_field_f_:_Uint128_end" = type <{ i8 }>
%"TName_List_ByStr20_with_contract_field_g_:_0x3620c286757a29985cee194eb90064270fb65414.AddressADT_end" = type { i8, %"CName_Cons_ByStr20_with_contract_field_g_:_0x3620c286757a29985cee194eb90064270fb65414.AddressADT_end"*, %"CName_Nil_ByStr20_with_contract_field_g_:_0x3620c286757a29985cee194eb90064270fb65414.AddressADT_end"* }
%"CName_Cons_ByStr20_with_contract_field_g_:_0x3620c286757a29985cee194eb90064270fb65414.AddressADT_end" = type <{ i8, [20 x i8], %"TName_List_ByStr20_with_contract_field_g_:_0x3620c286757a29985cee194eb90064270fb65414.AddressADT_end"* }>
%"CName_Nil_ByStr20_with_contract_field_g_:_0x3620c286757a29985cee194eb90064270fb65414.AddressADT_end" = type <{ i8 }>
%TName_Pair_ByStr20_with_end_0x3620c286757a29985cee194eb90064270fb65414.AddressADT = type { i8, %CName_Pair_ByStr20_with_end_0x3620c286757a29985cee194eb90064270fb65414.AddressADT* }
%CName_Pair_ByStr20_with_end_0x3620c286757a29985cee194eb90064270fb65414.AddressADT = type <{ i8, [20 x i8], %TName_0x3620c286757a29985cee194eb90064270fb65414.AddressADT* }>
%String = type { i8*, i32 }
%TName_List_Message = type { i8, %CName_Cons_Message*, %CName_Nil_Message* }
%CName_Cons_Message = type <{ i8, i8*, %TName_List_Message* }>
%CName_Nil_Message = type <{ i8 }>

@_execptr = global i8* null
@_gasrem = global i64 0
@"$TyDescr_Int32_Prim_32" = global %"$TyDescrTy_PrimTyp_31" zeroinitializer
@"$TyDescr_Int32_33" = global %_TyDescrTy_Typ { i32 0, i8* bitcast (%"$TyDescrTy_PrimTyp_31"* @"$TyDescr_Int32_Prim_32" to i8*) }
@"$TyDescr_Uint32_Prim_34" = global %"$TyDescrTy_PrimTyp_31" { i32 1, i32 0 }
@"$TyDescr_Uint32_35" = global %_TyDescrTy_Typ { i32 0, i8* bitcast (%"$TyDescrTy_PrimTyp_31"* @"$TyDescr_Uint32_Prim_34" to i8*) }
@"$TyDescr_Int64_Prim_36" = global %"$TyDescrTy_PrimTyp_31" { i32 0, i32 1 }
@"$TyDescr_Int64_37" = global %_TyDescrTy_Typ { i32 0, i8* bitcast (%"$TyDescrTy_PrimTyp_31"* @"$TyDescr_Int64_Prim_36" to i8*) }
@"$TyDescr_Uint64_Prim_38" = global %"$TyDescrTy_PrimTyp_31" { i32 1, i32 1 }
@"$TyDescr_Uint64_39" = global %_TyDescrTy_Typ { i32 0, i8* bitcast (%"$TyDescrTy_PrimTyp_31"* @"$TyDescr_Uint64_Prim_38" to i8*) }
@"$TyDescr_Int128_Prim_40" = global %"$TyDescrTy_PrimTyp_31" { i32 0, i32 2 }
@"$TyDescr_Int128_41" = global %_TyDescrTy_Typ { i32 0, i8* bitcast (%"$TyDescrTy_PrimTyp_31"* @"$TyDescr_Int128_Prim_40" to i8*) }
@"$TyDescr_Uint128_Prim_42" = global %"$TyDescrTy_PrimTyp_31" { i32 1, i32 2 }
@"$TyDescr_Uint128_43" = global %_TyDescrTy_Typ { i32 0, i8* bitcast (%"$TyDescrTy_PrimTyp_31"* @"$TyDescr_Uint128_Prim_42" to i8*) }
@"$TyDescr_Int256_Prim_44" = global %"$TyDescrTy_PrimTyp_31" { i32 0, i32 3 }
@"$TyDescr_Int256_45" = global %_TyDescrTy_Typ { i32 0, i8* bitcast (%"$TyDescrTy_PrimTyp_31"* @"$TyDescr_Int256_Prim_44" to i8*) }
@"$TyDescr_Uint256_Prim_46" = global %"$TyDescrTy_PrimTyp_31" { i32 1, i32 3 }
@"$TyDescr_Uint256_47" = global %_TyDescrTy_Typ { i32 0, i8* bitcast (%"$TyDescrTy_PrimTyp_31"* @"$TyDescr_Uint256_Prim_46" to i8*) }
@"$TyDescr_String_Prim_48" = global %"$TyDescrTy_PrimTyp_31" { i32 2, i32 0 }
@"$TyDescr_String_49" = global %_TyDescrTy_Typ { i32 0, i8* bitcast (%"$TyDescrTy_PrimTyp_31"* @"$TyDescr_String_Prim_48" to i8*) }
@"$TyDescr_Bnum_Prim_50" = global %"$TyDescrTy_PrimTyp_31" { i32 3, i32 0 }
@"$TyDescr_Bnum_51" = global %_TyDescrTy_Typ { i32 0, i8* bitcast (%"$TyDescrTy_PrimTyp_31"* @"$TyDescr_Bnum_Prim_50" to i8*) }
@"$TyDescr_Message_Prim_52" = global %"$TyDescrTy_PrimTyp_31" { i32 4, i32 0 }
@"$TyDescr_Message_53" = global %_TyDescrTy_Typ { i32 0, i8* bitcast (%"$TyDescrTy_PrimTyp_31"* @"$TyDescr_Message_Prim_52" to i8*) }
@"$TyDescr_Event_Prim_54" = global %"$TyDescrTy_PrimTyp_31" { i32 5, i32 0 }
@"$TyDescr_Event_55" = global %_TyDescrTy_Typ { i32 0, i8* bitcast (%"$TyDescrTy_PrimTyp_31"* @"$TyDescr_Event_Prim_54" to i8*) }
@"$TyDescr_Exception_Prim_56" = global %"$TyDescrTy_PrimTyp_31" { i32 6, i32 0 }
@"$TyDescr_Exception_57" = global %_TyDescrTy_Typ { i32 0, i8* bitcast (%"$TyDescrTy_PrimTyp_31"* @"$TyDescr_Exception_Prim_56" to i8*) }
@"$TyDescr_Bystr_Prim_58" = global %"$TyDescrTy_PrimTyp_31" { i32 7, i32 0 }
@"$TyDescr_Bystr_59" = global %_TyDescrTy_Typ { i32 0, i8* bitcast (%"$TyDescrTy_PrimTyp_31"* @"$TyDescr_Bystr_Prim_58" to i8*) }
@"$TyDescr_Bystr20_Prim_60" = global %"$TyDescrTy_PrimTyp_31" { i32 8, i32 20 }
@"$TyDescr_Bystr20_61" = global %_TyDescrTy_Typ { i32 0, i8* bitcast (%"$TyDescrTy_PrimTyp_31"* @"$TyDescr_Bystr20_Prim_60" to i8*) }
@"$TyDescr_ADT_List_Message_65" = unnamed_addr constant %_TyDescrTy_Typ { i32 1, i8* bitcast (%"$TyDescrTy_ADTTyp_Specl_62"* @"$TyDescr_List_Message_ADTTyp_Specl_110" to i8*) }
@"$TyDescr_ADT_List_ByStr20_with_contract_field_g_:_0x3620c286757a29985cee194eb90064270fb65414.AddressADT_end_66" = unnamed_addr constant %_TyDescrTy_Typ { i32 1, i8* bitcast (%"$TyDescrTy_ADTTyp_Specl_62"* @"$TyDescr_List_ByStr20_with_contract_field_g_:_0x3620c286757a29985cee194eb90064270fb65414.AddressADT_end_ADTTyp_Specl_119" to i8*) }
@"$TyDescr_ADT_List_ByStr20_with_contract_field_f_:_Uint128_end_67" = unnamed_addr constant %_TyDescrTy_Typ { i32 1, i8* bitcast (%"$TyDescrTy_ADTTyp_Specl_62"* @"$TyDescr_List_ByStr20_with_contract_field_f_:_Uint128_end_ADTTyp_Specl_128" to i8*) }
@"$TyDescr_ADT_List_ByStr20_with_end_68" = unnamed_addr constant %_TyDescrTy_Typ { i32 1, i8* bitcast (%"$TyDescrTy_ADTTyp_Specl_62"* @"$TyDescr_List_ByStr20_with_end_ADTTyp_Specl_137" to i8*) }
@"$TyDescr_ADT_List_ByStr20_69" = unnamed_addr constant %_TyDescrTy_Typ { i32 1, i8* bitcast (%"$TyDescrTy_ADTTyp_Specl_62"* @"$TyDescr_List_ByStr20_ADTTyp_Specl_146" to i8*) }
@"$TyDescr_ADT_List_0x3620c286757a29985cee194eb90064270fb65414.AddressADT_70" = unnamed_addr constant %_TyDescrTy_Typ { i32 1, i8* bitcast (%"$TyDescrTy_ADTTyp_Specl_62"* @"$TyDescr_List_0x3620c286757a29985cee194eb90064270fb65414.AddressADT_ADTTyp_Specl_155" to i8*) }
@"$TyDescr_ADT_Pair_ByStr20_with_end_0x3620c286757a29985cee194eb90064270fb65414.AddressADT_71" = unnamed_addr constant %_TyDescrTy_Typ { i32 1, i8* bitcast (%"$TyDescrTy_ADTTyp_Specl_62"* @"$TyDescr_Pair_ByStr20_with_end_0x3620c286757a29985cee194eb90064270fb65414.AddressADT_ADTTyp_Specl_164" to i8*) }
@"$TyDescr_ADT_Pair_ByStr20_0x3620c286757a29985cee194eb90064270fb65414.AddressADT_72" = unnamed_addr constant %_TyDescrTy_Typ { i32 1, i8* bitcast (%"$TyDescrTy_ADTTyp_Specl_62"* @"$TyDescr_Pair_ByStr20_0x3620c286757a29985cee194eb90064270fb65414.AddressADT_ADTTyp_Specl_170" to i8*) }
@"$TyDescr_ADT_Option_Map_(ByStr20_with_end)_(Bool)_73" = unnamed_addr constant %_TyDescrTy_Typ { i32 1, i8* bitcast (%"$TyDescrTy_ADTTyp_Specl_62"* @"$TyDescr_Option_Map_(ByStr20_with_end)_(Bool)_ADTTyp_Specl_182" to i8*) }
@"$TyDescr_ADT_Option_Bool_74" = unnamed_addr constant %_TyDescrTy_Typ { i32 1, i8* bitcast (%"$TyDescrTy_ADTTyp_Specl_62"* @"$TyDescr_Option_Bool_ADTTyp_Specl_191" to i8*) }
@"$TyDescr_ADT_0x3620c286757a29985cee194eb90064270fb65414.AddressADT_75" = unnamed_addr constant %_TyDescrTy_Typ { i32 1, i8* bitcast (%"$TyDescrTy_ADTTyp_Specl_62"* @"$TyDescr_0x3620c286757a29985cee194eb90064270fb65414.AddressADT_ADTTyp_Specl_203" to i8*) }
@"$TyDescr_ADT_Bool_76" = unnamed_addr constant %_TyDescrTy_Typ { i32 1, i8* bitcast (%"$TyDescrTy_ADTTyp_Specl_62"* @"$TyDescr_Bool_ADTTyp_Specl_215" to i8*) }
@"$TyDescr_Map_78" = unnamed_addr constant %_TyDescrTy_Typ { i32 2, i8* bitcast (%"$TyDescr_MapTyp_77"* @"$TyDescr_MapTyp_218" to i8*) }
@"$TyDescr_Map_79" = unnamed_addr constant %_TyDescrTy_Typ { i32 2, i8* bitcast (%"$TyDescr_MapTyp_77"* @"$TyDescr_MapTyp_219" to i8*) }
@"$TyDescr_Map_80" = unnamed_addr constant %_TyDescrTy_Typ { i32 2, i8* bitcast (%"$TyDescr_MapTyp_77"* @"$TyDescr_MapTyp_220" to i8*) }
@"$TyDescr_Map_81" = unnamed_addr constant %_TyDescrTy_Typ { i32 2, i8* bitcast (%"$TyDescr_MapTyp_77"* @"$TyDescr_MapTyp_221" to i8*) }
@"$TyDescr_Map_82" = unnamed_addr constant %_TyDescrTy_Typ { i32 2, i8* bitcast (%"$TyDescr_MapTyp_77"* @"$TyDescr_MapTyp_222" to i8*) }
@"$TyDescr_Map_83" = unnamed_addr constant %_TyDescrTy_Typ { i32 2, i8* bitcast (%"$TyDescr_MapTyp_77"* @"$TyDescr_MapTyp_223" to i8*) }
@"$TyDescr_Map_84" = unnamed_addr constant %_TyDescrTy_Typ { i32 2, i8* bitcast (%"$TyDescr_MapTyp_77"* @"$TyDescr_MapTyp_224" to i8*) }
@"$TyDescr_Map_85" = unnamed_addr constant %_TyDescrTy_Typ { i32 2, i8* bitcast (%"$TyDescr_MapTyp_77"* @"$TyDescr_MapTyp_225" to i8*) }
@"$TyDescr_Addr_88" = unnamed_addr constant %_TyDescrTy_Typ { i32 3, i8* bitcast (%"$TyDescr_AddrTyp_87"* @"$TyDescr_AddrFields_228" to i8*) }
@"$TyDescr_Addr_89" = unnamed_addr constant %_TyDescrTy_Typ { i32 3, i8* bitcast (%"$TyDescr_AddrTyp_87"* @"$TyDescr_AddrFields_231" to i8*) }
@"$TyDescr_Addr_90" = unnamed_addr constant %_TyDescrTy_Typ { i32 3, i8* bitcast (%"$TyDescr_AddrTyp_87"* @"$TyDescr_AddrFields_234" to i8*) }
@"$TyDescr_Addr_91" = unnamed_addr constant %_TyDescrTy_Typ { i32 3, i8* bitcast (%"$TyDescr_AddrTyp_87"* @"$TyDescr_AddrFields_240" to i8*) }
@"$TyDescr_Addr_92" = unnamed_addr constant %_TyDescrTy_Typ { i32 3, i8* bitcast (%"$TyDescr_AddrTyp_87"* @"$TyDescr_AddrFields_243" to i8*) }
@"$TyDescr_Addr_93" = unnamed_addr constant %_TyDescrTy_Typ { i32 3, i8* bitcast (%"$TyDescr_AddrTyp_87"* @"$TyDescr_AddrFields_246" to i8*) }
@"$TyDescr_Addr_94" = unnamed_addr constant %_TyDescrTy_Typ { i32 3, i8* bitcast (%"$TyDescr_AddrTyp_87"* @"$TyDescr_AddrFields_249" to i8*) }
@"$TyDescr_Addr_95" = unnamed_addr constant %_TyDescrTy_Typ { i32 3, i8* bitcast (%"$TyDescr_AddrTyp_87"* @"$TyDescr_AddrFields_252" to i8*) }
@"$TyDescr_Addr_96" = unnamed_addr constant %_TyDescrTy_Typ { i32 3, i8* bitcast (%"$TyDescr_AddrTyp_87"* @"$TyDescr_AddrFields_255" to i8*) }
@"$TyDescr_Addr_97" = unnamed_addr constant %_TyDescrTy_Typ { i32 3, i8* bitcast (%"$TyDescr_AddrTyp_87"* @"$TyDescr_AddrFields_258" to i8*) }
@"$TyDescr_Addr_98" = unnamed_addr constant %_TyDescrTy_Typ { i32 3, i8* bitcast (%"$TyDescr_AddrTyp_87"* @"$TyDescr_AddrFields_265" to i8*) }
@"$TyDescr_Addr_99" = unnamed_addr constant %_TyDescrTy_Typ { i32 3, i8* bitcast (%"$TyDescr_AddrTyp_87"* @"$TyDescr_AddrFields_267" to i8*) }
@"$TyDescr_Addr_100" = unnamed_addr constant %_TyDescrTy_Typ { i32 3, i8* bitcast (%"$TyDescr_AddrTyp_87"* @"$TyDescr_AddrFields_268" to i8*) }
@"$TyDescr_List_ADTTyp_101" = unnamed_addr constant %"$TyDescrTy_ADTTyp_63" { %TyDescrString { i8* getelementptr inbounds ([4 x i8], [4 x i8]* @"$TyDescr_ADT_List_157", i32 0, i32 0), i32 4 }, i32 1, i32 2, i32 6, %"$TyDescrTy_ADTTyp_Specl_62"** getelementptr inbounds ([6 x %"$TyDescrTy_ADTTyp_Specl_62"*], [6 x %"$TyDescrTy_ADTTyp_Specl_62"*]* @"$TyDescr_List_ADTTyp_m_specls_156", i32 0, i32 0) }
@"$TyDescr_List_Cons_Message_Constr_m_args_102" = unnamed_addr constant [2 x %_TyDescrTy_Typ*] [%_TyDescrTy_Typ* @"$TyDescr_Message_53", %_TyDescrTy_Typ* @"$TyDescr_ADT_List_Message_65"]
@"$TyDescr_ADT_Cons_103" = unnamed_addr constant [4 x i8] c"Cons"
@"$TyDescr_List_Cons_Message_ADTTyp_Constr_104" = unnamed_addr constant %"$TyDescrTy_ADTTyp_Constr_64" { %TyDescrString { i8* getelementptr inbounds ([4 x i8], [4 x i8]* @"$TyDescr_ADT_Cons_103", i32 0, i32 0), i32 4 }, i32 2, %_TyDescrTy_Typ** getelementptr inbounds ([2 x %_TyDescrTy_Typ*], [2 x %_TyDescrTy_Typ*]* @"$TyDescr_List_Cons_Message_Constr_m_args_102", i32 0, i32 0) }
@"$TyDescr_List_Nil_Message_Constr_m_args_105" = unnamed_addr constant [0 x %_TyDescrTy_Typ*] zeroinitializer
@"$TyDescr_ADT_Nil_106" = unnamed_addr constant [3 x i8] c"Nil"
@"$TyDescr_List_Nil_Message_ADTTyp_Constr_107" = unnamed_addr constant %"$TyDescrTy_ADTTyp_Constr_64" { %TyDescrString { i8* getelementptr inbounds ([3 x i8], [3 x i8]* @"$TyDescr_ADT_Nil_106", i32 0, i32 0), i32 3 }, i32 0, %_TyDescrTy_Typ** getelementptr inbounds ([0 x %_TyDescrTy_Typ*], [0 x %_TyDescrTy_Typ*]* @"$TyDescr_List_Nil_Message_Constr_m_args_105", i32 0, i32 0) }
@"$TyDescr_List_Message_ADTTyp_Specl_m_constrs_108" = unnamed_addr constant [2 x %"$TyDescrTy_ADTTyp_Constr_64"*] [%"$TyDescrTy_ADTTyp_Constr_64"* @"$TyDescr_List_Cons_Message_ADTTyp_Constr_104", %"$TyDescrTy_ADTTyp_Constr_64"* @"$TyDescr_List_Nil_Message_ADTTyp_Constr_107"]
@"$TyDescr_List_Message_ADTTyp_Specl_m_TArgs_109" = unnamed_addr constant [1 x %_TyDescrTy_Typ*] [%_TyDescrTy_Typ* @"$TyDescr_Message_53"]
@"$TyDescr_List_Message_ADTTyp_Specl_110" = unnamed_addr constant %"$TyDescrTy_ADTTyp_Specl_62" { %_TyDescrTy_Typ** getelementptr inbounds ([1 x %_TyDescrTy_Typ*], [1 x %_TyDescrTy_Typ*]* @"$TyDescr_List_Message_ADTTyp_Specl_m_TArgs_109", i32 0, i32 0), %"$TyDescrTy_ADTTyp_Constr_64"** getelementptr inbounds ([2 x %"$TyDescrTy_ADTTyp_Constr_64"*], [2 x %"$TyDescrTy_ADTTyp_Constr_64"*]* @"$TyDescr_List_Message_ADTTyp_Specl_m_constrs_108", i32 0, i32 0), %"$TyDescrTy_ADTTyp_63"* @"$TyDescr_List_ADTTyp_101" }
@"$TyDescr_List_Cons_ByStr20_with_contract_field_g_:_0x3620c286757a29985cee194eb90064270fb65414.AddressADT_end_Constr_m_args_111" = unnamed_addr constant [2 x %_TyDescrTy_Typ*] [%_TyDescrTy_Typ* @"$TyDescr_Addr_89", %_TyDescrTy_Typ* @"$TyDescr_ADT_List_ByStr20_with_contract_field_g_:_0x3620c286757a29985cee194eb90064270fb65414.AddressADT_end_66"]
@"$TyDescr_ADT_Cons_112" = unnamed_addr constant [4 x i8] c"Cons"
@"$TyDescr_List_Cons_ByStr20_with_contract_field_g_:_0x3620c286757a29985cee194eb90064270fb65414.AddressADT_end_ADTTyp_Constr_113" = unnamed_addr constant %"$TyDescrTy_ADTTyp_Constr_64" { %TyDescrString { i8* getelementptr inbounds ([4 x i8], [4 x i8]* @"$TyDescr_ADT_Cons_112", i32 0, i32 0), i32 4 }, i32 2, %_TyDescrTy_Typ** getelementptr inbounds ([2 x %_TyDescrTy_Typ*], [2 x %_TyDescrTy_Typ*]* @"$TyDescr_List_Cons_ByStr20_with_contract_field_g_:_0x3620c286757a29985cee194eb90064270fb65414.AddressADT_end_Constr_m_args_111", i32 0, i32 0) }
@"$TyDescr_List_Nil_ByStr20_with_contract_field_g_:_0x3620c286757a29985cee194eb90064270fb65414.AddressADT_end_Constr_m_args_114" = unnamed_addr constant [0 x %_TyDescrTy_Typ*] zeroinitializer
@"$TyDescr_ADT_Nil_115" = unnamed_addr constant [3 x i8] c"Nil"
@"$TyDescr_List_Nil_ByStr20_with_contract_field_g_:_0x3620c286757a29985cee194eb90064270fb65414.AddressADT_end_ADTTyp_Constr_116" = unnamed_addr constant %"$TyDescrTy_ADTTyp_Constr_64" { %TyDescrString { i8* getelementptr inbounds ([3 x i8], [3 x i8]* @"$TyDescr_ADT_Nil_115", i32 0, i32 0), i32 3 }, i32 0, %_TyDescrTy_Typ** getelementptr inbounds ([0 x %_TyDescrTy_Typ*], [0 x %_TyDescrTy_Typ*]* @"$TyDescr_List_Nil_ByStr20_with_contract_field_g_:_0x3620c286757a29985cee194eb90064270fb65414.AddressADT_end_Constr_m_args_114", i32 0, i32 0) }
@"$TyDescr_List_ByStr20_with_contract_field_g_:_0x3620c286757a29985cee194eb90064270fb65414.AddressADT_end_ADTTyp_Specl_m_constrs_117" = unnamed_addr constant [2 x %"$TyDescrTy_ADTTyp_Constr_64"*] [%"$TyDescrTy_ADTTyp_Constr_64"* @"$TyDescr_List_Cons_ByStr20_with_contract_field_g_:_0x3620c286757a29985cee194eb90064270fb65414.AddressADT_end_ADTTyp_Constr_113", %"$TyDescrTy_ADTTyp_Constr_64"* @"$TyDescr_List_Nil_ByStr20_with_contract_field_g_:_0x3620c286757a29985cee194eb90064270fb65414.AddressADT_end_ADTTyp_Constr_116"]
@"$TyDescr_List_ByStr20_with_contract_field_g_:_0x3620c286757a29985cee194eb90064270fb65414.AddressADT_end_ADTTyp_Specl_m_TArgs_118" = unnamed_addr constant [1 x %_TyDescrTy_Typ*] [%_TyDescrTy_Typ* @"$TyDescr_Addr_89"]
@"$TyDescr_List_ByStr20_with_contract_field_g_:_0x3620c286757a29985cee194eb90064270fb65414.AddressADT_end_ADTTyp_Specl_119" = unnamed_addr constant %"$TyDescrTy_ADTTyp_Specl_62" { %_TyDescrTy_Typ** getelementptr inbounds ([1 x %_TyDescrTy_Typ*], [1 x %_TyDescrTy_Typ*]* @"$TyDescr_List_ByStr20_with_contract_field_g_:_0x3620c286757a29985cee194eb90064270fb65414.AddressADT_end_ADTTyp_Specl_m_TArgs_118", i32 0, i32 0), %"$TyDescrTy_ADTTyp_Constr_64"** getelementptr inbounds ([2 x %"$TyDescrTy_ADTTyp_Constr_64"*], [2 x %"$TyDescrTy_ADTTyp_Constr_64"*]* @"$TyDescr_List_ByStr20_with_contract_field_g_:_0x3620c286757a29985cee194eb90064270fb65414.AddressADT_end_ADTTyp_Specl_m_constrs_117", i32 0, i32 0), %"$TyDescrTy_ADTTyp_63"* @"$TyDescr_List_ADTTyp_101" }
@"$TyDescr_List_Cons_ByStr20_with_contract_field_f_:_Uint128_end_Constr_m_args_120" = unnamed_addr constant [2 x %_TyDescrTy_Typ*] [%_TyDescrTy_Typ* @"$TyDescr_Addr_90", %_TyDescrTy_Typ* @"$TyDescr_ADT_List_ByStr20_with_contract_field_f_:_Uint128_end_67"]
@"$TyDescr_ADT_Cons_121" = unnamed_addr constant [4 x i8] c"Cons"
@"$TyDescr_List_Cons_ByStr20_with_contract_field_f_:_Uint128_end_ADTTyp_Constr_122" = unnamed_addr constant %"$TyDescrTy_ADTTyp_Constr_64" { %TyDescrString { i8* getelementptr inbounds ([4 x i8], [4 x i8]* @"$TyDescr_ADT_Cons_121", i32 0, i32 0), i32 4 }, i32 2, %_TyDescrTy_Typ** getelementptr inbounds ([2 x %_TyDescrTy_Typ*], [2 x %_TyDescrTy_Typ*]* @"$TyDescr_List_Cons_ByStr20_with_contract_field_f_:_Uint128_end_Constr_m_args_120", i32 0, i32 0) }
@"$TyDescr_List_Nil_ByStr20_with_contract_field_f_:_Uint128_end_Constr_m_args_123" = unnamed_addr constant [0 x %_TyDescrTy_Typ*] zeroinitializer
@"$TyDescr_ADT_Nil_124" = unnamed_addr constant [3 x i8] c"Nil"
@"$TyDescr_List_Nil_ByStr20_with_contract_field_f_:_Uint128_end_ADTTyp_Constr_125" = unnamed_addr constant %"$TyDescrTy_ADTTyp_Constr_64" { %TyDescrString { i8* getelementptr inbounds ([3 x i8], [3 x i8]* @"$TyDescr_ADT_Nil_124", i32 0, i32 0), i32 3 }, i32 0, %_TyDescrTy_Typ** getelementptr inbounds ([0 x %_TyDescrTy_Typ*], [0 x %_TyDescrTy_Typ*]* @"$TyDescr_List_Nil_ByStr20_with_contract_field_f_:_Uint128_end_Constr_m_args_123", i32 0, i32 0) }
@"$TyDescr_List_ByStr20_with_contract_field_f_:_Uint128_end_ADTTyp_Specl_m_constrs_126" = unnamed_addr constant [2 x %"$TyDescrTy_ADTTyp_Constr_64"*] [%"$TyDescrTy_ADTTyp_Constr_64"* @"$TyDescr_List_Cons_ByStr20_with_contract_field_f_:_Uint128_end_ADTTyp_Constr_122", %"$TyDescrTy_ADTTyp_Constr_64"* @"$TyDescr_List_Nil_ByStr20_with_contract_field_f_:_Uint128_end_ADTTyp_Constr_125"]
@"$TyDescr_List_ByStr20_with_contract_field_f_:_Uint128_end_ADTTyp_Specl_m_TArgs_127" = unnamed_addr constant [1 x %_TyDescrTy_Typ*] [%_TyDescrTy_Typ* @"$TyDescr_Addr_90"]
@"$TyDescr_List_ByStr20_with_contract_field_f_:_Uint128_end_ADTTyp_Specl_128" = unnamed_addr constant %"$TyDescrTy_ADTTyp_Specl_62" { %_TyDescrTy_Typ** getelementptr inbounds ([1 x %_TyDescrTy_Typ*], [1 x %_TyDescrTy_Typ*]* @"$TyDescr_List_ByStr20_with_contract_field_f_:_Uint128_end_ADTTyp_Specl_m_TArgs_127", i32 0, i32 0), %"$TyDescrTy_ADTTyp_Constr_64"** getelementptr inbounds ([2 x %"$TyDescrTy_ADTTyp_Constr_64"*], [2 x %"$TyDescrTy_ADTTyp_Constr_64"*]* @"$TyDescr_List_ByStr20_with_contract_field_f_:_Uint128_end_ADTTyp_Specl_m_constrs_126", i32 0, i32 0), %"$TyDescrTy_ADTTyp_63"* @"$TyDescr_List_ADTTyp_101" }
@"$TyDescr_List_Cons_ByStr20_with_end_Constr_m_args_129" = unnamed_addr constant [2 x %_TyDescrTy_Typ*] [%_TyDescrTy_Typ* @"$TyDescr_Addr_100", %_TyDescrTy_Typ* @"$TyDescr_ADT_List_ByStr20_with_end_68"]
@"$TyDescr_ADT_Cons_130" = unnamed_addr constant [4 x i8] c"Cons"
@"$TyDescr_List_Cons_ByStr20_with_end_ADTTyp_Constr_131" = unnamed_addr constant %"$TyDescrTy_ADTTyp_Constr_64" { %TyDescrString { i8* getelementptr inbounds ([4 x i8], [4 x i8]* @"$TyDescr_ADT_Cons_130", i32 0, i32 0), i32 4 }, i32 2, %_TyDescrTy_Typ** getelementptr inbounds ([2 x %_TyDescrTy_Typ*], [2 x %_TyDescrTy_Typ*]* @"$TyDescr_List_Cons_ByStr20_with_end_Constr_m_args_129", i32 0, i32 0) }
@"$TyDescr_List_Nil_ByStr20_with_end_Constr_m_args_132" = unnamed_addr constant [0 x %_TyDescrTy_Typ*] zeroinitializer
@"$TyDescr_ADT_Nil_133" = unnamed_addr constant [3 x i8] c"Nil"
@"$TyDescr_List_Nil_ByStr20_with_end_ADTTyp_Constr_134" = unnamed_addr constant %"$TyDescrTy_ADTTyp_Constr_64" { %TyDescrString { i8* getelementptr inbounds ([3 x i8], [3 x i8]* @"$TyDescr_ADT_Nil_133", i32 0, i32 0), i32 3 }, i32 0, %_TyDescrTy_Typ** getelementptr inbounds ([0 x %_TyDescrTy_Typ*], [0 x %_TyDescrTy_Typ*]* @"$TyDescr_List_Nil_ByStr20_with_end_Constr_m_args_132", i32 0, i32 0) }
@"$TyDescr_List_ByStr20_with_end_ADTTyp_Specl_m_constrs_135" = unnamed_addr constant [2 x %"$TyDescrTy_ADTTyp_Constr_64"*] [%"$TyDescrTy_ADTTyp_Constr_64"* @"$TyDescr_List_Cons_ByStr20_with_end_ADTTyp_Constr_131", %"$TyDescrTy_ADTTyp_Constr_64"* @"$TyDescr_List_Nil_ByStr20_with_end_ADTTyp_Constr_134"]
@"$TyDescr_List_ByStr20_with_end_ADTTyp_Specl_m_TArgs_136" = unnamed_addr constant [1 x %_TyDescrTy_Typ*] [%_TyDescrTy_Typ* @"$TyDescr_Addr_100"]
@"$TyDescr_List_ByStr20_with_end_ADTTyp_Specl_137" = unnamed_addr constant %"$TyDescrTy_ADTTyp_Specl_62" { %_TyDescrTy_Typ** getelementptr inbounds ([1 x %_TyDescrTy_Typ*], [1 x %_TyDescrTy_Typ*]* @"$TyDescr_List_ByStr20_with_end_ADTTyp_Specl_m_TArgs_136", i32 0, i32 0), %"$TyDescrTy_ADTTyp_Constr_64"** getelementptr inbounds ([2 x %"$TyDescrTy_ADTTyp_Constr_64"*], [2 x %"$TyDescrTy_ADTTyp_Constr_64"*]* @"$TyDescr_List_ByStr20_with_end_ADTTyp_Specl_m_constrs_135", i32 0, i32 0), %"$TyDescrTy_ADTTyp_63"* @"$TyDescr_List_ADTTyp_101" }
@"$TyDescr_List_Cons_ByStr20_Constr_m_args_138" = unnamed_addr constant [2 x %_TyDescrTy_Typ*] [%_TyDescrTy_Typ* @"$TyDescr_Bystr20_61", %_TyDescrTy_Typ* @"$TyDescr_ADT_List_ByStr20_69"]
@"$TyDescr_ADT_Cons_139" = unnamed_addr constant [4 x i8] c"Cons"
@"$TyDescr_List_Cons_ByStr20_ADTTyp_Constr_140" = unnamed_addr constant %"$TyDescrTy_ADTTyp_Constr_64" { %TyDescrString { i8* getelementptr inbounds ([4 x i8], [4 x i8]* @"$TyDescr_ADT_Cons_139", i32 0, i32 0), i32 4 }, i32 2, %_TyDescrTy_Typ** getelementptr inbounds ([2 x %_TyDescrTy_Typ*], [2 x %_TyDescrTy_Typ*]* @"$TyDescr_List_Cons_ByStr20_Constr_m_args_138", i32 0, i32 0) }
@"$TyDescr_List_Nil_ByStr20_Constr_m_args_141" = unnamed_addr constant [0 x %_TyDescrTy_Typ*] zeroinitializer
@"$TyDescr_ADT_Nil_142" = unnamed_addr constant [3 x i8] c"Nil"
@"$TyDescr_List_Nil_ByStr20_ADTTyp_Constr_143" = unnamed_addr constant %"$TyDescrTy_ADTTyp_Constr_64" { %TyDescrString { i8* getelementptr inbounds ([3 x i8], [3 x i8]* @"$TyDescr_ADT_Nil_142", i32 0, i32 0), i32 3 }, i32 0, %_TyDescrTy_Typ** getelementptr inbounds ([0 x %_TyDescrTy_Typ*], [0 x %_TyDescrTy_Typ*]* @"$TyDescr_List_Nil_ByStr20_Constr_m_args_141", i32 0, i32 0) }
@"$TyDescr_List_ByStr20_ADTTyp_Specl_m_constrs_144" = unnamed_addr constant [2 x %"$TyDescrTy_ADTTyp_Constr_64"*] [%"$TyDescrTy_ADTTyp_Constr_64"* @"$TyDescr_List_Cons_ByStr20_ADTTyp_Constr_140", %"$TyDescrTy_ADTTyp_Constr_64"* @"$TyDescr_List_Nil_ByStr20_ADTTyp_Constr_143"]
@"$TyDescr_List_ByStr20_ADTTyp_Specl_m_TArgs_145" = unnamed_addr constant [1 x %_TyDescrTy_Typ*] [%_TyDescrTy_Typ* @"$TyDescr_Bystr20_61"]
@"$TyDescr_List_ByStr20_ADTTyp_Specl_146" = unnamed_addr constant %"$TyDescrTy_ADTTyp_Specl_62" { %_TyDescrTy_Typ** getelementptr inbounds ([1 x %_TyDescrTy_Typ*], [1 x %_TyDescrTy_Typ*]* @"$TyDescr_List_ByStr20_ADTTyp_Specl_m_TArgs_145", i32 0, i32 0), %"$TyDescrTy_ADTTyp_Constr_64"** getelementptr inbounds ([2 x %"$TyDescrTy_ADTTyp_Constr_64"*], [2 x %"$TyDescrTy_ADTTyp_Constr_64"*]* @"$TyDescr_List_ByStr20_ADTTyp_Specl_m_constrs_144", i32 0, i32 0), %"$TyDescrTy_ADTTyp_63"* @"$TyDescr_List_ADTTyp_101" }
@"$TyDescr_List_Cons_0x3620c286757a29985cee194eb90064270fb65414.AddressADT_Constr_m_args_147" = unnamed_addr constant [2 x %_TyDescrTy_Typ*] [%_TyDescrTy_Typ* @"$TyDescr_ADT_0x3620c286757a29985cee194eb90064270fb65414.AddressADT_75", %_TyDescrTy_Typ* @"$TyDescr_ADT_List_0x3620c286757a29985cee194eb90064270fb65414.AddressADT_70"]
@"$TyDescr_ADT_Cons_148" = unnamed_addr constant [4 x i8] c"Cons"
@"$TyDescr_List_Cons_0x3620c286757a29985cee194eb90064270fb65414.AddressADT_ADTTyp_Constr_149" = unnamed_addr constant %"$TyDescrTy_ADTTyp_Constr_64" { %TyDescrString { i8* getelementptr inbounds ([4 x i8], [4 x i8]* @"$TyDescr_ADT_Cons_148", i32 0, i32 0), i32 4 }, i32 2, %_TyDescrTy_Typ** getelementptr inbounds ([2 x %_TyDescrTy_Typ*], [2 x %_TyDescrTy_Typ*]* @"$TyDescr_List_Cons_0x3620c286757a29985cee194eb90064270fb65414.AddressADT_Constr_m_args_147", i32 0, i32 0) }
@"$TyDescr_List_Nil_0x3620c286757a29985cee194eb90064270fb65414.AddressADT_Constr_m_args_150" = unnamed_addr constant [0 x %_TyDescrTy_Typ*] zeroinitializer
@"$TyDescr_ADT_Nil_151" = unnamed_addr constant [3 x i8] c"Nil"
@"$TyDescr_List_Nil_0x3620c286757a29985cee194eb90064270fb65414.AddressADT_ADTTyp_Constr_152" = unnamed_addr constant %"$TyDescrTy_ADTTyp_Constr_64" { %TyDescrString { i8* getelementptr inbounds ([3 x i8], [3 x i8]* @"$TyDescr_ADT_Nil_151", i32 0, i32 0), i32 3 }, i32 0, %_TyDescrTy_Typ** getelementptr inbounds ([0 x %_TyDescrTy_Typ*], [0 x %_TyDescrTy_Typ*]* @"$TyDescr_List_Nil_0x3620c286757a29985cee194eb90064270fb65414.AddressADT_Constr_m_args_150", i32 0, i32 0) }
@"$TyDescr_List_0x3620c286757a29985cee194eb90064270fb65414.AddressADT_ADTTyp_Specl_m_constrs_153" = unnamed_addr constant [2 x %"$TyDescrTy_ADTTyp_Constr_64"*] [%"$TyDescrTy_ADTTyp_Constr_64"* @"$TyDescr_List_Cons_0x3620c286757a29985cee194eb90064270fb65414.AddressADT_ADTTyp_Constr_149", %"$TyDescrTy_ADTTyp_Constr_64"* @"$TyDescr_List_Nil_0x3620c286757a29985cee194eb90064270fb65414.AddressADT_ADTTyp_Constr_152"]
@"$TyDescr_List_0x3620c286757a29985cee194eb90064270fb65414.AddressADT_ADTTyp_Specl_m_TArgs_154" = unnamed_addr constant [1 x %_TyDescrTy_Typ*] [%_TyDescrTy_Typ* @"$TyDescr_ADT_0x3620c286757a29985cee194eb90064270fb65414.AddressADT_75"]
@"$TyDescr_List_0x3620c286757a29985cee194eb90064270fb65414.AddressADT_ADTTyp_Specl_155" = unnamed_addr constant %"$TyDescrTy_ADTTyp_Specl_62" { %_TyDescrTy_Typ** getelementptr inbounds ([1 x %_TyDescrTy_Typ*], [1 x %_TyDescrTy_Typ*]* @"$TyDescr_List_0x3620c286757a29985cee194eb90064270fb65414.AddressADT_ADTTyp_Specl_m_TArgs_154", i32 0, i32 0), %"$TyDescrTy_ADTTyp_Constr_64"** getelementptr inbounds ([2 x %"$TyDescrTy_ADTTyp_Constr_64"*], [2 x %"$TyDescrTy_ADTTyp_Constr_64"*]* @"$TyDescr_List_0x3620c286757a29985cee194eb90064270fb65414.AddressADT_ADTTyp_Specl_m_constrs_153", i32 0, i32 0), %"$TyDescrTy_ADTTyp_63"* @"$TyDescr_List_ADTTyp_101" }
@"$TyDescr_List_ADTTyp_m_specls_156" = unnamed_addr constant [6 x %"$TyDescrTy_ADTTyp_Specl_62"*] [%"$TyDescrTy_ADTTyp_Specl_62"* @"$TyDescr_List_Message_ADTTyp_Specl_110", %"$TyDescrTy_ADTTyp_Specl_62"* @"$TyDescr_List_ByStr20_with_contract_field_g_:_0x3620c286757a29985cee194eb90064270fb65414.AddressADT_end_ADTTyp_Specl_119", %"$TyDescrTy_ADTTyp_Specl_62"* @"$TyDescr_List_ByStr20_with_contract_field_f_:_Uint128_end_ADTTyp_Specl_128", %"$TyDescrTy_ADTTyp_Specl_62"* @"$TyDescr_List_ByStr20_with_end_ADTTyp_Specl_137", %"$TyDescrTy_ADTTyp_Specl_62"* @"$TyDescr_List_ByStr20_ADTTyp_Specl_146", %"$TyDescrTy_ADTTyp_Specl_62"* @"$TyDescr_List_0x3620c286757a29985cee194eb90064270fb65414.AddressADT_ADTTyp_Specl_155"]
@"$TyDescr_ADT_List_157" = unnamed_addr constant [4 x i8] c"List"
@"$TyDescr_Pair_ADTTyp_158" = unnamed_addr constant %"$TyDescrTy_ADTTyp_63" { %TyDescrString { i8* getelementptr inbounds ([4 x i8], [4 x i8]* @"$TyDescr_ADT_Pair_172", i32 0, i32 0), i32 4 }, i32 2, i32 1, i32 2, %"$TyDescrTy_ADTTyp_Specl_62"** getelementptr inbounds ([2 x %"$TyDescrTy_ADTTyp_Specl_62"*], [2 x %"$TyDescrTy_ADTTyp_Specl_62"*]* @"$TyDescr_Pair_ADTTyp_m_specls_171", i32 0, i32 0) }
@"$TyDescr_Pair_Pair_ByStr20_with_end_0x3620c286757a29985cee194eb90064270fb65414.AddressADT_Constr_m_args_159" = unnamed_addr constant [2 x %_TyDescrTy_Typ*] [%_TyDescrTy_Typ* @"$TyDescr_Addr_100", %_TyDescrTy_Typ* @"$TyDescr_ADT_0x3620c286757a29985cee194eb90064270fb65414.AddressADT_75"]
@"$TyDescr_ADT_Pair_160" = unnamed_addr constant [4 x i8] c"Pair"
@"$TyDescr_Pair_Pair_ByStr20_with_end_0x3620c286757a29985cee194eb90064270fb65414.AddressADT_ADTTyp_Constr_161" = unnamed_addr constant %"$TyDescrTy_ADTTyp_Constr_64" { %TyDescrString { i8* getelementptr inbounds ([4 x i8], [4 x i8]* @"$TyDescr_ADT_Pair_160", i32 0, i32 0), i32 4 }, i32 2, %_TyDescrTy_Typ** getelementptr inbounds ([2 x %_TyDescrTy_Typ*], [2 x %_TyDescrTy_Typ*]* @"$TyDescr_Pair_Pair_ByStr20_with_end_0x3620c286757a29985cee194eb90064270fb65414.AddressADT_Constr_m_args_159", i32 0, i32 0) }
@"$TyDescr_Pair_ByStr20_with_end_0x3620c286757a29985cee194eb90064270fb65414.AddressADT_ADTTyp_Specl_m_constrs_162" = unnamed_addr constant [1 x %"$TyDescrTy_ADTTyp_Constr_64"*] [%"$TyDescrTy_ADTTyp_Constr_64"* @"$TyDescr_Pair_Pair_ByStr20_with_end_0x3620c286757a29985cee194eb90064270fb65414.AddressADT_ADTTyp_Constr_161"]
@"$TyDescr_Pair_ByStr20_with_end_0x3620c286757a29985cee194eb90064270fb65414.AddressADT_ADTTyp_Specl_m_TArgs_163" = unnamed_addr constant [2 x %_TyDescrTy_Typ*] [%_TyDescrTy_Typ* @"$TyDescr_Addr_100", %_TyDescrTy_Typ* @"$TyDescr_ADT_0x3620c286757a29985cee194eb90064270fb65414.AddressADT_75"]
@"$TyDescr_Pair_ByStr20_with_end_0x3620c286757a29985cee194eb90064270fb65414.AddressADT_ADTTyp_Specl_164" = unnamed_addr constant %"$TyDescrTy_ADTTyp_Specl_62" { %_TyDescrTy_Typ** getelementptr inbounds ([2 x %_TyDescrTy_Typ*], [2 x %_TyDescrTy_Typ*]* @"$TyDescr_Pair_ByStr20_with_end_0x3620c286757a29985cee194eb90064270fb65414.AddressADT_ADTTyp_Specl_m_TArgs_163", i32 0, i32 0), %"$TyDescrTy_ADTTyp_Constr_64"** getelementptr inbounds ([1 x %"$TyDescrTy_ADTTyp_Constr_64"*], [1 x %"$TyDescrTy_ADTTyp_Constr_64"*]* @"$TyDescr_Pair_ByStr20_with_end_0x3620c286757a29985cee194eb90064270fb65414.AddressADT_ADTTyp_Specl_m_constrs_162", i32 0, i32 0), %"$TyDescrTy_ADTTyp_63"* @"$TyDescr_Pair_ADTTyp_158" }
@"$TyDescr_Pair_Pair_ByStr20_0x3620c286757a29985cee194eb90064270fb65414.AddressADT_Constr_m_args_165" = unnamed_addr constant [2 x %_TyDescrTy_Typ*] [%_TyDescrTy_Typ* @"$TyDescr_Bystr20_61", %_TyDescrTy_Typ* @"$TyDescr_ADT_0x3620c286757a29985cee194eb90064270fb65414.AddressADT_75"]
@"$TyDescr_ADT_Pair_166" = unnamed_addr constant [4 x i8] c"Pair"
@"$TyDescr_Pair_Pair_ByStr20_0x3620c286757a29985cee194eb90064270fb65414.AddressADT_ADTTyp_Constr_167" = unnamed_addr constant %"$TyDescrTy_ADTTyp_Constr_64" { %TyDescrString { i8* getelementptr inbounds ([4 x i8], [4 x i8]* @"$TyDescr_ADT_Pair_166", i32 0, i32 0), i32 4 }, i32 2, %_TyDescrTy_Typ** getelementptr inbounds ([2 x %_TyDescrTy_Typ*], [2 x %_TyDescrTy_Typ*]* @"$TyDescr_Pair_Pair_ByStr20_0x3620c286757a29985cee194eb90064270fb65414.AddressADT_Constr_m_args_165", i32 0, i32 0) }
@"$TyDescr_Pair_ByStr20_0x3620c286757a29985cee194eb90064270fb65414.AddressADT_ADTTyp_Specl_m_constrs_168" = unnamed_addr constant [1 x %"$TyDescrTy_ADTTyp_Constr_64"*] [%"$TyDescrTy_ADTTyp_Constr_64"* @"$TyDescr_Pair_Pair_ByStr20_0x3620c286757a29985cee194eb90064270fb65414.AddressADT_ADTTyp_Constr_167"]
@"$TyDescr_Pair_ByStr20_0x3620c286757a29985cee194eb90064270fb65414.AddressADT_ADTTyp_Specl_m_TArgs_169" = unnamed_addr constant [2 x %_TyDescrTy_Typ*] [%_TyDescrTy_Typ* @"$TyDescr_Bystr20_61", %_TyDescrTy_Typ* @"$TyDescr_ADT_0x3620c286757a29985cee194eb90064270fb65414.AddressADT_75"]
@"$TyDescr_Pair_ByStr20_0x3620c286757a29985cee194eb90064270fb65414.AddressADT_ADTTyp_Specl_170" = unnamed_addr constant %"$TyDescrTy_ADTTyp_Specl_62" { %_TyDescrTy_Typ** getelementptr inbounds ([2 x %_TyDescrTy_Typ*], [2 x %_TyDescrTy_Typ*]* @"$TyDescr_Pair_ByStr20_0x3620c286757a29985cee194eb90064270fb65414.AddressADT_ADTTyp_Specl_m_TArgs_169", i32 0, i32 0), %"$TyDescrTy_ADTTyp_Constr_64"** getelementptr inbounds ([1 x %"$TyDescrTy_ADTTyp_Constr_64"*], [1 x %"$TyDescrTy_ADTTyp_Constr_64"*]* @"$TyDescr_Pair_ByStr20_0x3620c286757a29985cee194eb90064270fb65414.AddressADT_ADTTyp_Specl_m_constrs_168", i32 0, i32 0), %"$TyDescrTy_ADTTyp_63"* @"$TyDescr_Pair_ADTTyp_158" }
@"$TyDescr_Pair_ADTTyp_m_specls_171" = unnamed_addr constant [2 x %"$TyDescrTy_ADTTyp_Specl_62"*] [%"$TyDescrTy_ADTTyp_Specl_62"* @"$TyDescr_Pair_ByStr20_with_end_0x3620c286757a29985cee194eb90064270fb65414.AddressADT_ADTTyp_Specl_164", %"$TyDescrTy_ADTTyp_Specl_62"* @"$TyDescr_Pair_ByStr20_0x3620c286757a29985cee194eb90064270fb65414.AddressADT_ADTTyp_Specl_170"]
@"$TyDescr_ADT_Pair_172" = unnamed_addr constant [4 x i8] c"Pair"
@"$TyDescr_Option_ADTTyp_173" = unnamed_addr constant %"$TyDescrTy_ADTTyp_63" { %TyDescrString { i8* getelementptr inbounds ([6 x i8], [6 x i8]* @"$TyDescr_ADT_Option_193", i32 0, i32 0), i32 6 }, i32 1, i32 2, i32 2, %"$TyDescrTy_ADTTyp_Specl_62"** getelementptr inbounds ([2 x %"$TyDescrTy_ADTTyp_Specl_62"*], [2 x %"$TyDescrTy_ADTTyp_Specl_62"*]* @"$TyDescr_Option_ADTTyp_m_specls_192", i32 0, i32 0) }
@"$TyDescr_Option_Some_Map_(ByStr20_with_end)_(Bool)_Constr_m_args_174" = unnamed_addr constant [1 x %_TyDescrTy_Typ*] [%_TyDescrTy_Typ* @"$TyDescr_Map_84"]
@"$TyDescr_ADT_Some_175" = unnamed_addr constant [4 x i8] c"Some"
@"$TyDescr_Option_Some_Map_(ByStr20_with_end)_(Bool)_ADTTyp_Constr_176" = unnamed_addr constant %"$TyDescrTy_ADTTyp_Constr_64" { %TyDescrString { i8* getelementptr inbounds ([4 x i8], [4 x i8]* @"$TyDescr_ADT_Some_175", i32 0, i32 0), i32 4 }, i32 1, %_TyDescrTy_Typ** getelementptr inbounds ([1 x %_TyDescrTy_Typ*], [1 x %_TyDescrTy_Typ*]* @"$TyDescr_Option_Some_Map_(ByStr20_with_end)_(Bool)_Constr_m_args_174", i32 0, i32 0) }
@"$TyDescr_Option_None_Map_(ByStr20_with_end)_(Bool)_Constr_m_args_177" = unnamed_addr constant [0 x %_TyDescrTy_Typ*] zeroinitializer
@"$TyDescr_ADT_None_178" = unnamed_addr constant [4 x i8] c"None"
@"$TyDescr_Option_None_Map_(ByStr20_with_end)_(Bool)_ADTTyp_Constr_179" = unnamed_addr constant %"$TyDescrTy_ADTTyp_Constr_64" { %TyDescrString { i8* getelementptr inbounds ([4 x i8], [4 x i8]* @"$TyDescr_ADT_None_178", i32 0, i32 0), i32 4 }, i32 0, %_TyDescrTy_Typ** getelementptr inbounds ([0 x %_TyDescrTy_Typ*], [0 x %_TyDescrTy_Typ*]* @"$TyDescr_Option_None_Map_(ByStr20_with_end)_(Bool)_Constr_m_args_177", i32 0, i32 0) }
@"$TyDescr_Option_Map_(ByStr20_with_end)_(Bool)_ADTTyp_Specl_m_constrs_180" = unnamed_addr constant [2 x %"$TyDescrTy_ADTTyp_Constr_64"*] [%"$TyDescrTy_ADTTyp_Constr_64"* @"$TyDescr_Option_Some_Map_(ByStr20_with_end)_(Bool)_ADTTyp_Constr_176", %"$TyDescrTy_ADTTyp_Constr_64"* @"$TyDescr_Option_None_Map_(ByStr20_with_end)_(Bool)_ADTTyp_Constr_179"]
@"$TyDescr_Option_Map_(ByStr20_with_end)_(Bool)_ADTTyp_Specl_m_TArgs_181" = unnamed_addr constant [1 x %_TyDescrTy_Typ*] [%_TyDescrTy_Typ* @"$TyDescr_Map_84"]
@"$TyDescr_Option_Map_(ByStr20_with_end)_(Bool)_ADTTyp_Specl_182" = unnamed_addr constant %"$TyDescrTy_ADTTyp_Specl_62" { %_TyDescrTy_Typ** getelementptr inbounds ([1 x %_TyDescrTy_Typ*], [1 x %_TyDescrTy_Typ*]* @"$TyDescr_Option_Map_(ByStr20_with_end)_(Bool)_ADTTyp_Specl_m_TArgs_181", i32 0, i32 0), %"$TyDescrTy_ADTTyp_Constr_64"** getelementptr inbounds ([2 x %"$TyDescrTy_ADTTyp_Constr_64"*], [2 x %"$TyDescrTy_ADTTyp_Constr_64"*]* @"$TyDescr_Option_Map_(ByStr20_with_end)_(Bool)_ADTTyp_Specl_m_constrs_180", i32 0, i32 0), %"$TyDescrTy_ADTTyp_63"* @"$TyDescr_Option_ADTTyp_173" }
@"$TyDescr_Option_Some_Bool_Constr_m_args_183" = unnamed_addr constant [1 x %_TyDescrTy_Typ*] [%_TyDescrTy_Typ* @"$TyDescr_ADT_Bool_76"]
@"$TyDescr_ADT_Some_184" = unnamed_addr constant [4 x i8] c"Some"
@"$TyDescr_Option_Some_Bool_ADTTyp_Constr_185" = unnamed_addr constant %"$TyDescrTy_ADTTyp_Constr_64" { %TyDescrString { i8* getelementptr inbounds ([4 x i8], [4 x i8]* @"$TyDescr_ADT_Some_184", i32 0, i32 0), i32 4 }, i32 1, %_TyDescrTy_Typ** getelementptr inbounds ([1 x %_TyDescrTy_Typ*], [1 x %_TyDescrTy_Typ*]* @"$TyDescr_Option_Some_Bool_Constr_m_args_183", i32 0, i32 0) }
@"$TyDescr_Option_None_Bool_Constr_m_args_186" = unnamed_addr constant [0 x %_TyDescrTy_Typ*] zeroinitializer
@"$TyDescr_ADT_None_187" = unnamed_addr constant [4 x i8] c"None"
@"$TyDescr_Option_None_Bool_ADTTyp_Constr_188" = unnamed_addr constant %"$TyDescrTy_ADTTyp_Constr_64" { %TyDescrString { i8* getelementptr inbounds ([4 x i8], [4 x i8]* @"$TyDescr_ADT_None_187", i32 0, i32 0), i32 4 }, i32 0, %_TyDescrTy_Typ** getelementptr inbounds ([0 x %_TyDescrTy_Typ*], [0 x %_TyDescrTy_Typ*]* @"$TyDescr_Option_None_Bool_Constr_m_args_186", i32 0, i32 0) }
@"$TyDescr_Option_Bool_ADTTyp_Specl_m_constrs_189" = unnamed_addr constant [2 x %"$TyDescrTy_ADTTyp_Constr_64"*] [%"$TyDescrTy_ADTTyp_Constr_64"* @"$TyDescr_Option_Some_Bool_ADTTyp_Constr_185", %"$TyDescrTy_ADTTyp_Constr_64"* @"$TyDescr_Option_None_Bool_ADTTyp_Constr_188"]
@"$TyDescr_Option_Bool_ADTTyp_Specl_m_TArgs_190" = unnamed_addr constant [1 x %_TyDescrTy_Typ*] [%_TyDescrTy_Typ* @"$TyDescr_ADT_Bool_76"]
@"$TyDescr_Option_Bool_ADTTyp_Specl_191" = unnamed_addr constant %"$TyDescrTy_ADTTyp_Specl_62" { %_TyDescrTy_Typ** getelementptr inbounds ([1 x %_TyDescrTy_Typ*], [1 x %_TyDescrTy_Typ*]* @"$TyDescr_Option_Bool_ADTTyp_Specl_m_TArgs_190", i32 0, i32 0), %"$TyDescrTy_ADTTyp_Constr_64"** getelementptr inbounds ([2 x %"$TyDescrTy_ADTTyp_Constr_64"*], [2 x %"$TyDescrTy_ADTTyp_Constr_64"*]* @"$TyDescr_Option_Bool_ADTTyp_Specl_m_constrs_189", i32 0, i32 0), %"$TyDescrTy_ADTTyp_63"* @"$TyDescr_Option_ADTTyp_173" }
@"$TyDescr_Option_ADTTyp_m_specls_192" = unnamed_addr constant [2 x %"$TyDescrTy_ADTTyp_Specl_62"*] [%"$TyDescrTy_ADTTyp_Specl_62"* @"$TyDescr_Option_Map_(ByStr20_with_end)_(Bool)_ADTTyp_Specl_182", %"$TyDescrTy_ADTTyp_Specl_62"* @"$TyDescr_Option_Bool_ADTTyp_Specl_191"]
@"$TyDescr_ADT_Option_193" = unnamed_addr constant [6 x i8] c"Option"
@"$TyDescr_0x3620c286757a29985cee194eb90064270fb65414.AddressADT_ADTTyp_194" = unnamed_addr constant %"$TyDescrTy_ADTTyp_63" { %TyDescrString { i8* getelementptr inbounds ([53 x i8], [53 x i8]* @"$TyDescr_ADT_0x3620c286757a29985cee194eb90064270fb65414.AddressADT_205", i32 0, i32 0), i32 53 }, i32 0, i32 2, i32 1, %"$TyDescrTy_ADTTyp_Specl_62"** getelementptr inbounds ([1 x %"$TyDescrTy_ADTTyp_Specl_62"*], [1 x %"$TyDescrTy_ADTTyp_Specl_62"*]* @"$TyDescr_0x3620c286757a29985cee194eb90064270fb65414.AddressADT_ADTTyp_m_specls_204", i32 0, i32 0) }
@"$TyDescr_0x3620c286757a29985cee194eb90064270fb65414.AddressADT_0x3620c286757a29985cee194eb90064270fb65414.Address1_Constr_m_args_195" = unnamed_addr constant [1 x %_TyDescrTy_Typ*] [%_TyDescrTy_Typ* @"$TyDescr_Addr_100"]
@"$TyDescr_ADT_0x3620c286757a29985cee194eb90064270fb65414.Address1_196" = unnamed_addr constant [51 x i8] c"0x3620c286757a29985cee194eb90064270fb65414.Address1"
@"$TyDescr_0x3620c286757a29985cee194eb90064270fb65414.AddressADT_0x3620c286757a29985cee194eb90064270fb65414.Address1_ADTTyp_Constr_197" = unnamed_addr constant %"$TyDescrTy_ADTTyp_Constr_64" { %TyDescrString { i8* getelementptr inbounds ([51 x i8], [51 x i8]* @"$TyDescr_ADT_0x3620c286757a29985cee194eb90064270fb65414.Address1_196", i32 0, i32 0), i32 51 }, i32 1, %_TyDescrTy_Typ** getelementptr inbounds ([1 x %_TyDescrTy_Typ*], [1 x %_TyDescrTy_Typ*]* @"$TyDescr_0x3620c286757a29985cee194eb90064270fb65414.AddressADT_0x3620c286757a29985cee194eb90064270fb65414.Address1_Constr_m_args_195", i32 0, i32 0) }
@"$TyDescr_0x3620c286757a29985cee194eb90064270fb65414.AddressADT_0x3620c286757a29985cee194eb90064270fb65414.Address2_Constr_m_args_198" = unnamed_addr constant [1 x %_TyDescrTy_Typ*] [%_TyDescrTy_Typ* @"$TyDescr_Addr_96"]
@"$TyDescr_ADT_0x3620c286757a29985cee194eb90064270fb65414.Address2_199" = unnamed_addr constant [51 x i8] c"0x3620c286757a29985cee194eb90064270fb65414.Address2"
@"$TyDescr_0x3620c286757a29985cee194eb90064270fb65414.AddressADT_0x3620c286757a29985cee194eb90064270fb65414.Address2_ADTTyp_Constr_200" = unnamed_addr constant %"$TyDescrTy_ADTTyp_Constr_64" { %TyDescrString { i8* getelementptr inbounds ([51 x i8], [51 x i8]* @"$TyDescr_ADT_0x3620c286757a29985cee194eb90064270fb65414.Address2_199", i32 0, i32 0), i32 51 }, i32 1, %_TyDescrTy_Typ** getelementptr inbounds ([1 x %_TyDescrTy_Typ*], [1 x %_TyDescrTy_Typ*]* @"$TyDescr_0x3620c286757a29985cee194eb90064270fb65414.AddressADT_0x3620c286757a29985cee194eb90064270fb65414.Address2_Constr_m_args_198", i32 0, i32 0) }
@"$TyDescr_0x3620c286757a29985cee194eb90064270fb65414.AddressADT_ADTTyp_Specl_m_constrs_201" = unnamed_addr constant [2 x %"$TyDescrTy_ADTTyp_Constr_64"*] [%"$TyDescrTy_ADTTyp_Constr_64"* @"$TyDescr_0x3620c286757a29985cee194eb90064270fb65414.AddressADT_0x3620c286757a29985cee194eb90064270fb65414.Address1_ADTTyp_Constr_197", %"$TyDescrTy_ADTTyp_Constr_64"* @"$TyDescr_0x3620c286757a29985cee194eb90064270fb65414.AddressADT_0x3620c286757a29985cee194eb90064270fb65414.Address2_ADTTyp_Constr_200"]
@"$TyDescr_0x3620c286757a29985cee194eb90064270fb65414.AddressADT_ADTTyp_Specl_m_TArgs_202" = unnamed_addr constant [0 x %_TyDescrTy_Typ*] zeroinitializer
@"$TyDescr_0x3620c286757a29985cee194eb90064270fb65414.AddressADT_ADTTyp_Specl_203" = unnamed_addr constant %"$TyDescrTy_ADTTyp_Specl_62" { %_TyDescrTy_Typ** getelementptr inbounds ([0 x %_TyDescrTy_Typ*], [0 x %_TyDescrTy_Typ*]* @"$TyDescr_0x3620c286757a29985cee194eb90064270fb65414.AddressADT_ADTTyp_Specl_m_TArgs_202", i32 0, i32 0), %"$TyDescrTy_ADTTyp_Constr_64"** getelementptr inbounds ([2 x %"$TyDescrTy_ADTTyp_Constr_64"*], [2 x %"$TyDescrTy_ADTTyp_Constr_64"*]* @"$TyDescr_0x3620c286757a29985cee194eb90064270fb65414.AddressADT_ADTTyp_Specl_m_constrs_201", i32 0, i32 0), %"$TyDescrTy_ADTTyp_63"* @"$TyDescr_0x3620c286757a29985cee194eb90064270fb65414.AddressADT_ADTTyp_194" }
@"$TyDescr_0x3620c286757a29985cee194eb90064270fb65414.AddressADT_ADTTyp_m_specls_204" = unnamed_addr constant [1 x %"$TyDescrTy_ADTTyp_Specl_62"*] [%"$TyDescrTy_ADTTyp_Specl_62"* @"$TyDescr_0x3620c286757a29985cee194eb90064270fb65414.AddressADT_ADTTyp_Specl_203"]
@"$TyDescr_ADT_0x3620c286757a29985cee194eb90064270fb65414.AddressADT_205" = unnamed_addr constant [53 x i8] c"0x3620c286757a29985cee194eb90064270fb65414.AddressADT"
@"$TyDescr_Bool_ADTTyp_206" = unnamed_addr constant %"$TyDescrTy_ADTTyp_63" { %TyDescrString { i8* getelementptr inbounds ([4 x i8], [4 x i8]* @"$TyDescr_ADT_Bool_217", i32 0, i32 0), i32 4 }, i32 0, i32 2, i32 1, %"$TyDescrTy_ADTTyp_Specl_62"** getelementptr inbounds ([1 x %"$TyDescrTy_ADTTyp_Specl_62"*], [1 x %"$TyDescrTy_ADTTyp_Specl_62"*]* @"$TyDescr_Bool_ADTTyp_m_specls_216", i32 0, i32 0) }
@"$TyDescr_Bool_True_Constr_m_args_207" = unnamed_addr constant [0 x %_TyDescrTy_Typ*] zeroinitializer
@"$TyDescr_ADT_True_208" = unnamed_addr constant [4 x i8] c"True"
@"$TyDescr_Bool_True_ADTTyp_Constr_209" = unnamed_addr constant %"$TyDescrTy_ADTTyp_Constr_64" { %TyDescrString { i8* getelementptr inbounds ([4 x i8], [4 x i8]* @"$TyDescr_ADT_True_208", i32 0, i32 0), i32 4 }, i32 0, %_TyDescrTy_Typ** getelementptr inbounds ([0 x %_TyDescrTy_Typ*], [0 x %_TyDescrTy_Typ*]* @"$TyDescr_Bool_True_Constr_m_args_207", i32 0, i32 0) }
@"$TyDescr_Bool_False_Constr_m_args_210" = unnamed_addr constant [0 x %_TyDescrTy_Typ*] zeroinitializer
@"$TyDescr_ADT_False_211" = unnamed_addr constant [5 x i8] c"False"
@"$TyDescr_Bool_False_ADTTyp_Constr_212" = unnamed_addr constant %"$TyDescrTy_ADTTyp_Constr_64" { %TyDescrString { i8* getelementptr inbounds ([5 x i8], [5 x i8]* @"$TyDescr_ADT_False_211", i32 0, i32 0), i32 5 }, i32 0, %_TyDescrTy_Typ** getelementptr inbounds ([0 x %_TyDescrTy_Typ*], [0 x %_TyDescrTy_Typ*]* @"$TyDescr_Bool_False_Constr_m_args_210", i32 0, i32 0) }
@"$TyDescr_Bool_ADTTyp_Specl_m_constrs_213" = unnamed_addr constant [2 x %"$TyDescrTy_ADTTyp_Constr_64"*] [%"$TyDescrTy_ADTTyp_Constr_64"* @"$TyDescr_Bool_True_ADTTyp_Constr_209", %"$TyDescrTy_ADTTyp_Constr_64"* @"$TyDescr_Bool_False_ADTTyp_Constr_212"]
@"$TyDescr_Bool_ADTTyp_Specl_m_TArgs_214" = unnamed_addr constant [0 x %_TyDescrTy_Typ*] zeroinitializer
@"$TyDescr_Bool_ADTTyp_Specl_215" = unnamed_addr constant %"$TyDescrTy_ADTTyp_Specl_62" { %_TyDescrTy_Typ** getelementptr inbounds ([0 x %_TyDescrTy_Typ*], [0 x %_TyDescrTy_Typ*]* @"$TyDescr_Bool_ADTTyp_Specl_m_TArgs_214", i32 0, i32 0), %"$TyDescrTy_ADTTyp_Constr_64"** getelementptr inbounds ([2 x %"$TyDescrTy_ADTTyp_Constr_64"*], [2 x %"$TyDescrTy_ADTTyp_Constr_64"*]* @"$TyDescr_Bool_ADTTyp_Specl_m_constrs_213", i32 0, i32 0), %"$TyDescrTy_ADTTyp_63"* @"$TyDescr_Bool_ADTTyp_206" }
@"$TyDescr_Bool_ADTTyp_m_specls_216" = unnamed_addr constant [1 x %"$TyDescrTy_ADTTyp_Specl_62"*] [%"$TyDescrTy_ADTTyp_Specl_62"* @"$TyDescr_Bool_ADTTyp_Specl_215"]
@"$TyDescr_ADT_Bool_217" = unnamed_addr constant [4 x i8] c"Bool"
@"$TyDescr_MapTyp_218" = unnamed_addr constant %"$TyDescr_MapTyp_77" { %_TyDescrTy_Typ* @"$TyDescr_Uint128_43", %_TyDescrTy_Typ* @"$TyDescr_ADT_0x3620c286757a29985cee194eb90064270fb65414.AddressADT_75" }
@"$TyDescr_MapTyp_219" = unnamed_addr constant %"$TyDescr_MapTyp_77" { %_TyDescrTy_Typ* @"$TyDescr_Uint128_43", %_TyDescrTy_Typ* @"$TyDescr_Map_78" }
@"$TyDescr_MapTyp_220" = unnamed_addr constant %"$TyDescr_MapTyp_77" { %_TyDescrTy_Typ* @"$TyDescr_Uint128_43", %_TyDescrTy_Typ* @"$TyDescr_Bystr20_61" }
@"$TyDescr_MapTyp_221" = unnamed_addr constant %"$TyDescr_MapTyp_77" { %_TyDescrTy_Typ* @"$TyDescr_Uint32_35", %_TyDescrTy_Typ* @"$TyDescr_Map_82" }
@"$TyDescr_MapTyp_222" = unnamed_addr constant %"$TyDescr_MapTyp_77" { %_TyDescrTy_Typ* @"$TyDescr_Bystr20_61", %_TyDescrTy_Typ* @"$TyDescr_ADT_Bool_76" }
@"$TyDescr_MapTyp_223" = unnamed_addr constant %"$TyDescr_MapTyp_77" { %_TyDescrTy_Typ* @"$TyDescr_Uint32_35", %_TyDescrTy_Typ* @"$TyDescr_Map_84" }
@"$TyDescr_MapTyp_224" = unnamed_addr constant %"$TyDescr_MapTyp_77" { %_TyDescrTy_Typ* @"$TyDescr_Addr_100", %_TyDescrTy_Typ* @"$TyDescr_ADT_Bool_76" }
@"$TyDescr_MapTyp_225" = unnamed_addr constant %"$TyDescr_MapTyp_77" { %_TyDescrTy_Typ* @"$TyDescr_Uint128_43", %_TyDescrTy_Typ* @"$TyDescr_Addr_100" }
@"$TyDescr_AddrField_226" = unnamed_addr constant [1 x i8] c"h"
@"$TyDescr_AddrFields_227" = unnamed_addr constant [1 x %"$TyDescr_AddrFieldTyp_86"] [%"$TyDescr_AddrFieldTyp_86" { %TyDescrString { i8* getelementptr inbounds ([1 x i8], [1 x i8]* @"$TyDescr_AddrField_226", i32 0, i32 0), i32 1 }, %_TyDescrTy_Typ* @"$TyDescr_Map_78" }]
@"$TyDescr_AddrFields_228" = unnamed_addr constant %"$TyDescr_AddrTyp_87" { i32 1, %"$TyDescr_AddrFieldTyp_86"* getelementptr inbounds ([1 x %"$TyDescr_AddrFieldTyp_86"], [1 x %"$TyDescr_AddrFieldTyp_86"]* @"$TyDescr_AddrFields_227", i32 0, i32 0) }
@"$TyDescr_AddrField_229" = unnamed_addr constant [1 x i8] c"g"
@"$TyDescr_AddrFields_230" = unnamed_addr constant [1 x %"$TyDescr_AddrFieldTyp_86"] [%"$TyDescr_AddrFieldTyp_86" { %TyDescrString { i8* getelementptr inbounds ([1 x i8], [1 x i8]* @"$TyDescr_AddrField_229", i32 0, i32 0), i32 1 }, %_TyDescrTy_Typ* @"$TyDescr_ADT_0x3620c286757a29985cee194eb90064270fb65414.AddressADT_75" }]
@"$TyDescr_AddrFields_231" = unnamed_addr constant %"$TyDescr_AddrTyp_87" { i32 1, %"$TyDescr_AddrFieldTyp_86"* getelementptr inbounds ([1 x %"$TyDescr_AddrFieldTyp_86"], [1 x %"$TyDescr_AddrFieldTyp_86"]* @"$TyDescr_AddrFields_230", i32 0, i32 0) }
@"$TyDescr_AddrField_232" = unnamed_addr constant [1 x i8] c"f"
@"$TyDescr_AddrFields_233" = unnamed_addr constant [1 x %"$TyDescr_AddrFieldTyp_86"] [%"$TyDescr_AddrFieldTyp_86" { %TyDescrString { i8* getelementptr inbounds ([1 x i8], [1 x i8]* @"$TyDescr_AddrField_232", i32 0, i32 0), i32 1 }, %_TyDescrTy_Typ* @"$TyDescr_Uint128_43" }]
@"$TyDescr_AddrFields_234" = unnamed_addr constant %"$TyDescr_AddrTyp_87" { i32 1, %"$TyDescr_AddrFieldTyp_86"* getelementptr inbounds ([1 x %"$TyDescr_AddrFieldTyp_86"], [1 x %"$TyDescr_AddrFieldTyp_86"]* @"$TyDescr_AddrFields_233", i32 0, i32 0) }
@"$TyDescr_AddrField_235" = unnamed_addr constant [5 x i8] c"admin"
@"$TyDescr_AddrField_236" = unnamed_addr constant [6 x i8] c"owners"
@"$TyDescr_AddrField_237" = unnamed_addr constant [10 x i8] c"signatures"
@"$TyDescr_AddrField_238" = unnamed_addr constant [16 x i8] c"transactionCount"
@"$TyDescr_AddrFields_239" = unnamed_addr constant [4 x %"$TyDescr_AddrFieldTyp_86"] [%"$TyDescr_AddrFieldTyp_86" { %TyDescrString { i8* getelementptr inbounds ([5 x i8], [5 x i8]* @"$TyDescr_AddrField_235", i32 0, i32 0), i32 5 }, %_TyDescrTy_Typ* @"$TyDescr_Addr_100" }, %"$TyDescr_AddrFieldTyp_86" { %TyDescrString { i8* getelementptr inbounds ([6 x i8], [6 x i8]* @"$TyDescr_AddrField_236", i32 0, i32 0), i32 6 }, %_TyDescrTy_Typ* @"$TyDescr_Map_84" }, %"$TyDescr_AddrFieldTyp_86" { %TyDescrString { i8* getelementptr inbounds ([10 x i8], [10 x i8]* @"$TyDescr_AddrField_237", i32 0, i32 0), i32 10 }, %_TyDescrTy_Typ* @"$TyDescr_Map_83" }, %"$TyDescr_AddrFieldTyp_86" { %TyDescrString { i8* getelementptr inbounds ([16 x i8], [16 x i8]* @"$TyDescr_AddrField_238", i32 0, i32 0), i32 16 }, %_TyDescrTy_Typ* @"$TyDescr_Uint32_35" }]
@"$TyDescr_AddrFields_240" = unnamed_addr constant %"$TyDescr_AddrTyp_87" { i32 4, %"$TyDescr_AddrFieldTyp_86"* getelementptr inbounds ([4 x %"$TyDescr_AddrFieldTyp_86"], [4 x %"$TyDescr_AddrFieldTyp_86"]* @"$TyDescr_AddrFields_239", i32 0, i32 0) }
@"$TyDescr_AddrField_241" = unnamed_addr constant [9 x i8] c"other_map"
@"$TyDescr_AddrFields_242" = unnamed_addr constant [1 x %"$TyDescr_AddrFieldTyp_86"] [%"$TyDescr_AddrFieldTyp_86" { %TyDescrString { i8* getelementptr inbounds ([9 x i8], [9 x i8]* @"$TyDescr_AddrField_241", i32 0, i32 0), i32 9 }, %_TyDescrTy_Typ* @"$TyDescr_Map_80" }]
@"$TyDescr_AddrFields_243" = unnamed_addr constant %"$TyDescr_AddrTyp_87" { i32 1, %"$TyDescr_AddrFieldTyp_86"* getelementptr inbounds ([1 x %"$TyDescr_AddrFieldTyp_86"], [1 x %"$TyDescr_AddrFieldTyp_86"]* @"$TyDescr_AddrFields_242", i32 0, i32 0) }
@"$TyDescr_AddrField_244" = unnamed_addr constant [10 x i8] c"signatures"
@"$TyDescr_AddrFields_245" = unnamed_addr constant [1 x %"$TyDescr_AddrFieldTyp_86"] [%"$TyDescr_AddrFieldTyp_86" { %TyDescrString { i8* getelementptr inbounds ([10 x i8], [10 x i8]* @"$TyDescr_AddrField_244", i32 0, i32 0), i32 10 }, %_TyDescrTy_Typ* @"$TyDescr_Map_81" }]
@"$TyDescr_AddrFields_246" = unnamed_addr constant %"$TyDescr_AddrTyp_87" { i32 1, %"$TyDescr_AddrFieldTyp_86"* getelementptr inbounds ([1 x %"$TyDescr_AddrFieldTyp_86"], [1 x %"$TyDescr_AddrFieldTyp_86"]* @"$TyDescr_AddrFields_245", i32 0, i32 0) }
@"$TyDescr_AddrField_247" = unnamed_addr constant [6 x i8] c"owners"
@"$TyDescr_AddrFields_248" = unnamed_addr constant [1 x %"$TyDescr_AddrFieldTyp_86"] [%"$TyDescr_AddrFieldTyp_86" { %TyDescrString { i8* getelementptr inbounds ([6 x i8], [6 x i8]* @"$TyDescr_AddrField_247", i32 0, i32 0), i32 6 }, %_TyDescrTy_Typ* @"$TyDescr_Map_82" }]
@"$TyDescr_AddrFields_249" = unnamed_addr constant %"$TyDescr_AddrTyp_87" { i32 1, %"$TyDescr_AddrFieldTyp_86"* getelementptr inbounds ([1 x %"$TyDescr_AddrFieldTyp_86"], [1 x %"$TyDescr_AddrFieldTyp_86"]* @"$TyDescr_AddrFields_248", i32 0, i32 0) }
@"$TyDescr_AddrField_250" = unnamed_addr constant [5 x i8] c"admin"
@"$TyDescr_AddrFields_251" = unnamed_addr constant [1 x %"$TyDescr_AddrFieldTyp_86"] [%"$TyDescr_AddrFieldTyp_86" { %TyDescrString { i8* getelementptr inbounds ([5 x i8], [5 x i8]* @"$TyDescr_AddrField_250", i32 0, i32 0), i32 5 }, %_TyDescrTy_Typ* @"$TyDescr_Bystr20_61" }]
@"$TyDescr_AddrFields_252" = unnamed_addr constant %"$TyDescr_AddrTyp_87" { i32 1, %"$TyDescr_AddrFieldTyp_86"* getelementptr inbounds ([1 x %"$TyDescr_AddrFieldTyp_86"], [1 x %"$TyDescr_AddrFieldTyp_86"]* @"$TyDescr_AddrFields_251", i32 0, i32 0) }
@"$TyDescr_AddrField_253" = unnamed_addr constant [5 x i8] c"admin"
@"$TyDescr_AddrFields_254" = unnamed_addr constant [1 x %"$TyDescr_AddrFieldTyp_86"] [%"$TyDescr_AddrFieldTyp_86" { %TyDescrString { i8* getelementptr inbounds ([5 x i8], [5 x i8]* @"$TyDescr_AddrField_253", i32 0, i32 0), i32 5 }, %_TyDescrTy_Typ* @"$TyDescr_Addr_100" }]
@"$TyDescr_AddrFields_255" = unnamed_addr constant %"$TyDescr_AddrTyp_87" { i32 1, %"$TyDescr_AddrFieldTyp_86"* getelementptr inbounds ([1 x %"$TyDescr_AddrFieldTyp_86"], [1 x %"$TyDescr_AddrFieldTyp_86"]* @"$TyDescr_AddrFields_254", i32 0, i32 0) }
@"$TyDescr_AddrField_256" = unnamed_addr constant [16 x i8] c"transactionCount"
@"$TyDescr_AddrFields_257" = unnamed_addr constant [1 x %"$TyDescr_AddrFieldTyp_86"] [%"$TyDescr_AddrFieldTyp_86" { %TyDescrString { i8* getelementptr inbounds ([16 x i8], [16 x i8]* @"$TyDescr_AddrField_256", i32 0, i32 0), i32 16 }, %_TyDescrTy_Typ* @"$TyDescr_Uint32_35" }]
@"$TyDescr_AddrFields_258" = unnamed_addr constant %"$TyDescr_AddrTyp_87" { i32 1, %"$TyDescr_AddrFieldTyp_86"* getelementptr inbounds ([1 x %"$TyDescr_AddrFieldTyp_86"], [1 x %"$TyDescr_AddrFieldTyp_86"]* @"$TyDescr_AddrFields_257", i32 0, i32 0) }
@"$TyDescr_AddrField_259" = unnamed_addr constant [5 x i8] c"admin"
@"$TyDescr_AddrField_260" = unnamed_addr constant [9 x i8] c"other_map"
@"$TyDescr_AddrField_261" = unnamed_addr constant [6 x i8] c"owners"
@"$TyDescr_AddrField_262" = unnamed_addr constant [10 x i8] c"signatures"
@"$TyDescr_AddrField_263" = unnamed_addr constant [16 x i8] c"transactionCount"
@"$TyDescr_AddrFields_264" = unnamed_addr constant [5 x %"$TyDescr_AddrFieldTyp_86"] [%"$TyDescr_AddrFieldTyp_86" { %TyDescrString { i8* getelementptr inbounds ([5 x i8], [5 x i8]* @"$TyDescr_AddrField_259", i32 0, i32 0), i32 5 }, %_TyDescrTy_Typ* @"$TyDescr_Addr_100" }, %"$TyDescr_AddrFieldTyp_86" { %TyDescrString { i8* getelementptr inbounds ([9 x i8], [9 x i8]* @"$TyDescr_AddrField_260", i32 0, i32 0), i32 9 }, %_TyDescrTy_Typ* @"$TyDescr_Map_85" }, %"$TyDescr_AddrFieldTyp_86" { %TyDescrString { i8* getelementptr inbounds ([6 x i8], [6 x i8]* @"$TyDescr_AddrField_261", i32 0, i32 0), i32 6 }, %_TyDescrTy_Typ* @"$TyDescr_Map_84" }, %"$TyDescr_AddrFieldTyp_86" { %TyDescrString { i8* getelementptr inbounds ([10 x i8], [10 x i8]* @"$TyDescr_AddrField_262", i32 0, i32 0), i32 10 }, %_TyDescrTy_Typ* @"$TyDescr_Map_83" }, %"$TyDescr_AddrFieldTyp_86" { %TyDescrString { i8* getelementptr inbounds ([16 x i8], [16 x i8]* @"$TyDescr_AddrField_263", i32 0, i32 0), i32 16 }, %_TyDescrTy_Typ* @"$TyDescr_Uint32_35" }]
@"$TyDescr_AddrFields_265" = unnamed_addr constant %"$TyDescr_AddrTyp_87" { i32 5, %"$TyDescr_AddrFieldTyp_86"* getelementptr inbounds ([5 x %"$TyDescr_AddrFieldTyp_86"], [5 x %"$TyDescr_AddrFieldTyp_86"]* @"$TyDescr_AddrFields_264", i32 0, i32 0) }
@"$TyDescr_AddrFields_266" = unnamed_addr constant [0 x %"$TyDescr_AddrFieldTyp_86"] zeroinitializer
@"$TyDescr_AddrFields_267" = unnamed_addr constant %"$TyDescr_AddrTyp_87" { i32 0, %"$TyDescr_AddrFieldTyp_86"* getelementptr inbounds ([0 x %"$TyDescr_AddrFieldTyp_86"], [0 x %"$TyDescr_AddrFieldTyp_86"]* @"$TyDescr_AddrFields_266", i32 0, i32 0) }
@"$TyDescr_AddrFields_268" = unnamed_addr constant %"$TyDescr_AddrTyp_87" { i32 -1, %"$TyDescr_AddrFieldTyp_86"* null }
@"$_gas_charge_acc_0" = global %Int32 zeroinitializer
@_cparam__scilla_version = global %Uint32 zeroinitializer
@_cparam__this_address = global [20 x i8] zeroinitializer
@_cparam__creation_block = global i8* null
@_cparam_cparam1 = global [20 x i8] zeroinitializer
@_cparam_cparam2 = global [20 x i8] zeroinitializer
@_cparam_cparam3 = global [20 x i8] zeroinitializer
<<<<<<< HEAD
@"$assign_test_1_281" = unnamed_addr constant [14 x i8] c"assign_test_1\00"
@"$assign_test_2_292" = unnamed_addr constant [14 x i8] c"assign_test_2\00"
@"$assign_test_3_303" = unnamed_addr constant [14 x i8] c"assign_test_3\00"
@"$assign_test_4_314" = unnamed_addr constant [14 x i8] c"assign_test_4\00"
@"$assign_test_5_325" = unnamed_addr constant [14 x i8] c"assign_test_5\00"
@"$assign_test_6_336" = unnamed_addr constant [14 x i8] c"assign_test_6\00"
@"$assign_test_7_347" = unnamed_addr constant [14 x i8] c"assign_test_7\00"
@"$assign_test_8_362" = unnamed_addr constant [14 x i8] c"assign_test_8\00"
@"$assign_test_9_374" = unnamed_addr constant [14 x i8] c"assign_test_9\00"
@"$assign_test_10_386" = unnamed_addr constant [15 x i8] c"assign_test_10\00"
@"$remote_reads_test_res_1_1_395" = unnamed_addr constant [26 x i8] c"remote_reads_test_res_1_1\00"
@"$remote_reads_test_res_2_1_405" = unnamed_addr constant [26 x i8] c"remote_reads_test_res_2_1\00"
@"$remote_reads_test_res_3_1_415" = unnamed_addr constant [26 x i8] c"remote_reads_test_res_3_1\00"
@"$remote_reads_test_res_3_3_425" = unnamed_addr constant [26 x i8] c"remote_reads_test_res_3_3\00"
@"$remote_reads_test_res_3_4_436" = unnamed_addr constant [26 x i8] c"remote_reads_test_res_3_4\00"
@"$remote_reads_test_res_3_5_446" = unnamed_addr constant [26 x i8] c"remote_reads_test_res_3_5\00"
@"$remote_reads_test_res_3_6_459" = unnamed_addr constant [26 x i8] c"remote_reads_test_res_3_6\00"
@"$remote_reads_test_res_3_7_471" = unnamed_addr constant [26 x i8] c"remote_reads_test_res_3_7\00"
@"$remote_reads_test_res_3_8_498" = unnamed_addr constant [26 x i8] c"remote_reads_test_res_3_8\00"
@"$remote_reads_test_res_3_9_510" = unnamed_addr constant [26 x i8] c"remote_reads_test_res_3_9\00"
@"$remote_reads_test_res_3_10_522" = unnamed_addr constant [27 x i8] c"remote_reads_test_res_3_10\00"
@"$remote_reads_test_res_3_11_534" = unnamed_addr constant [27 x i8] c"remote_reads_test_res_3_11\00"
@"$remote_reads_test_res_3_12_546" = unnamed_addr constant [27 x i8] c"remote_reads_test_res_3_12\00"
@"$remote_reads_test_res_3_13_558" = unnamed_addr constant [27 x i8] c"remote_reads_test_res_3_13\00"
@"$sender_balance_pre_567" = unnamed_addr constant [19 x i8] c"sender_balance_pre\00"
@"$sender_balance_mid_577" = unnamed_addr constant [19 x i8] c"sender_balance_mid\00"
@"$sender_balance_post_587" = unnamed_addr constant [20 x i8] c"sender_balance_post\00"
@"$_balance_597" = unnamed_addr constant [9 x i8] c"_balance\00"
@"$remote_reads_test_res_1_1_623" = unnamed_addr constant [26 x i8] c"remote_reads_test_res_1_1\00"
@"$_balance_627" = unnamed_addr constant [9 x i8] c"_balance\00"
@"$remote_reads_test_res_2_1_653" = unnamed_addr constant [26 x i8] c"remote_reads_test_res_2_1\00"
@"$_balance_657" = unnamed_addr constant [9 x i8] c"_balance\00"
@"$remote_reads_test_res_3_1_683" = unnamed_addr constant [26 x i8] c"remote_reads_test_res_3_1\00"
@"$transactionCount_687" = unnamed_addr constant [17 x i8] c"transactionCount\00"
@"$remote_reads_test_res_3_3_713" = unnamed_addr constant [26 x i8] c"remote_reads_test_res_3_3\00"
@"$admin_717" = unnamed_addr constant [6 x i8] c"admin\00"
@"$remote_reads_test_res_3_4_743" = unnamed_addr constant [26 x i8] c"remote_reads_test_res_3_4\00"
@"$_balance_747" = unnamed_addr constant [9 x i8] c"_balance\00"
@"$remote_reads_test_res_3_5_774" = unnamed_addr constant [26 x i8] c"remote_reads_test_res_3_5\00"
@"$owners_778" = unnamed_addr constant [7 x i8] c"owners\00"
@"$remote_reads_test_res_3_6_804" = unnamed_addr constant [26 x i8] c"remote_reads_test_res_3_6\00"
@"$owners_809" = unnamed_addr constant [7 x i8] c"owners\00"
@"$remote_reads_test_res_3_7_833" = unnamed_addr constant [26 x i8] c"remote_reads_test_res_3_7\00"
@"$owners_838" = unnamed_addr constant [7 x i8] c"owners\00"
@"$remote_reads_test_res_3_8_862" = unnamed_addr constant [26 x i8] c"remote_reads_test_res_3_8\00"
@"$signatures_865" = unnamed_addr constant [11 x i8] c"signatures\00"
@"$remote_reads_test_res_3_9_891" = unnamed_addr constant [26 x i8] c"remote_reads_test_res_3_9\00"
@"$signatures_907" = unnamed_addr constant [11 x i8] c"signatures\00"
@"$remote_reads_test_res_3_10_931" = unnamed_addr constant [27 x i8] c"remote_reads_test_res_3_10\00"
@"$signatures_937" = unnamed_addr constant [11 x i8] c"signatures\00"
@"$remote_reads_test_res_3_11_961" = unnamed_addr constant [27 x i8] c"remote_reads_test_res_3_11\00"
@"$signatures_968" = unnamed_addr constant [11 x i8] c"signatures\00"
@"$remote_reads_test_res_3_12_992" = unnamed_addr constant [27 x i8] c"remote_reads_test_res_3_12\00"
@"$signatures_999" = unnamed_addr constant [11 x i8] c"signatures\00"
@"$remote_reads_test_res_3_13_1023" = unnamed_addr constant [27 x i8] c"remote_reads_test_res_3_13\00"
@"$stringlit_1076" = unnamed_addr constant [4 x i8] c"_tag"
@"$stringlit_1081" = unnamed_addr constant [0 x i8] zeroinitializer
@"$stringlit_1084" = unnamed_addr constant [10 x i8] c"_recipient"
@"$stringlit_1091" = unnamed_addr constant [7 x i8] c"_amount"
@"$stringlit_1098" = unnamed_addr constant [5 x i8] c"param"
@"$stringlit_1158" = unnamed_addr constant [10 x i8] c"_eventname"
@"$stringlit_1163" = unnamed_addr constant [9 x i8] c"TestEvent"
@"$stringlit_1166" = unnamed_addr constant [4 x i8] c"info"
@"$stringlit_1196" = unnamed_addr constant [10 x i8] c"_eventname"
@"$stringlit_1201" = unnamed_addr constant [9 x i8] c"TestEvent"
@"$stringlit_1204" = unnamed_addr constant [4 x i8] c"info"
@"$stringlit_1244" = unnamed_addr constant [10 x i8] c"_exception"
@"$stringlit_1249" = unnamed_addr constant [13 x i8] c"TestException"
@"$stringlit_1252" = unnamed_addr constant [5 x i8] c"value"
@"$assign_test_8_1305" = unnamed_addr constant [14 x i8] c"assign_test_8\00"
@"$assign_test_9_1347" = unnamed_addr constant [14 x i8] c"assign_test_9\00"
@"$assign_test_10_1443" = unnamed_addr constant [15 x i8] c"assign_test_10\00"
@"$assign_test_10_1481" = unnamed_addr constant [15 x i8] c"assign_test_10\00"
@_tydescr_table = constant [48 x %_TyDescrTy_Typ*] [%_TyDescrTy_Typ* @"$TyDescr_Map_84", %_TyDescrTy_Typ* @"$TyDescr_Event_55", %_TyDescrTy_Typ* @"$TyDescr_Int64_37", %_TyDescrTy_Typ* @"$TyDescr_Addr_96", %_TyDescrTy_Typ* @"$TyDescr_ADT_List_0x3620c286757a29985cee194eb90064270fb65414.AddressADT_70", %_TyDescrTy_Typ* @"$TyDescr_ADT_Pair_ByStr20_with_end_0x3620c286757a29985cee194eb90064270fb65414.AddressADT_71", %_TyDescrTy_Typ* @"$TyDescr_ADT_List_ByStr20_with_contract_field_g_:_0x3620c286757a29985cee194eb90064270fb65414.AddressADT_end_66", %_TyDescrTy_Typ* @"$TyDescr_Addr_92", %_TyDescrTy_Typ* @"$TyDescr_Addr_89", %_TyDescrTy_Typ* @"$TyDescr_Map_82", %_TyDescrTy_Typ* @"$TyDescr_Exception_57", %_TyDescrTy_Typ* @"$TyDescr_String_49", %_TyDescrTy_Typ* @"$TyDescr_ADT_Option_Map_(ByStr20_with_end)_(Bool)_73", %_TyDescrTy_Typ* @"$TyDescr_ADT_List_ByStr20_69", %_TyDescrTy_Typ* @"$TyDescr_ADT_List_ByStr20_with_contract_field_f_:_Uint128_end_67", %_TyDescrTy_Typ* @"$TyDescr_Int256_45", %_TyDescrTy_Typ* @"$TyDescr_Int128_41", %_TyDescrTy_Typ* @"$TyDescr_Addr_98", %_TyDescrTy_Typ* @"$TyDescr_ADT_Pair_ByStr20_0x3620c286757a29985cee194eb90064270fb65414.AddressADT_72", %_TyDescrTy_Typ* @"$TyDescr_Bystr_59", %_TyDescrTy_Typ* @"$TyDescr_Addr_94", %_TyDescrTy_Typ* @"$TyDescr_Map_85", %_TyDescrTy_Typ* @"$TyDescr_Map_81", %_TyDescrTy_Typ* @"$TyDescr_Map_79", %_TyDescrTy_Typ* @"$TyDescr_ADT_List_ByStr20_with_end_68", %_TyDescrTy_Typ* @"$TyDescr_ADT_List_Message_65", %_TyDescrTy_Typ* @"$TyDescr_Map_83", %_TyDescrTy_Typ* @"$TyDescr_ADT_0x3620c286757a29985cee194eb90064270fb65414.AddressADT_75", %_TyDescrTy_Typ* @"$TyDescr_Addr_100", %_TyDescrTy_Typ* @"$TyDescr_ADT_Bool_76", %_TyDescrTy_Typ* @"$TyDescr_Bystr20_61", %_TyDescrTy_Typ* @"$TyDescr_Uint256_47", %_TyDescrTy_Typ* @"$TyDescr_Uint32_35", %_TyDescrTy_Typ* @"$TyDescr_Addr_99", %_TyDescrTy_Typ* @"$TyDescr_Addr_90", %_TyDescrTy_Typ* @"$TyDescr_Addr_88", %_TyDescrTy_Typ* @"$TyDescr_ADT_Option_Bool_74", %_TyDescrTy_Typ* @"$TyDescr_Uint64_39", %_TyDescrTy_Typ* @"$TyDescr_Bnum_51", %_TyDescrTy_Typ* @"$TyDescr_Uint128_43", %_TyDescrTy_Typ* @"$TyDescr_Addr_95", %_TyDescrTy_Typ* @"$TyDescr_Map_80", %_TyDescrTy_Typ* @"$TyDescr_Addr_91", %_TyDescrTy_Typ* @"$TyDescr_Addr_93", %_TyDescrTy_Typ* @"$TyDescr_Map_78", %_TyDescrTy_Typ* @"$TyDescr_Message_53", %_TyDescrTy_Typ* @"$TyDescr_Addr_97", %_TyDescrTy_Typ* @"$TyDescr_Int32_33"]
@_tydescr_table_length = constant i32 48
@"$pname__scilla_version_1493" = unnamed_addr constant [15 x i8] c"_scilla_version"
@"$pname__this_address_1494" = unnamed_addr constant [13 x i8] c"_this_address"
@"$pname__creation_block_1495" = unnamed_addr constant [15 x i8] c"_creation_block"
@"$pname_cparam1_1496" = unnamed_addr constant [7 x i8] c"cparam1"
@"$pname_cparam2_1497" = unnamed_addr constant [7 x i8] c"cparam2"
@"$pname_cparam3_1498" = unnamed_addr constant [7 x i8] c"cparam3"
@_contract_parameters = constant [6 x %"$ParamDescr_1491"] [%"$ParamDescr_1491" { %ParamDescrString { i8* getelementptr inbounds ([15 x i8], [15 x i8]* @"$pname__scilla_version_1493", i32 0, i32 0), i32 15 }, %_TyDescrTy_Typ* @"$TyDescr_Uint32_35" }, %"$ParamDescr_1491" { %ParamDescrString { i8* getelementptr inbounds ([13 x i8], [13 x i8]* @"$pname__this_address_1494", i32 0, i32 0), i32 13 }, %_TyDescrTy_Typ* @"$TyDescr_Bystr20_61" }, %"$ParamDescr_1491" { %ParamDescrString { i8* getelementptr inbounds ([15 x i8], [15 x i8]* @"$pname__creation_block_1495", i32 0, i32 0), i32 15 }, %_TyDescrTy_Typ* @"$TyDescr_Bnum_51" }, %"$ParamDescr_1491" { %ParamDescrString { i8* getelementptr inbounds ([7 x i8], [7 x i8]* @"$pname_cparam1_1496", i32 0, i32 0), i32 7 }, %_TyDescrTy_Typ* @"$TyDescr_Addr_100" }, %"$ParamDescr_1491" { %ParamDescrString { i8* getelementptr inbounds ([7 x i8], [7 x i8]* @"$pname_cparam2_1497", i32 0, i32 0), i32 7 }, %_TyDescrTy_Typ* @"$TyDescr_Addr_99" }, %"$ParamDescr_1491" { %ParamDescrString { i8* getelementptr inbounds ([7 x i8], [7 x i8]* @"$pname_cparam3_1498", i32 0, i32 0), i32 7 }, %_TyDescrTy_Typ* @"$TyDescr_Addr_98" }]
@_contract_parameters_length = constant i32 6
@"$tpname__amount_1499" = unnamed_addr constant [7 x i8] c"_amount"
@"$tpname__origin_1500" = unnamed_addr constant [7 x i8] c"_origin"
@"$tpname__sender_1501" = unnamed_addr constant [7 x i8] c"_sender"
@"$tpname_remote1_1502" = unnamed_addr constant [7 x i8] c"remote1"
@"$tpname_remote2_1503" = unnamed_addr constant [7 x i8] c"remote2"
@"$tpname_remote3_1504" = unnamed_addr constant [7 x i8] c"remote3"
@"$tparams_RemoteReadsTest_1505" = unnamed_addr constant [6 x %"$ParamDescr_1491"] [%"$ParamDescr_1491" { %ParamDescrString { i8* getelementptr inbounds ([7 x i8], [7 x i8]* @"$tpname__amount_1499", i32 0, i32 0), i32 7 }, %_TyDescrTy_Typ* @"$TyDescr_Uint128_43" }, %"$ParamDescr_1491" { %ParamDescrString { i8* getelementptr inbounds ([7 x i8], [7 x i8]* @"$tpname__origin_1500", i32 0, i32 0), i32 7 }, %_TyDescrTy_Typ* @"$TyDescr_Addr_100" }, %"$ParamDescr_1491" { %ParamDescrString { i8* getelementptr inbounds ([7 x i8], [7 x i8]* @"$tpname__sender_1501", i32 0, i32 0), i32 7 }, %_TyDescrTy_Typ* @"$TyDescr_Addr_100" }, %"$ParamDescr_1491" { %ParamDescrString { i8* getelementptr inbounds ([7 x i8], [7 x i8]* @"$tpname_remote1_1502", i32 0, i32 0), i32 7 }, %_TyDescrTy_Typ* @"$TyDescr_Addr_100" }, %"$ParamDescr_1491" { %ParamDescrString { i8* getelementptr inbounds ([7 x i8], [7 x i8]* @"$tpname_remote2_1503", i32 0, i32 0), i32 7 }, %_TyDescrTy_Typ* @"$TyDescr_Addr_99" }, %"$ParamDescr_1491" { %ParamDescrString { i8* getelementptr inbounds ([7 x i8], [7 x i8]* @"$tpname_remote3_1504", i32 0, i32 0), i32 7 }, %_TyDescrTy_Typ* @"$TyDescr_Addr_91" }]
@"$tname_RemoteReadsTest_1506" = unnamed_addr constant [15 x i8] c"RemoteReadsTest"
@"$tpname__amount_1507" = unnamed_addr constant [7 x i8] c"_amount"
@"$tpname__origin_1508" = unnamed_addr constant [7 x i8] c"_origin"
@"$tpname__sender_1509" = unnamed_addr constant [7 x i8] c"_sender"
@"$tpname_list1_1510" = unnamed_addr constant [5 x i8] c"list1"
@"$tpname_list2_1511" = unnamed_addr constant [5 x i8] c"list2"
@"$tpname_list3_1512" = unnamed_addr constant [5 x i8] c"list3"
@"$tpname_pair1_1513" = unnamed_addr constant [5 x i8] c"pair1"
@"$tpname_adt1_1514" = unnamed_addr constant [4 x i8] c"adt1"
@"$tpname_remote1_1515" = unnamed_addr constant [7 x i8] c"remote1"
@"$tparams_RemoteReadsADTTest_1516" = unnamed_addr constant [9 x %"$ParamDescr_1491"] [%"$ParamDescr_1491" { %ParamDescrString { i8* getelementptr inbounds ([7 x i8], [7 x i8]* @"$tpname__amount_1507", i32 0, i32 0), i32 7 }, %_TyDescrTy_Typ* @"$TyDescr_Uint128_43" }, %"$ParamDescr_1491" { %ParamDescrString { i8* getelementptr inbounds ([7 x i8], [7 x i8]* @"$tpname__origin_1508", i32 0, i32 0), i32 7 }, %_TyDescrTy_Typ* @"$TyDescr_Addr_100" }, %"$ParamDescr_1491" { %ParamDescrString { i8* getelementptr inbounds ([7 x i8], [7 x i8]* @"$tpname__sender_1509", i32 0, i32 0), i32 7 }, %_TyDescrTy_Typ* @"$TyDescr_Addr_100" }, %"$ParamDescr_1491" { %ParamDescrString { i8* getelementptr inbounds ([5 x i8], [5 x i8]* @"$tpname_list1_1510", i32 0, i32 0), i32 5 }, %_TyDescrTy_Typ* @"$TyDescr_ADT_List_ByStr20_with_end_68" }, %"$ParamDescr_1491" { %ParamDescrString { i8* getelementptr inbounds ([5 x i8], [5 x i8]* @"$tpname_list2_1511", i32 0, i32 0), i32 5 }, %_TyDescrTy_Typ* @"$TyDescr_ADT_List_ByStr20_with_contract_field_f_:_Uint128_end_67" }, %"$ParamDescr_1491" { %ParamDescrString { i8* getelementptr inbounds ([5 x i8], [5 x i8]* @"$tpname_list3_1512", i32 0, i32 0), i32 5 }, %_TyDescrTy_Typ* @"$TyDescr_ADT_List_ByStr20_with_contract_field_g_:_0x3620c286757a29985cee194eb90064270fb65414.AddressADT_end_66" }, %"$ParamDescr_1491" { %ParamDescrString { i8* getelementptr inbounds ([5 x i8], [5 x i8]* @"$tpname_pair1_1513", i32 0, i32 0), i32 5 }, %_TyDescrTy_Typ* @"$TyDescr_ADT_Pair_ByStr20_with_end_0x3620c286757a29985cee194eb90064270fb65414.AddressADT_71" }, %"$ParamDescr_1491" { %ParamDescrString { i8* getelementptr inbounds ([4 x i8], [4 x i8]* @"$tpname_adt1_1514", i32 0, i32 0), i32 4 }, %_TyDescrTy_Typ* @"$TyDescr_ADT_0x3620c286757a29985cee194eb90064270fb65414.AddressADT_75" }, %"$ParamDescr_1491" { %ParamDescrString { i8* getelementptr inbounds ([7 x i8], [7 x i8]* @"$tpname_remote1_1515", i32 0, i32 0), i32 7 }, %_TyDescrTy_Typ* @"$TyDescr_Addr_88" }]
@"$tname_RemoteReadsADTTest_1517" = unnamed_addr constant [18 x i8] c"RemoteReadsADTTest"
@"$tpname__amount_1518" = unnamed_addr constant [7 x i8] c"_amount"
@"$tpname__origin_1519" = unnamed_addr constant [7 x i8] c"_origin"
@"$tpname__sender_1520" = unnamed_addr constant [7 x i8] c"_sender"
@"$tparams_OutgoingMsgTest_1521" = unnamed_addr constant [3 x %"$ParamDescr_1491"] [%"$ParamDescr_1491" { %ParamDescrString { i8* getelementptr inbounds ([7 x i8], [7 x i8]* @"$tpname__amount_1518", i32 0, i32 0), i32 7 }, %_TyDescrTy_Typ* @"$TyDescr_Uint128_43" }, %"$ParamDescr_1491" { %ParamDescrString { i8* getelementptr inbounds ([7 x i8], [7 x i8]* @"$tpname__origin_1519", i32 0, i32 0), i32 7 }, %_TyDescrTy_Typ* @"$TyDescr_Addr_100" }, %"$ParamDescr_1491" { %ParamDescrString { i8* getelementptr inbounds ([7 x i8], [7 x i8]* @"$tpname__sender_1520", i32 0, i32 0), i32 7 }, %_TyDescrTy_Typ* @"$TyDescr_Addr_100" }]
@"$tname_OutgoingMsgTest_1522" = unnamed_addr constant [15 x i8] c"OutgoingMsgTest"
@"$tpname__amount_1523" = unnamed_addr constant [7 x i8] c"_amount"
@"$tpname__origin_1524" = unnamed_addr constant [7 x i8] c"_origin"
@"$tpname__sender_1525" = unnamed_addr constant [7 x i8] c"_sender"
@"$tparams_ExceptionTest_1526" = unnamed_addr constant [3 x %"$ParamDescr_1491"] [%"$ParamDescr_1491" { %ParamDescrString { i8* getelementptr inbounds ([7 x i8], [7 x i8]* @"$tpname__amount_1523", i32 0, i32 0), i32 7 }, %_TyDescrTy_Typ* @"$TyDescr_Uint128_43" }, %"$ParamDescr_1491" { %ParamDescrString { i8* getelementptr inbounds ([7 x i8], [7 x i8]* @"$tpname__origin_1524", i32 0, i32 0), i32 7 }, %_TyDescrTy_Typ* @"$TyDescr_Addr_100" }, %"$ParamDescr_1491" { %ParamDescrString { i8* getelementptr inbounds ([7 x i8], [7 x i8]* @"$tpname__sender_1525", i32 0, i32 0), i32 7 }, %_TyDescrTy_Typ* @"$TyDescr_Addr_100" }]
@"$tname_ExceptionTest_1527" = unnamed_addr constant [13 x i8] c"ExceptionTest"
@"$tpname__amount_1528" = unnamed_addr constant [7 x i8] c"_amount"
@"$tpname__origin_1529" = unnamed_addr constant [7 x i8] c"_origin"
@"$tpname__sender_1530" = unnamed_addr constant [7 x i8] c"_sender"
@"$tparams_AssignTest_1531" = unnamed_addr constant [3 x %"$ParamDescr_1491"] [%"$ParamDescr_1491" { %ParamDescrString { i8* getelementptr inbounds ([7 x i8], [7 x i8]* @"$tpname__amount_1528", i32 0, i32 0), i32 7 }, %_TyDescrTy_Typ* @"$TyDescr_Uint128_43" }, %"$ParamDescr_1491" { %ParamDescrString { i8* getelementptr inbounds ([7 x i8], [7 x i8]* @"$tpname__origin_1529", i32 0, i32 0), i32 7 }, %_TyDescrTy_Typ* @"$TyDescr_Addr_100" }, %"$ParamDescr_1491" { %ParamDescrString { i8* getelementptr inbounds ([7 x i8], [7 x i8]* @"$tpname__sender_1530", i32 0, i32 0), i32 7 }, %_TyDescrTy_Typ* @"$TyDescr_Addr_100" }]
@"$tname_AssignTest_1532" = unnamed_addr constant [10 x i8] c"AssignTest"
@_transition_parameters = constant [5 x %"$TransDescr_1492"] [%"$TransDescr_1492" { %ParamDescrString { i8* getelementptr inbounds ([15 x i8], [15 x i8]* @"$tname_RemoteReadsTest_1506", i32 0, i32 0), i32 15 }, i32 6, %"$ParamDescr_1491"* getelementptr inbounds ([6 x %"$ParamDescr_1491"], [6 x %"$ParamDescr_1491"]* @"$tparams_RemoteReadsTest_1505", i32 0, i32 0) }, %"$TransDescr_1492" { %ParamDescrString { i8* getelementptr inbounds ([18 x i8], [18 x i8]* @"$tname_RemoteReadsADTTest_1517", i32 0, i32 0), i32 18 }, i32 9, %"$ParamDescr_1491"* getelementptr inbounds ([9 x %"$ParamDescr_1491"], [9 x %"$ParamDescr_1491"]* @"$tparams_RemoteReadsADTTest_1516", i32 0, i32 0) }, %"$TransDescr_1492" { %ParamDescrString { i8* getelementptr inbounds ([15 x i8], [15 x i8]* @"$tname_OutgoingMsgTest_1522", i32 0, i32 0), i32 15 }, i32 3, %"$ParamDescr_1491"* getelementptr inbounds ([3 x %"$ParamDescr_1491"], [3 x %"$ParamDescr_1491"]* @"$tparams_OutgoingMsgTest_1521", i32 0, i32 0) }, %"$TransDescr_1492" { %ParamDescrString { i8* getelementptr inbounds ([13 x i8], [13 x i8]* @"$tname_ExceptionTest_1527", i32 0, i32 0), i32 13 }, i32 3, %"$ParamDescr_1491"* getelementptr inbounds ([3 x %"$ParamDescr_1491"], [3 x %"$ParamDescr_1491"]* @"$tparams_ExceptionTest_1526", i32 0, i32 0) }, %"$TransDescr_1492" { %ParamDescrString { i8* getelementptr inbounds ([10 x i8], [10 x i8]* @"$tname_AssignTest_1532", i32 0, i32 0), i32 10 }, i32 3, %"$ParamDescr_1491"* getelementptr inbounds ([3 x %"$ParamDescr_1491"], [3 x %"$ParamDescr_1491"]* @"$tparams_AssignTest_1531", i32 0, i32 0) }]
=======
@"$assign_test_1_275" = unnamed_addr constant [14 x i8] c"assign_test_1\00"
@"$assign_test_2_286" = unnamed_addr constant [14 x i8] c"assign_test_2\00"
@"$assign_test_3_297" = unnamed_addr constant [14 x i8] c"assign_test_3\00"
@"$assign_test_4_308" = unnamed_addr constant [14 x i8] c"assign_test_4\00"
@"$assign_test_5_319" = unnamed_addr constant [14 x i8] c"assign_test_5\00"
@"$assign_test_6_330" = unnamed_addr constant [14 x i8] c"assign_test_6\00"
@"$assign_test_7_341" = unnamed_addr constant [14 x i8] c"assign_test_7\00"
@"$assign_test_8_356" = unnamed_addr constant [14 x i8] c"assign_test_8\00"
@"$assign_test_9_368" = unnamed_addr constant [14 x i8] c"assign_test_9\00"
@"$assign_test_10_380" = unnamed_addr constant [15 x i8] c"assign_test_10\00"
@"$remote_reads_test_res_1_1_389" = unnamed_addr constant [26 x i8] c"remote_reads_test_res_1_1\00"
@"$remote_reads_test_res_2_1_399" = unnamed_addr constant [26 x i8] c"remote_reads_test_res_2_1\00"
@"$remote_reads_test_res_3_1_409" = unnamed_addr constant [26 x i8] c"remote_reads_test_res_3_1\00"
@"$remote_reads_test_res_3_3_419" = unnamed_addr constant [26 x i8] c"remote_reads_test_res_3_3\00"
@"$remote_reads_test_res_3_4_430" = unnamed_addr constant [26 x i8] c"remote_reads_test_res_3_4\00"
@"$remote_reads_test_res_3_5_440" = unnamed_addr constant [26 x i8] c"remote_reads_test_res_3_5\00"
@"$remote_reads_test_res_3_6_453" = unnamed_addr constant [26 x i8] c"remote_reads_test_res_3_6\00"
@"$remote_reads_test_res_3_7_465" = unnamed_addr constant [26 x i8] c"remote_reads_test_res_3_7\00"
@"$remote_reads_test_res_3_8_492" = unnamed_addr constant [26 x i8] c"remote_reads_test_res_3_8\00"
@"$remote_reads_test_res_3_9_504" = unnamed_addr constant [26 x i8] c"remote_reads_test_res_3_9\00"
@"$remote_reads_test_res_3_10_516" = unnamed_addr constant [27 x i8] c"remote_reads_test_res_3_10\00"
@"$remote_reads_test_res_3_11_528" = unnamed_addr constant [27 x i8] c"remote_reads_test_res_3_11\00"
@"$remote_reads_test_res_3_12_540" = unnamed_addr constant [27 x i8] c"remote_reads_test_res_3_12\00"
@"$remote_reads_test_res_3_13_552" = unnamed_addr constant [27 x i8] c"remote_reads_test_res_3_13\00"
@"$sender_balance_pre_561" = unnamed_addr constant [19 x i8] c"sender_balance_pre\00"
@"$sender_balance_mid_571" = unnamed_addr constant [19 x i8] c"sender_balance_mid\00"
@"$sender_balance_post_581" = unnamed_addr constant [20 x i8] c"sender_balance_post\00"
@"$_balance_591" = unnamed_addr constant [9 x i8] c"_balance\00"
@"$remote_reads_test_res_1_1_617" = unnamed_addr constant [26 x i8] c"remote_reads_test_res_1_1\00"
@"$_balance_621" = unnamed_addr constant [9 x i8] c"_balance\00"
@"$remote_reads_test_res_2_1_647" = unnamed_addr constant [26 x i8] c"remote_reads_test_res_2_1\00"
@"$_balance_651" = unnamed_addr constant [9 x i8] c"_balance\00"
@"$remote_reads_test_res_3_1_677" = unnamed_addr constant [26 x i8] c"remote_reads_test_res_3_1\00"
@"$transactionCount_681" = unnamed_addr constant [17 x i8] c"transactionCount\00"
@"$remote_reads_test_res_3_3_707" = unnamed_addr constant [26 x i8] c"remote_reads_test_res_3_3\00"
@"$admin_711" = unnamed_addr constant [6 x i8] c"admin\00"
@"$remote_reads_test_res_3_4_737" = unnamed_addr constant [26 x i8] c"remote_reads_test_res_3_4\00"
@"$_balance_741" = unnamed_addr constant [9 x i8] c"_balance\00"
@"$remote_reads_test_res_3_5_768" = unnamed_addr constant [26 x i8] c"remote_reads_test_res_3_5\00"
@"$owners_772" = unnamed_addr constant [7 x i8] c"owners\00"
@"$remote_reads_test_res_3_6_798" = unnamed_addr constant [26 x i8] c"remote_reads_test_res_3_6\00"
@"$owners_803" = unnamed_addr constant [7 x i8] c"owners\00"
@"$remote_reads_test_res_3_7_827" = unnamed_addr constant [26 x i8] c"remote_reads_test_res_3_7\00"
@"$owners_832" = unnamed_addr constant [7 x i8] c"owners\00"
@"$remote_reads_test_res_3_8_856" = unnamed_addr constant [26 x i8] c"remote_reads_test_res_3_8\00"
@"$signatures_859" = unnamed_addr constant [11 x i8] c"signatures\00"
@"$remote_reads_test_res_3_9_885" = unnamed_addr constant [26 x i8] c"remote_reads_test_res_3_9\00"
@"$signatures_901" = unnamed_addr constant [11 x i8] c"signatures\00"
@"$remote_reads_test_res_3_10_925" = unnamed_addr constant [27 x i8] c"remote_reads_test_res_3_10\00"
@"$signatures_931" = unnamed_addr constant [11 x i8] c"signatures\00"
@"$remote_reads_test_res_3_11_958" = unnamed_addr constant [27 x i8] c"remote_reads_test_res_3_11\00"
@"$signatures_965" = unnamed_addr constant [11 x i8] c"signatures\00"
@"$remote_reads_test_res_3_12_989" = unnamed_addr constant [27 x i8] c"remote_reads_test_res_3_12\00"
@"$signatures_996" = unnamed_addr constant [11 x i8] c"signatures\00"
@"$remote_reads_test_res_3_13_1020" = unnamed_addr constant [27 x i8] c"remote_reads_test_res_3_13\00"
@"$stringlit_1073" = unnamed_addr constant [4 x i8] c"_tag"
@"$stringlit_1078" = unnamed_addr constant [0 x i8] zeroinitializer
@"$stringlit_1081" = unnamed_addr constant [10 x i8] c"_recipient"
@"$stringlit_1088" = unnamed_addr constant [7 x i8] c"_amount"
@"$stringlit_1095" = unnamed_addr constant [5 x i8] c"param"
@"$stringlit_1155" = unnamed_addr constant [10 x i8] c"_eventname"
@"$stringlit_1160" = unnamed_addr constant [9 x i8] c"TestEvent"
@"$stringlit_1163" = unnamed_addr constant [4 x i8] c"info"
@"$stringlit_1193" = unnamed_addr constant [10 x i8] c"_eventname"
@"$stringlit_1198" = unnamed_addr constant [9 x i8] c"TestEvent"
@"$stringlit_1201" = unnamed_addr constant [4 x i8] c"info"
@"$stringlit_1241" = unnamed_addr constant [10 x i8] c"_exception"
@"$stringlit_1246" = unnamed_addr constant [13 x i8] c"TestException"
@"$stringlit_1249" = unnamed_addr constant [5 x i8] c"value"
@"$assign_test_8_1302" = unnamed_addr constant [14 x i8] c"assign_test_8\00"
@"$assign_test_9_1344" = unnamed_addr constant [14 x i8] c"assign_test_9\00"
@"$assign_test_10_1440" = unnamed_addr constant [15 x i8] c"assign_test_10\00"
@"$assign_test_10_1478" = unnamed_addr constant [15 x i8] c"assign_test_10\00"
@_tydescr_table = constant [48 x %_TyDescrTy_Typ*] [%_TyDescrTy_Typ* @"$TyDescr_Map_83", %_TyDescrTy_Typ* @"$TyDescr_Event_54", %_TyDescrTy_Typ* @"$TyDescr_Int64_36", %_TyDescrTy_Typ* @"$TyDescr_Addr_95", %_TyDescrTy_Typ* @"$TyDescr_ADT_List_0x3620c286757a29985cee194eb90064270fb65414.AddressADT_69", %_TyDescrTy_Typ* @"$TyDescr_ADT_Pair_ByStr20_with_end_0x3620c286757a29985cee194eb90064270fb65414.AddressADT_70", %_TyDescrTy_Typ* @"$TyDescr_ADT_List_ByStr20_with_contract_field_g_:_0x3620c286757a29985cee194eb90064270fb65414.AddressADT_end_65", %_TyDescrTy_Typ* @"$TyDescr_Addr_91", %_TyDescrTy_Typ* @"$TyDescr_Addr_88", %_TyDescrTy_Typ* @"$TyDescr_Map_81", %_TyDescrTy_Typ* @"$TyDescr_Exception_56", %_TyDescrTy_Typ* @"$TyDescr_String_48", %_TyDescrTy_Typ* @"$TyDescr_ADT_Option_Map_(ByStr20_with_end)_(Bool)_72", %_TyDescrTy_Typ* @"$TyDescr_ADT_List_ByStr20_68", %_TyDescrTy_Typ* @"$TyDescr_ADT_List_ByStr20_with_contract_field_f_:_Uint128_end_66", %_TyDescrTy_Typ* @"$TyDescr_Int256_44", %_TyDescrTy_Typ* @"$TyDescr_Int128_40", %_TyDescrTy_Typ* @"$TyDescr_Addr_97", %_TyDescrTy_Typ* @"$TyDescr_ADT_Pair_ByStr20_0x3620c286757a29985cee194eb90064270fb65414.AddressADT_71", %_TyDescrTy_Typ* @"$TyDescr_Bystr_58", %_TyDescrTy_Typ* @"$TyDescr_Addr_93", %_TyDescrTy_Typ* @"$TyDescr_Map_84", %_TyDescrTy_Typ* @"$TyDescr_Map_80", %_TyDescrTy_Typ* @"$TyDescr_Map_78", %_TyDescrTy_Typ* @"$TyDescr_ADT_List_ByStr20_with_end_67", %_TyDescrTy_Typ* @"$TyDescr_ADT_List_Message_64", %_TyDescrTy_Typ* @"$TyDescr_Map_82", %_TyDescrTy_Typ* @"$TyDescr_ADT_0x3620c286757a29985cee194eb90064270fb65414.AddressADT_74", %_TyDescrTy_Typ* @"$TyDescr_Addr_99", %_TyDescrTy_Typ* @"$TyDescr_ADT_Bool_75", %_TyDescrTy_Typ* @"$TyDescr_Bystr20_60", %_TyDescrTy_Typ* @"$TyDescr_Uint256_46", %_TyDescrTy_Typ* @"$TyDescr_Uint32_34", %_TyDescrTy_Typ* @"$TyDescr_Addr_98", %_TyDescrTy_Typ* @"$TyDescr_Addr_89", %_TyDescrTy_Typ* @"$TyDescr_Addr_87", %_TyDescrTy_Typ* @"$TyDescr_ADT_Option_Bool_73", %_TyDescrTy_Typ* @"$TyDescr_Uint64_38", %_TyDescrTy_Typ* @"$TyDescr_Bnum_50", %_TyDescrTy_Typ* @"$TyDescr_Uint128_42", %_TyDescrTy_Typ* @"$TyDescr_Addr_94", %_TyDescrTy_Typ* @"$TyDescr_Map_79", %_TyDescrTy_Typ* @"$TyDescr_Addr_90", %_TyDescrTy_Typ* @"$TyDescr_Addr_92", %_TyDescrTy_Typ* @"$TyDescr_Map_77", %_TyDescrTy_Typ* @"$TyDescr_Message_52", %_TyDescrTy_Typ* @"$TyDescr_Addr_96", %_TyDescrTy_Typ* @"$TyDescr_Int32_32"]
@_tydescr_table_length = constant i32 48
@"$pname__scilla_version_1490" = unnamed_addr constant [15 x i8] c"_scilla_version"
@"$pname__this_address_1491" = unnamed_addr constant [13 x i8] c"_this_address"
@"$pname__creation_block_1492" = unnamed_addr constant [15 x i8] c"_creation_block"
@"$pname_cparam1_1493" = unnamed_addr constant [7 x i8] c"cparam1"
@"$pname_cparam2_1494" = unnamed_addr constant [7 x i8] c"cparam2"
@"$pname_cparam3_1495" = unnamed_addr constant [7 x i8] c"cparam3"
@_contract_parameters = constant [6 x %"$ParamDescr_1488"] [%"$ParamDescr_1488" { %ParamDescrString { i8* getelementptr inbounds ([15 x i8], [15 x i8]* @"$pname__scilla_version_1490", i32 0, i32 0), i32 15 }, %_TyDescrTy_Typ* @"$TyDescr_Uint32_34" }, %"$ParamDescr_1488" { %ParamDescrString { i8* getelementptr inbounds ([13 x i8], [13 x i8]* @"$pname__this_address_1491", i32 0, i32 0), i32 13 }, %_TyDescrTy_Typ* @"$TyDescr_Bystr20_60" }, %"$ParamDescr_1488" { %ParamDescrString { i8* getelementptr inbounds ([15 x i8], [15 x i8]* @"$pname__creation_block_1492", i32 0, i32 0), i32 15 }, %_TyDescrTy_Typ* @"$TyDescr_Bnum_50" }, %"$ParamDescr_1488" { %ParamDescrString { i8* getelementptr inbounds ([7 x i8], [7 x i8]* @"$pname_cparam1_1493", i32 0, i32 0), i32 7 }, %_TyDescrTy_Typ* @"$TyDescr_Addr_99" }, %"$ParamDescr_1488" { %ParamDescrString { i8* getelementptr inbounds ([7 x i8], [7 x i8]* @"$pname_cparam2_1494", i32 0, i32 0), i32 7 }, %_TyDescrTy_Typ* @"$TyDescr_Addr_98" }, %"$ParamDescr_1488" { %ParamDescrString { i8* getelementptr inbounds ([7 x i8], [7 x i8]* @"$pname_cparam3_1495", i32 0, i32 0), i32 7 }, %_TyDescrTy_Typ* @"$TyDescr_Addr_97" }]
@_contract_parameters_length = constant i32 6
@"$tpname__amount_1496" = unnamed_addr constant [7 x i8] c"_amount"
@"$tpname__origin_1497" = unnamed_addr constant [7 x i8] c"_origin"
@"$tpname__sender_1498" = unnamed_addr constant [7 x i8] c"_sender"
@"$tpname_remote1_1499" = unnamed_addr constant [7 x i8] c"remote1"
@"$tpname_remote2_1500" = unnamed_addr constant [7 x i8] c"remote2"
@"$tpname_remote3_1501" = unnamed_addr constant [7 x i8] c"remote3"
@"$tparams_RemoteReadsTest_1502" = unnamed_addr constant [6 x %"$ParamDescr_1488"] [%"$ParamDescr_1488" { %ParamDescrString { i8* getelementptr inbounds ([7 x i8], [7 x i8]* @"$tpname__amount_1496", i32 0, i32 0), i32 7 }, %_TyDescrTy_Typ* @"$TyDescr_Uint128_42" }, %"$ParamDescr_1488" { %ParamDescrString { i8* getelementptr inbounds ([7 x i8], [7 x i8]* @"$tpname__origin_1497", i32 0, i32 0), i32 7 }, %_TyDescrTy_Typ* @"$TyDescr_Addr_99" }, %"$ParamDescr_1488" { %ParamDescrString { i8* getelementptr inbounds ([7 x i8], [7 x i8]* @"$tpname__sender_1498", i32 0, i32 0), i32 7 }, %_TyDescrTy_Typ* @"$TyDescr_Addr_99" }, %"$ParamDescr_1488" { %ParamDescrString { i8* getelementptr inbounds ([7 x i8], [7 x i8]* @"$tpname_remote1_1499", i32 0, i32 0), i32 7 }, %_TyDescrTy_Typ* @"$TyDescr_Addr_99" }, %"$ParamDescr_1488" { %ParamDescrString { i8* getelementptr inbounds ([7 x i8], [7 x i8]* @"$tpname_remote2_1500", i32 0, i32 0), i32 7 }, %_TyDescrTy_Typ* @"$TyDescr_Addr_98" }, %"$ParamDescr_1488" { %ParamDescrString { i8* getelementptr inbounds ([7 x i8], [7 x i8]* @"$tpname_remote3_1501", i32 0, i32 0), i32 7 }, %_TyDescrTy_Typ* @"$TyDescr_Addr_90" }]
@"$tname_RemoteReadsTest_1503" = unnamed_addr constant [15 x i8] c"RemoteReadsTest"
@"$tpname__amount_1504" = unnamed_addr constant [7 x i8] c"_amount"
@"$tpname__origin_1505" = unnamed_addr constant [7 x i8] c"_origin"
@"$tpname__sender_1506" = unnamed_addr constant [7 x i8] c"_sender"
@"$tpname_list1_1507" = unnamed_addr constant [5 x i8] c"list1"
@"$tpname_list2_1508" = unnamed_addr constant [5 x i8] c"list2"
@"$tpname_list3_1509" = unnamed_addr constant [5 x i8] c"list3"
@"$tpname_pair1_1510" = unnamed_addr constant [5 x i8] c"pair1"
@"$tpname_adt1_1511" = unnamed_addr constant [4 x i8] c"adt1"
@"$tpname_remote1_1512" = unnamed_addr constant [7 x i8] c"remote1"
@"$tparams_RemoteReadsADTTest_1513" = unnamed_addr constant [9 x %"$ParamDescr_1488"] [%"$ParamDescr_1488" { %ParamDescrString { i8* getelementptr inbounds ([7 x i8], [7 x i8]* @"$tpname__amount_1504", i32 0, i32 0), i32 7 }, %_TyDescrTy_Typ* @"$TyDescr_Uint128_42" }, %"$ParamDescr_1488" { %ParamDescrString { i8* getelementptr inbounds ([7 x i8], [7 x i8]* @"$tpname__origin_1505", i32 0, i32 0), i32 7 }, %_TyDescrTy_Typ* @"$TyDescr_Addr_99" }, %"$ParamDescr_1488" { %ParamDescrString { i8* getelementptr inbounds ([7 x i8], [7 x i8]* @"$tpname__sender_1506", i32 0, i32 0), i32 7 }, %_TyDescrTy_Typ* @"$TyDescr_Addr_99" }, %"$ParamDescr_1488" { %ParamDescrString { i8* getelementptr inbounds ([5 x i8], [5 x i8]* @"$tpname_list1_1507", i32 0, i32 0), i32 5 }, %_TyDescrTy_Typ* @"$TyDescr_ADT_List_ByStr20_with_end_67" }, %"$ParamDescr_1488" { %ParamDescrString { i8* getelementptr inbounds ([5 x i8], [5 x i8]* @"$tpname_list2_1508", i32 0, i32 0), i32 5 }, %_TyDescrTy_Typ* @"$TyDescr_ADT_List_ByStr20_with_contract_field_f_:_Uint128_end_66" }, %"$ParamDescr_1488" { %ParamDescrString { i8* getelementptr inbounds ([5 x i8], [5 x i8]* @"$tpname_list3_1509", i32 0, i32 0), i32 5 }, %_TyDescrTy_Typ* @"$TyDescr_ADT_List_ByStr20_with_contract_field_g_:_0x3620c286757a29985cee194eb90064270fb65414.AddressADT_end_65" }, %"$ParamDescr_1488" { %ParamDescrString { i8* getelementptr inbounds ([5 x i8], [5 x i8]* @"$tpname_pair1_1510", i32 0, i32 0), i32 5 }, %_TyDescrTy_Typ* @"$TyDescr_ADT_Pair_ByStr20_with_end_0x3620c286757a29985cee194eb90064270fb65414.AddressADT_70" }, %"$ParamDescr_1488" { %ParamDescrString { i8* getelementptr inbounds ([4 x i8], [4 x i8]* @"$tpname_adt1_1511", i32 0, i32 0), i32 4 }, %_TyDescrTy_Typ* @"$TyDescr_ADT_0x3620c286757a29985cee194eb90064270fb65414.AddressADT_74" }, %"$ParamDescr_1488" { %ParamDescrString { i8* getelementptr inbounds ([7 x i8], [7 x i8]* @"$tpname_remote1_1512", i32 0, i32 0), i32 7 }, %_TyDescrTy_Typ* @"$TyDescr_Addr_87" }]
@"$tname_RemoteReadsADTTest_1514" = unnamed_addr constant [18 x i8] c"RemoteReadsADTTest"
@"$tpname__amount_1515" = unnamed_addr constant [7 x i8] c"_amount"
@"$tpname__origin_1516" = unnamed_addr constant [7 x i8] c"_origin"
@"$tpname__sender_1517" = unnamed_addr constant [7 x i8] c"_sender"
@"$tparams_OutgoingMsgTest_1518" = unnamed_addr constant [3 x %"$ParamDescr_1488"] [%"$ParamDescr_1488" { %ParamDescrString { i8* getelementptr inbounds ([7 x i8], [7 x i8]* @"$tpname__amount_1515", i32 0, i32 0), i32 7 }, %_TyDescrTy_Typ* @"$TyDescr_Uint128_42" }, %"$ParamDescr_1488" { %ParamDescrString { i8* getelementptr inbounds ([7 x i8], [7 x i8]* @"$tpname__origin_1516", i32 0, i32 0), i32 7 }, %_TyDescrTy_Typ* @"$TyDescr_Addr_99" }, %"$ParamDescr_1488" { %ParamDescrString { i8* getelementptr inbounds ([7 x i8], [7 x i8]* @"$tpname__sender_1517", i32 0, i32 0), i32 7 }, %_TyDescrTy_Typ* @"$TyDescr_Addr_99" }]
@"$tname_OutgoingMsgTest_1519" = unnamed_addr constant [15 x i8] c"OutgoingMsgTest"
@"$tpname__amount_1520" = unnamed_addr constant [7 x i8] c"_amount"
@"$tpname__origin_1521" = unnamed_addr constant [7 x i8] c"_origin"
@"$tpname__sender_1522" = unnamed_addr constant [7 x i8] c"_sender"
@"$tparams_ExceptionTest_1523" = unnamed_addr constant [3 x %"$ParamDescr_1488"] [%"$ParamDescr_1488" { %ParamDescrString { i8* getelementptr inbounds ([7 x i8], [7 x i8]* @"$tpname__amount_1520", i32 0, i32 0), i32 7 }, %_TyDescrTy_Typ* @"$TyDescr_Uint128_42" }, %"$ParamDescr_1488" { %ParamDescrString { i8* getelementptr inbounds ([7 x i8], [7 x i8]* @"$tpname__origin_1521", i32 0, i32 0), i32 7 }, %_TyDescrTy_Typ* @"$TyDescr_Addr_99" }, %"$ParamDescr_1488" { %ParamDescrString { i8* getelementptr inbounds ([7 x i8], [7 x i8]* @"$tpname__sender_1522", i32 0, i32 0), i32 7 }, %_TyDescrTy_Typ* @"$TyDescr_Addr_99" }]
@"$tname_ExceptionTest_1524" = unnamed_addr constant [13 x i8] c"ExceptionTest"
@"$tpname__amount_1525" = unnamed_addr constant [7 x i8] c"_amount"
@"$tpname__origin_1526" = unnamed_addr constant [7 x i8] c"_origin"
@"$tpname__sender_1527" = unnamed_addr constant [7 x i8] c"_sender"
@"$tparams_AssignTest_1528" = unnamed_addr constant [3 x %"$ParamDescr_1488"] [%"$ParamDescr_1488" { %ParamDescrString { i8* getelementptr inbounds ([7 x i8], [7 x i8]* @"$tpname__amount_1525", i32 0, i32 0), i32 7 }, %_TyDescrTy_Typ* @"$TyDescr_Uint128_42" }, %"$ParamDescr_1488" { %ParamDescrString { i8* getelementptr inbounds ([7 x i8], [7 x i8]* @"$tpname__origin_1526", i32 0, i32 0), i32 7 }, %_TyDescrTy_Typ* @"$TyDescr_Addr_99" }, %"$ParamDescr_1488" { %ParamDescrString { i8* getelementptr inbounds ([7 x i8], [7 x i8]* @"$tpname__sender_1527", i32 0, i32 0), i32 7 }, %_TyDescrTy_Typ* @"$TyDescr_Addr_99" }]
@"$tname_AssignTest_1529" = unnamed_addr constant [10 x i8] c"AssignTest"
@_transition_parameters = constant [5 x %"$TransDescr_1489"] [%"$TransDescr_1489" { %ParamDescrString { i8* getelementptr inbounds ([15 x i8], [15 x i8]* @"$tname_RemoteReadsTest_1503", i32 0, i32 0), i32 15 }, i32 6, %"$ParamDescr_1488"* getelementptr inbounds ([6 x %"$ParamDescr_1488"], [6 x %"$ParamDescr_1488"]* @"$tparams_RemoteReadsTest_1502", i32 0, i32 0) }, %"$TransDescr_1489" { %ParamDescrString { i8* getelementptr inbounds ([18 x i8], [18 x i8]* @"$tname_RemoteReadsADTTest_1514", i32 0, i32 0), i32 18 }, i32 9, %"$ParamDescr_1488"* getelementptr inbounds ([9 x %"$ParamDescr_1488"], [9 x %"$ParamDescr_1488"]* @"$tparams_RemoteReadsADTTest_1513", i32 0, i32 0) }, %"$TransDescr_1489" { %ParamDescrString { i8* getelementptr inbounds ([15 x i8], [15 x i8]* @"$tname_OutgoingMsgTest_1519", i32 0, i32 0), i32 15 }, i32 3, %"$ParamDescr_1488"* getelementptr inbounds ([3 x %"$ParamDescr_1488"], [3 x %"$ParamDescr_1488"]* @"$tparams_OutgoingMsgTest_1518", i32 0, i32 0) }, %"$TransDescr_1489" { %ParamDescrString { i8* getelementptr inbounds ([13 x i8], [13 x i8]* @"$tname_ExceptionTest_1524", i32 0, i32 0), i32 13 }, i32 3, %"$ParamDescr_1488"* getelementptr inbounds ([3 x %"$ParamDescr_1488"], [3 x %"$ParamDescr_1488"]* @"$tparams_ExceptionTest_1523", i32 0, i32 0) }, %"$TransDescr_1489" { %ParamDescrString { i8* getelementptr inbounds ([10 x i8], [10 x i8]* @"$tname_AssignTest_1529", i32 0, i32 0), i32 10 }, i32 3, %"$ParamDescr_1488"* getelementptr inbounds ([3 x %"$ParamDescr_1488"], [3 x %"$ParamDescr_1488"]* @"$tparams_AssignTest_1528", i32 0, i32 0) }]
>>>>>>> f105e354
@_transition_parameters_length = constant i32 5

define void @_init_libs() {
entry:
  %"$gasrem_269" = load i64, i64* @_gasrem, align 8
  %"$gascmp_270" = icmp ugt i64 5, %"$gasrem_269"
  br i1 %"$gascmp_270", label %"$out_of_gas_271", label %"$have_gas_272"

"$out_of_gas_271":                                ; preds = %entry
  call void @_out_of_gas()
  br label %"$have_gas_272"

"$have_gas_272":                                  ; preds = %"$out_of_gas_271", %entry
  %"$consume_273" = sub i64 %"$gasrem_269", 5
  store i64 %"$consume_273", i64* @_gasrem, align 8
  store %Int32 { i32 5 }, %Int32* @"$_gas_charge_acc_0", align 4
  ret void
}

declare void @_out_of_gas()

define void @_init_state() {
entry:
  %"$assign_test_1_4" = alloca [20 x i8], align 1
  %"$gasrem_274" = load i64, i64* @_gasrem, align 8
  %"$gascmp_275" = icmp ugt i64 1, %"$gasrem_274"
  br i1 %"$gascmp_275", label %"$out_of_gas_276", label %"$have_gas_277"

"$out_of_gas_276":                                ; preds = %entry
  call void @_out_of_gas()
  br label %"$have_gas_277"

"$have_gas_277":                                  ; preds = %"$out_of_gas_276", %entry
  %"$consume_278" = sub i64 %"$gasrem_274", 1
  store i64 %"$consume_278", i64* @_gasrem, align 8
  %"$cparam3_279" = load [20 x i8], [20 x i8]* @_cparam_cparam3, align 1
  store [20 x i8] %"$cparam3_279", [20 x i8]* %"$assign_test_1_4", align 1
  %"$execptr_load_280" = load i8*, i8** @_execptr, align 8
  %"$$assign_test_1_4_282" = load [20 x i8], [20 x i8]* %"$assign_test_1_4", align 1
  %"$update_value_283" = alloca [20 x i8], align 1
  store [20 x i8] %"$$assign_test_1_4_282", [20 x i8]* %"$update_value_283", align 1
  %"$update_value_284" = bitcast [20 x i8]* %"$update_value_283" to i8*
  call void @_update_field(i8* %"$execptr_load_280", i8* getelementptr inbounds ([14 x i8], [14 x i8]* @"$assign_test_1_281", i32 0, i32 0), %_TyDescrTy_Typ* @"$TyDescr_Addr_98", i32 0, i8* null, i8* %"$update_value_284")
  %"$assign_test_2_5" = alloca [20 x i8], align 1
  %"$gasrem_285" = load i64, i64* @_gasrem, align 8
  %"$gascmp_286" = icmp ugt i64 1, %"$gasrem_285"
  br i1 %"$gascmp_286", label %"$out_of_gas_287", label %"$have_gas_288"

"$out_of_gas_287":                                ; preds = %"$have_gas_277"
  call void @_out_of_gas()
  br label %"$have_gas_288"

"$have_gas_288":                                  ; preds = %"$out_of_gas_287", %"$have_gas_277"
  %"$consume_289" = sub i64 %"$gasrem_285", 1
  store i64 %"$consume_289", i64* @_gasrem, align 8
  %"$cparam3_290" = load [20 x i8], [20 x i8]* @_cparam_cparam3, align 1
  store [20 x i8] %"$cparam3_290", [20 x i8]* %"$assign_test_2_5", align 1
  %"$execptr_load_291" = load i8*, i8** @_execptr, align 8
  %"$$assign_test_2_5_293" = load [20 x i8], [20 x i8]* %"$assign_test_2_5", align 1
  %"$update_value_294" = alloca [20 x i8], align 1
  store [20 x i8] %"$$assign_test_2_5_293", [20 x i8]* %"$update_value_294", align 1
  %"$update_value_295" = bitcast [20 x i8]* %"$update_value_294" to i8*
  call void @_update_field(i8* %"$execptr_load_291", i8* getelementptr inbounds ([14 x i8], [14 x i8]* @"$assign_test_2_292", i32 0, i32 0), %_TyDescrTy_Typ* @"$TyDescr_Addr_98", i32 0, i8* null, i8* %"$update_value_295")
  %"$assign_test_3_6" = alloca [20 x i8], align 1
  %"$gasrem_296" = load i64, i64* @_gasrem, align 8
  %"$gascmp_297" = icmp ugt i64 1, %"$gasrem_296"
  br i1 %"$gascmp_297", label %"$out_of_gas_298", label %"$have_gas_299"

"$out_of_gas_298":                                ; preds = %"$have_gas_288"
  call void @_out_of_gas()
  br label %"$have_gas_299"

"$have_gas_299":                                  ; preds = %"$out_of_gas_298", %"$have_gas_288"
  %"$consume_300" = sub i64 %"$gasrem_296", 1
  store i64 %"$consume_300", i64* @_gasrem, align 8
  %"$cparam3_301" = load [20 x i8], [20 x i8]* @_cparam_cparam3, align 1
  store [20 x i8] %"$cparam3_301", [20 x i8]* %"$assign_test_3_6", align 1
  %"$execptr_load_302" = load i8*, i8** @_execptr, align 8
  %"$$assign_test_3_6_304" = load [20 x i8], [20 x i8]* %"$assign_test_3_6", align 1
  %"$update_value_305" = alloca [20 x i8], align 1
  store [20 x i8] %"$$assign_test_3_6_304", [20 x i8]* %"$update_value_305", align 1
  %"$update_value_306" = bitcast [20 x i8]* %"$update_value_305" to i8*
  call void @_update_field(i8* %"$execptr_load_302", i8* getelementptr inbounds ([14 x i8], [14 x i8]* @"$assign_test_3_303", i32 0, i32 0), %_TyDescrTy_Typ* @"$TyDescr_Addr_98", i32 0, i8* null, i8* %"$update_value_306")
  %"$assign_test_4_7" = alloca [20 x i8], align 1
  %"$gasrem_307" = load i64, i64* @_gasrem, align 8
  %"$gascmp_308" = icmp ugt i64 1, %"$gasrem_307"
  br i1 %"$gascmp_308", label %"$out_of_gas_309", label %"$have_gas_310"

"$out_of_gas_309":                                ; preds = %"$have_gas_299"
  call void @_out_of_gas()
  br label %"$have_gas_310"

"$have_gas_310":                                  ; preds = %"$out_of_gas_309", %"$have_gas_299"
  %"$consume_311" = sub i64 %"$gasrem_307", 1
  store i64 %"$consume_311", i64* @_gasrem, align 8
  %"$cparam3_312" = load [20 x i8], [20 x i8]* @_cparam_cparam3, align 1
  store [20 x i8] %"$cparam3_312", [20 x i8]* %"$assign_test_4_7", align 1
  %"$execptr_load_313" = load i8*, i8** @_execptr, align 8
  %"$$assign_test_4_7_315" = load [20 x i8], [20 x i8]* %"$assign_test_4_7", align 1
  %"$update_value_316" = alloca [20 x i8], align 1
  store [20 x i8] %"$$assign_test_4_7_315", [20 x i8]* %"$update_value_316", align 1
  %"$update_value_317" = bitcast [20 x i8]* %"$update_value_316" to i8*
  call void @_update_field(i8* %"$execptr_load_313", i8* getelementptr inbounds ([14 x i8], [14 x i8]* @"$assign_test_4_314", i32 0, i32 0), %_TyDescrTy_Typ* @"$TyDescr_Addr_98", i32 0, i8* null, i8* %"$update_value_317")
  %"$assign_test_5_8" = alloca [20 x i8], align 1
  %"$gasrem_318" = load i64, i64* @_gasrem, align 8
  %"$gascmp_319" = icmp ugt i64 1, %"$gasrem_318"
  br i1 %"$gascmp_319", label %"$out_of_gas_320", label %"$have_gas_321"

"$out_of_gas_320":                                ; preds = %"$have_gas_310"
  call void @_out_of_gas()
  br label %"$have_gas_321"

"$have_gas_321":                                  ; preds = %"$out_of_gas_320", %"$have_gas_310"
  %"$consume_322" = sub i64 %"$gasrem_318", 1
  store i64 %"$consume_322", i64* @_gasrem, align 8
  %"$cparam3_323" = load [20 x i8], [20 x i8]* @_cparam_cparam3, align 1
  store [20 x i8] %"$cparam3_323", [20 x i8]* %"$assign_test_5_8", align 1
  %"$execptr_load_324" = load i8*, i8** @_execptr, align 8
  %"$$assign_test_5_8_326" = load [20 x i8], [20 x i8]* %"$assign_test_5_8", align 1
  %"$update_value_327" = alloca [20 x i8], align 1
  store [20 x i8] %"$$assign_test_5_8_326", [20 x i8]* %"$update_value_327", align 1
  %"$update_value_328" = bitcast [20 x i8]* %"$update_value_327" to i8*
  call void @_update_field(i8* %"$execptr_load_324", i8* getelementptr inbounds ([14 x i8], [14 x i8]* @"$assign_test_5_325", i32 0, i32 0), %_TyDescrTy_Typ* @"$TyDescr_Addr_98", i32 0, i8* null, i8* %"$update_value_328")
  %"$assign_test_6_9" = alloca [20 x i8], align 1
  %"$gasrem_329" = load i64, i64* @_gasrem, align 8
  %"$gascmp_330" = icmp ugt i64 1, %"$gasrem_329"
  br i1 %"$gascmp_330", label %"$out_of_gas_331", label %"$have_gas_332"

"$out_of_gas_331":                                ; preds = %"$have_gas_321"
  call void @_out_of_gas()
  br label %"$have_gas_332"

"$have_gas_332":                                  ; preds = %"$out_of_gas_331", %"$have_gas_321"
  %"$consume_333" = sub i64 %"$gasrem_329", 1
  store i64 %"$consume_333", i64* @_gasrem, align 8
  %"$cparam3_334" = load [20 x i8], [20 x i8]* @_cparam_cparam3, align 1
  store [20 x i8] %"$cparam3_334", [20 x i8]* %"$assign_test_6_9", align 1
  %"$execptr_load_335" = load i8*, i8** @_execptr, align 8
  %"$$assign_test_6_9_337" = load [20 x i8], [20 x i8]* %"$assign_test_6_9", align 1
  %"$update_value_338" = alloca [20 x i8], align 1
  store [20 x i8] %"$$assign_test_6_9_337", [20 x i8]* %"$update_value_338", align 1
  %"$update_value_339" = bitcast [20 x i8]* %"$update_value_338" to i8*
  call void @_update_field(i8* %"$execptr_load_335", i8* getelementptr inbounds ([14 x i8], [14 x i8]* @"$assign_test_6_336", i32 0, i32 0), %_TyDescrTy_Typ* @"$TyDescr_Addr_98", i32 0, i8* null, i8* %"$update_value_339")
  %"$assign_test_7_10" = alloca [20 x i8], align 1
  %"$gasrem_340" = load i64, i64* @_gasrem, align 8
  %"$gascmp_341" = icmp ugt i64 1, %"$gasrem_340"
  br i1 %"$gascmp_341", label %"$out_of_gas_342", label %"$have_gas_343"

"$out_of_gas_342":                                ; preds = %"$have_gas_332"
  call void @_out_of_gas()
  br label %"$have_gas_343"

"$have_gas_343":                                  ; preds = %"$out_of_gas_342", %"$have_gas_332"
  %"$consume_344" = sub i64 %"$gasrem_340", 1
  store i64 %"$consume_344", i64* @_gasrem, align 8
  %"$cparam3_345" = load [20 x i8], [20 x i8]* @_cparam_cparam3, align 1
  store [20 x i8] %"$cparam3_345", [20 x i8]* %"$assign_test_7_10", align 1
  %"$execptr_load_346" = load i8*, i8** @_execptr, align 8
  %"$$assign_test_7_10_348" = load [20 x i8], [20 x i8]* %"$assign_test_7_10", align 1
  %"$update_value_349" = alloca [20 x i8], align 1
  store [20 x i8] %"$$assign_test_7_10_348", [20 x i8]* %"$update_value_349", align 1
  %"$update_value_350" = bitcast [20 x i8]* %"$update_value_349" to i8*
  call void @_update_field(i8* %"$execptr_load_346", i8* getelementptr inbounds ([14 x i8], [14 x i8]* @"$assign_test_7_347", i32 0, i32 0), %_TyDescrTy_Typ* @"$TyDescr_Addr_98", i32 0, i8* null, i8* %"$update_value_350")
  %"$assign_test_8_11" = alloca %TName_0x3620c286757a29985cee194eb90064270fb65414.AddressADT*, align 8
  %"$gasrem_351" = load i64, i64* @_gasrem, align 8
  %"$gascmp_352" = icmp ugt i64 1, %"$gasrem_351"
  br i1 %"$gascmp_352", label %"$out_of_gas_353", label %"$have_gas_354"

"$out_of_gas_353":                                ; preds = %"$have_gas_343"
  call void @_out_of_gas()
  br label %"$have_gas_354"

"$have_gas_354":                                  ; preds = %"$out_of_gas_353", %"$have_gas_343"
  %"$consume_355" = sub i64 %"$gasrem_351", 1
  store i64 %"$consume_355", i64* @_gasrem, align 8
  %"$cparam1_356" = load [20 x i8], [20 x i8]* @_cparam_cparam1, align 1
  %"$adtval_357_load" = load i8*, i8** @_execptr, align 8
  %"$adtval_357_salloc" = call i8* @_salloc(i8* %"$adtval_357_load", i64 21)
  %"$adtval_357" = bitcast i8* %"$adtval_357_salloc" to %CName_0x3620c286757a29985cee194eb90064270fb65414.Address1*
  %"$adtgep_358" = getelementptr inbounds %CName_0x3620c286757a29985cee194eb90064270fb65414.Address1, %CName_0x3620c286757a29985cee194eb90064270fb65414.Address1* %"$adtval_357", i32 0, i32 0
  store i8 0, i8* %"$adtgep_358", align 1
  %"$adtgep_359" = getelementptr inbounds %CName_0x3620c286757a29985cee194eb90064270fb65414.Address1, %CName_0x3620c286757a29985cee194eb90064270fb65414.Address1* %"$adtval_357", i32 0, i32 1
  store [20 x i8] %"$cparam1_356", [20 x i8]* %"$adtgep_359", align 1
  %"$adtptr_360" = bitcast %CName_0x3620c286757a29985cee194eb90064270fb65414.Address1* %"$adtval_357" to %TName_0x3620c286757a29985cee194eb90064270fb65414.AddressADT*
  store %TName_0x3620c286757a29985cee194eb90064270fb65414.AddressADT* %"$adtptr_360", %TName_0x3620c286757a29985cee194eb90064270fb65414.AddressADT** %"$assign_test_8_11", align 8
  %"$execptr_load_361" = load i8*, i8** @_execptr, align 8
  %"$$assign_test_8_11_363" = load %TName_0x3620c286757a29985cee194eb90064270fb65414.AddressADT*, %TName_0x3620c286757a29985cee194eb90064270fb65414.AddressADT** %"$assign_test_8_11", align 8
  %"$update_value_364" = bitcast %TName_0x3620c286757a29985cee194eb90064270fb65414.AddressADT* %"$$assign_test_8_11_363" to i8*
  call void @_update_field(i8* %"$execptr_load_361", i8* getelementptr inbounds ([14 x i8], [14 x i8]* @"$assign_test_8_362", i32 0, i32 0), %_TyDescrTy_Typ* @"$TyDescr_ADT_0x3620c286757a29985cee194eb90064270fb65414.AddressADT_75", i32 0, i8* null, i8* %"$update_value_364")
  %"$assign_test_9_12" = alloca %TName_List_0x3620c286757a29985cee194eb90064270fb65414.AddressADT*, align 8
  %"$gasrem_365" = load i64, i64* @_gasrem, align 8
  %"$gascmp_366" = icmp ugt i64 1, %"$gasrem_365"
  br i1 %"$gascmp_366", label %"$out_of_gas_367", label %"$have_gas_368"

"$out_of_gas_367":                                ; preds = %"$have_gas_354"
  call void @_out_of_gas()
  br label %"$have_gas_368"

"$have_gas_368":                                  ; preds = %"$out_of_gas_367", %"$have_gas_354"
  %"$consume_369" = sub i64 %"$gasrem_365", 1
  store i64 %"$consume_369", i64* @_gasrem, align 8
  %"$adtval_370_load" = load i8*, i8** @_execptr, align 8
  %"$adtval_370_salloc" = call i8* @_salloc(i8* %"$adtval_370_load", i64 1)
  %"$adtval_370" = bitcast i8* %"$adtval_370_salloc" to %CName_Nil_0x3620c286757a29985cee194eb90064270fb65414.AddressADT*
  %"$adtgep_371" = getelementptr inbounds %CName_Nil_0x3620c286757a29985cee194eb90064270fb65414.AddressADT, %CName_Nil_0x3620c286757a29985cee194eb90064270fb65414.AddressADT* %"$adtval_370", i32 0, i32 0
  store i8 1, i8* %"$adtgep_371", align 1
  %"$adtptr_372" = bitcast %CName_Nil_0x3620c286757a29985cee194eb90064270fb65414.AddressADT* %"$adtval_370" to %TName_List_0x3620c286757a29985cee194eb90064270fb65414.AddressADT*
  store %TName_List_0x3620c286757a29985cee194eb90064270fb65414.AddressADT* %"$adtptr_372", %TName_List_0x3620c286757a29985cee194eb90064270fb65414.AddressADT** %"$assign_test_9_12", align 8
  %"$execptr_load_373" = load i8*, i8** @_execptr, align 8
  %"$$assign_test_9_12_375" = load %TName_List_0x3620c286757a29985cee194eb90064270fb65414.AddressADT*, %TName_List_0x3620c286757a29985cee194eb90064270fb65414.AddressADT** %"$assign_test_9_12", align 8
  %"$update_value_376" = bitcast %TName_List_0x3620c286757a29985cee194eb90064270fb65414.AddressADT* %"$$assign_test_9_12_375" to i8*
  call void @_update_field(i8* %"$execptr_load_373", i8* getelementptr inbounds ([14 x i8], [14 x i8]* @"$assign_test_9_374", i32 0, i32 0), %_TyDescrTy_Typ* @"$TyDescr_ADT_List_0x3620c286757a29985cee194eb90064270fb65414.AddressADT_70", i32 0, i8* null, i8* %"$update_value_376")
  %"$assign_test_10_13" = alloca %"Map_Uint128_Map_(Uint128)_(0x3620c286757a29985cee194eb90064270fb65414.AddressADT)"*, align 8
  %"$gasrem_377" = load i64, i64* @_gasrem, align 8
  %"$gascmp_378" = icmp ugt i64 1, %"$gasrem_377"
  br i1 %"$gascmp_378", label %"$out_of_gas_379", label %"$have_gas_380"

"$out_of_gas_379":                                ; preds = %"$have_gas_368"
  call void @_out_of_gas()
  br label %"$have_gas_380"

"$have_gas_380":                                  ; preds = %"$out_of_gas_379", %"$have_gas_368"
  %"$consume_381" = sub i64 %"$gasrem_377", 1
  store i64 %"$consume_381", i64* @_gasrem, align 8
  %"$execptr_load_382" = load i8*, i8** @_execptr, align 8
  %"$_new_empty_map_call_383" = call i8* @_new_empty_map(i8* %"$execptr_load_382")
  %"$_new_empty_map_384" = bitcast i8* %"$_new_empty_map_call_383" to %"Map_Uint128_Map_(Uint128)_(0x3620c286757a29985cee194eb90064270fb65414.AddressADT)"*
  store %"Map_Uint128_Map_(Uint128)_(0x3620c286757a29985cee194eb90064270fb65414.AddressADT)"* %"$_new_empty_map_384", %"Map_Uint128_Map_(Uint128)_(0x3620c286757a29985cee194eb90064270fb65414.AddressADT)"** %"$assign_test_10_13", align 8
  %"$execptr_load_385" = load i8*, i8** @_execptr, align 8
  %"$$assign_test_10_13_387" = load %"Map_Uint128_Map_(Uint128)_(0x3620c286757a29985cee194eb90064270fb65414.AddressADT)"*, %"Map_Uint128_Map_(Uint128)_(0x3620c286757a29985cee194eb90064270fb65414.AddressADT)"** %"$assign_test_10_13", align 8
  %"$update_value_388" = bitcast %"Map_Uint128_Map_(Uint128)_(0x3620c286757a29985cee194eb90064270fb65414.AddressADT)"* %"$$assign_test_10_13_387" to i8*
  call void @_update_field(i8* %"$execptr_load_385", i8* getelementptr inbounds ([15 x i8], [15 x i8]* @"$assign_test_10_386", i32 0, i32 0), %_TyDescrTy_Typ* @"$TyDescr_Map_79", i32 0, i8* null, i8* %"$update_value_388")
  %"$remote_reads_test_res_1_1_14" = alloca %Uint128, align 8
  %"$gasrem_389" = load i64, i64* @_gasrem, align 8
  %"$gascmp_390" = icmp ugt i64 1, %"$gasrem_389"
  br i1 %"$gascmp_390", label %"$out_of_gas_391", label %"$have_gas_392"

"$out_of_gas_391":                                ; preds = %"$have_gas_380"
  call void @_out_of_gas()
  br label %"$have_gas_392"

"$have_gas_392":                                  ; preds = %"$out_of_gas_391", %"$have_gas_380"
  %"$consume_393" = sub i64 %"$gasrem_389", 1
  store i64 %"$consume_393", i64* @_gasrem, align 8
  store %Uint128 zeroinitializer, %Uint128* %"$remote_reads_test_res_1_1_14", align 8
  %"$execptr_load_394" = load i8*, i8** @_execptr, align 8
  %"$$remote_reads_test_res_1_1_14_396" = load %Uint128, %Uint128* %"$remote_reads_test_res_1_1_14", align 8
  %"$update_value_397" = alloca %Uint128, align 8
  store %Uint128 %"$$remote_reads_test_res_1_1_14_396", %Uint128* %"$update_value_397", align 8
  %"$update_value_398" = bitcast %Uint128* %"$update_value_397" to i8*
  call void @_update_field(i8* %"$execptr_load_394", i8* getelementptr inbounds ([26 x i8], [26 x i8]* @"$remote_reads_test_res_1_1_395", i32 0, i32 0), %_TyDescrTy_Typ* @"$TyDescr_Uint128_43", i32 0, i8* null, i8* %"$update_value_398")
  %"$remote_reads_test_res_2_1_15" = alloca %Uint128, align 8
  %"$gasrem_399" = load i64, i64* @_gasrem, align 8
  %"$gascmp_400" = icmp ugt i64 1, %"$gasrem_399"
  br i1 %"$gascmp_400", label %"$out_of_gas_401", label %"$have_gas_402"

"$out_of_gas_401":                                ; preds = %"$have_gas_392"
  call void @_out_of_gas()
  br label %"$have_gas_402"

"$have_gas_402":                                  ; preds = %"$out_of_gas_401", %"$have_gas_392"
  %"$consume_403" = sub i64 %"$gasrem_399", 1
  store i64 %"$consume_403", i64* @_gasrem, align 8
  store %Uint128 zeroinitializer, %Uint128* %"$remote_reads_test_res_2_1_15", align 8
  %"$execptr_load_404" = load i8*, i8** @_execptr, align 8
  %"$$remote_reads_test_res_2_1_15_406" = load %Uint128, %Uint128* %"$remote_reads_test_res_2_1_15", align 8
  %"$update_value_407" = alloca %Uint128, align 8
  store %Uint128 %"$$remote_reads_test_res_2_1_15_406", %Uint128* %"$update_value_407", align 8
  %"$update_value_408" = bitcast %Uint128* %"$update_value_407" to i8*
  call void @_update_field(i8* %"$execptr_load_404", i8* getelementptr inbounds ([26 x i8], [26 x i8]* @"$remote_reads_test_res_2_1_405", i32 0, i32 0), %_TyDescrTy_Typ* @"$TyDescr_Uint128_43", i32 0, i8* null, i8* %"$update_value_408")
  %"$remote_reads_test_res_3_1_16" = alloca %Uint128, align 8
  %"$gasrem_409" = load i64, i64* @_gasrem, align 8
  %"$gascmp_410" = icmp ugt i64 1, %"$gasrem_409"
  br i1 %"$gascmp_410", label %"$out_of_gas_411", label %"$have_gas_412"

"$out_of_gas_411":                                ; preds = %"$have_gas_402"
  call void @_out_of_gas()
  br label %"$have_gas_412"

"$have_gas_412":                                  ; preds = %"$out_of_gas_411", %"$have_gas_402"
  %"$consume_413" = sub i64 %"$gasrem_409", 1
  store i64 %"$consume_413", i64* @_gasrem, align 8
  store %Uint128 zeroinitializer, %Uint128* %"$remote_reads_test_res_3_1_16", align 8
  %"$execptr_load_414" = load i8*, i8** @_execptr, align 8
  %"$$remote_reads_test_res_3_1_16_416" = load %Uint128, %Uint128* %"$remote_reads_test_res_3_1_16", align 8
  %"$update_value_417" = alloca %Uint128, align 8
  store %Uint128 %"$$remote_reads_test_res_3_1_16_416", %Uint128* %"$update_value_417", align 8
  %"$update_value_418" = bitcast %Uint128* %"$update_value_417" to i8*
  call void @_update_field(i8* %"$execptr_load_414", i8* getelementptr inbounds ([26 x i8], [26 x i8]* @"$remote_reads_test_res_3_1_415", i32 0, i32 0), %_TyDescrTy_Typ* @"$TyDescr_Uint128_43", i32 0, i8* null, i8* %"$update_value_418")
  %"$remote_reads_test_res_3_3_17" = alloca %Uint32, align 8
  %"$gasrem_419" = load i64, i64* @_gasrem, align 8
  %"$gascmp_420" = icmp ugt i64 1, %"$gasrem_419"
  br i1 %"$gascmp_420", label %"$out_of_gas_421", label %"$have_gas_422"

"$out_of_gas_421":                                ; preds = %"$have_gas_412"
  call void @_out_of_gas()
  br label %"$have_gas_422"

"$have_gas_422":                                  ; preds = %"$out_of_gas_421", %"$have_gas_412"
  %"$consume_423" = sub i64 %"$gasrem_419", 1
  store i64 %"$consume_423", i64* @_gasrem, align 8
  store %Uint32 zeroinitializer, %Uint32* %"$remote_reads_test_res_3_3_17", align 4
  %"$execptr_load_424" = load i8*, i8** @_execptr, align 8
  %"$$remote_reads_test_res_3_3_17_426" = load %Uint32, %Uint32* %"$remote_reads_test_res_3_3_17", align 4
  %"$update_value_427" = alloca %Uint32, align 8
  store %Uint32 %"$$remote_reads_test_res_3_3_17_426", %Uint32* %"$update_value_427", align 4
  %"$update_value_428" = bitcast %Uint32* %"$update_value_427" to i8*
  call void @_update_field(i8* %"$execptr_load_424", i8* getelementptr inbounds ([26 x i8], [26 x i8]* @"$remote_reads_test_res_3_3_425", i32 0, i32 0), %_TyDescrTy_Typ* @"$TyDescr_Uint32_35", i32 0, i8* null, i8* %"$update_value_428")
  %"$remote_reads_test_res_3_4_18" = alloca [20 x i8], align 1
  %"$gasrem_429" = load i64, i64* @_gasrem, align 8
  %"$gascmp_430" = icmp ugt i64 1, %"$gasrem_429"
  br i1 %"$gascmp_430", label %"$out_of_gas_431", label %"$have_gas_432"

"$out_of_gas_431":                                ; preds = %"$have_gas_422"
  call void @_out_of_gas()
  br label %"$have_gas_432"

"$have_gas_432":                                  ; preds = %"$out_of_gas_431", %"$have_gas_422"
  %"$consume_433" = sub i64 %"$gasrem_429", 1
  store i64 %"$consume_433", i64* @_gasrem, align 8
  %"$cparam3_434" = load [20 x i8], [20 x i8]* @_cparam_cparam3, align 1
  store [20 x i8] %"$cparam3_434", [20 x i8]* %"$remote_reads_test_res_3_4_18", align 1
  %"$execptr_load_435" = load i8*, i8** @_execptr, align 8
  %"$$remote_reads_test_res_3_4_18_437" = load [20 x i8], [20 x i8]* %"$remote_reads_test_res_3_4_18", align 1
  %"$update_value_438" = alloca [20 x i8], align 1
  store [20 x i8] %"$$remote_reads_test_res_3_4_18_437", [20 x i8]* %"$update_value_438", align 1
  %"$update_value_439" = bitcast [20 x i8]* %"$update_value_438" to i8*
  call void @_update_field(i8* %"$execptr_load_435", i8* getelementptr inbounds ([26 x i8], [26 x i8]* @"$remote_reads_test_res_3_4_436", i32 0, i32 0), %_TyDescrTy_Typ* @"$TyDescr_Addr_98", i32 0, i8* null, i8* %"$update_value_439")
  %"$remote_reads_test_res_3_5_19" = alloca %Uint128, align 8
  %"$gasrem_440" = load i64, i64* @_gasrem, align 8
  %"$gascmp_441" = icmp ugt i64 1, %"$gasrem_440"
  br i1 %"$gascmp_441", label %"$out_of_gas_442", label %"$have_gas_443"

"$out_of_gas_442":                                ; preds = %"$have_gas_432"
  call void @_out_of_gas()
  br label %"$have_gas_443"

"$have_gas_443":                                  ; preds = %"$out_of_gas_442", %"$have_gas_432"
  %"$consume_444" = sub i64 %"$gasrem_440", 1
  store i64 %"$consume_444", i64* @_gasrem, align 8
  store %Uint128 zeroinitializer, %Uint128* %"$remote_reads_test_res_3_5_19", align 8
  %"$execptr_load_445" = load i8*, i8** @_execptr, align 8
  %"$$remote_reads_test_res_3_5_19_447" = load %Uint128, %Uint128* %"$remote_reads_test_res_3_5_19", align 8
  %"$update_value_448" = alloca %Uint128, align 8
  store %Uint128 %"$$remote_reads_test_res_3_5_19_447", %Uint128* %"$update_value_448", align 8
  %"$update_value_449" = bitcast %Uint128* %"$update_value_448" to i8*
  call void @_update_field(i8* %"$execptr_load_445", i8* getelementptr inbounds ([26 x i8], [26 x i8]* @"$remote_reads_test_res_3_5_446", i32 0, i32 0), %_TyDescrTy_Typ* @"$TyDescr_Uint128_43", i32 0, i8* null, i8* %"$update_value_449")
  %"$remote_reads_test_res_3_6_20" = alloca %Map_ByStr20_with_end_Bool*, align 8
  %"$gasrem_450" = load i64, i64* @_gasrem, align 8
  %"$gascmp_451" = icmp ugt i64 1, %"$gasrem_450"
  br i1 %"$gascmp_451", label %"$out_of_gas_452", label %"$have_gas_453"

"$out_of_gas_452":                                ; preds = %"$have_gas_443"
  call void @_out_of_gas()
  br label %"$have_gas_453"

"$have_gas_453":                                  ; preds = %"$out_of_gas_452", %"$have_gas_443"
  %"$consume_454" = sub i64 %"$gasrem_450", 1
  store i64 %"$consume_454", i64* @_gasrem, align 8
  %"$execptr_load_455" = load i8*, i8** @_execptr, align 8
  %"$_new_empty_map_call_456" = call i8* @_new_empty_map(i8* %"$execptr_load_455")
  %"$_new_empty_map_457" = bitcast i8* %"$_new_empty_map_call_456" to %Map_ByStr20_with_end_Bool*
  store %Map_ByStr20_with_end_Bool* %"$_new_empty_map_457", %Map_ByStr20_with_end_Bool** %"$remote_reads_test_res_3_6_20", align 8
  %"$execptr_load_458" = load i8*, i8** @_execptr, align 8
  %"$$remote_reads_test_res_3_6_20_460" = load %Map_ByStr20_with_end_Bool*, %Map_ByStr20_with_end_Bool** %"$remote_reads_test_res_3_6_20", align 8
  %"$update_value_461" = bitcast %Map_ByStr20_with_end_Bool* %"$$remote_reads_test_res_3_6_20_460" to i8*
  call void @_update_field(i8* %"$execptr_load_458", i8* getelementptr inbounds ([26 x i8], [26 x i8]* @"$remote_reads_test_res_3_6_459", i32 0, i32 0), %_TyDescrTy_Typ* @"$TyDescr_Map_84", i32 0, i8* null, i8* %"$update_value_461")
  %"$remote_reads_test_res_3_7_21" = alloca %TName_Bool*, align 8
  %"$gasrem_462" = load i64, i64* @_gasrem, align 8
  %"$gascmp_463" = icmp ugt i64 1, %"$gasrem_462"
  br i1 %"$gascmp_463", label %"$out_of_gas_464", label %"$have_gas_465"

"$out_of_gas_464":                                ; preds = %"$have_gas_453"
  call void @_out_of_gas()
  br label %"$have_gas_465"

"$have_gas_465":                                  ; preds = %"$out_of_gas_464", %"$have_gas_453"
  %"$consume_466" = sub i64 %"$gasrem_462", 1
  store i64 %"$consume_466", i64* @_gasrem, align 8
  %"$adtval_467_load" = load i8*, i8** @_execptr, align 8
  %"$adtval_467_salloc" = call i8* @_salloc(i8* %"$adtval_467_load", i64 1)
  %"$adtval_467" = bitcast i8* %"$adtval_467_salloc" to %CName_True*
  %"$adtgep_468" = getelementptr inbounds %CName_True, %CName_True* %"$adtval_467", i32 0, i32 0
  store i8 0, i8* %"$adtgep_468", align 1
  %"$adtptr_469" = bitcast %CName_True* %"$adtval_467" to %TName_Bool*
  store %TName_Bool* %"$adtptr_469", %TName_Bool** %"$remote_reads_test_res_3_7_21", align 8
  %"$execptr_load_470" = load i8*, i8** @_execptr, align 8
  %"$$remote_reads_test_res_3_7_21_472" = load %TName_Bool*, %TName_Bool** %"$remote_reads_test_res_3_7_21", align 8
  %"$update_value_473" = bitcast %TName_Bool* %"$$remote_reads_test_res_3_7_21_472" to i8*
  call void @_update_field(i8* %"$execptr_load_470", i8* getelementptr inbounds ([26 x i8], [26 x i8]* @"$remote_reads_test_res_3_7_471", i32 0, i32 0), %_TyDescrTy_Typ* @"$TyDescr_ADT_Bool_76", i32 0, i8* null, i8* %"$update_value_473")
  %"$remote_reads_test_res_3_8_22" = alloca %TName_Option_Bool*, align 8
  %"$gasrem_474" = load i64, i64* @_gasrem, align 8
  %"$gascmp_475" = icmp ugt i64 1, %"$gasrem_474"
  br i1 %"$gascmp_475", label %"$out_of_gas_476", label %"$have_gas_477"

"$out_of_gas_476":                                ; preds = %"$have_gas_465"
  call void @_out_of_gas()
  br label %"$have_gas_477"

"$have_gas_477":                                  ; preds = %"$out_of_gas_476", %"$have_gas_465"
  %"$consume_478" = sub i64 %"$gasrem_474", 1
  store i64 %"$consume_478", i64* @_gasrem, align 8
  %x = alloca %TName_Bool*, align 8
  %"$gasrem_479" = load i64, i64* @_gasrem, align 8
  %"$gascmp_480" = icmp ugt i64 1, %"$gasrem_479"
  br i1 %"$gascmp_480", label %"$out_of_gas_481", label %"$have_gas_482"

"$out_of_gas_481":                                ; preds = %"$have_gas_477"
  call void @_out_of_gas()
  br label %"$have_gas_482"

"$have_gas_482":                                  ; preds = %"$out_of_gas_481", %"$have_gas_477"
  %"$consume_483" = sub i64 %"$gasrem_479", 1
  store i64 %"$consume_483", i64* @_gasrem, align 8
  %"$adtval_484_load" = load i8*, i8** @_execptr, align 8
  %"$adtval_484_salloc" = call i8* @_salloc(i8* %"$adtval_484_load", i64 1)
  %"$adtval_484" = bitcast i8* %"$adtval_484_salloc" to %CName_True*
  %"$adtgep_485" = getelementptr inbounds %CName_True, %CName_True* %"$adtval_484", i32 0, i32 0
  store i8 0, i8* %"$adtgep_485", align 1
  %"$adtptr_486" = bitcast %CName_True* %"$adtval_484" to %TName_Bool*
  store %TName_Bool* %"$adtptr_486", %TName_Bool** %x, align 8
  %"$gasrem_487" = load i64, i64* @_gasrem, align 8
  %"$gascmp_488" = icmp ugt i64 1, %"$gasrem_487"
  br i1 %"$gascmp_488", label %"$out_of_gas_489", label %"$have_gas_490"

"$out_of_gas_489":                                ; preds = %"$have_gas_482"
  call void @_out_of_gas()
  br label %"$have_gas_490"

"$have_gas_490":                                  ; preds = %"$out_of_gas_489", %"$have_gas_482"
  %"$consume_491" = sub i64 %"$gasrem_487", 1
  store i64 %"$consume_491", i64* @_gasrem, align 8
  %"$x_492" = load %TName_Bool*, %TName_Bool** %x, align 8
  %"$adtval_493_load" = load i8*, i8** @_execptr, align 8
  %"$adtval_493_salloc" = call i8* @_salloc(i8* %"$adtval_493_load", i64 9)
  %"$adtval_493" = bitcast i8* %"$adtval_493_salloc" to %CName_Some_Bool*
  %"$adtgep_494" = getelementptr inbounds %CName_Some_Bool, %CName_Some_Bool* %"$adtval_493", i32 0, i32 0
  store i8 0, i8* %"$adtgep_494", align 1
  %"$adtgep_495" = getelementptr inbounds %CName_Some_Bool, %CName_Some_Bool* %"$adtval_493", i32 0, i32 1
  store %TName_Bool* %"$x_492", %TName_Bool** %"$adtgep_495", align 8
  %"$adtptr_496" = bitcast %CName_Some_Bool* %"$adtval_493" to %TName_Option_Bool*
  store %TName_Option_Bool* %"$adtptr_496", %TName_Option_Bool** %"$remote_reads_test_res_3_8_22", align 8
  %"$execptr_load_497" = load i8*, i8** @_execptr, align 8
  %"$$remote_reads_test_res_3_8_22_499" = load %TName_Option_Bool*, %TName_Option_Bool** %"$remote_reads_test_res_3_8_22", align 8
  %"$update_value_500" = bitcast %TName_Option_Bool* %"$$remote_reads_test_res_3_8_22_499" to i8*
  call void @_update_field(i8* %"$execptr_load_497", i8* getelementptr inbounds ([26 x i8], [26 x i8]* @"$remote_reads_test_res_3_8_498", i32 0, i32 0), %_TyDescrTy_Typ* @"$TyDescr_ADT_Option_Bool_74", i32 0, i8* null, i8* %"$update_value_500")
  %"$remote_reads_test_res_3_9_23" = alloca %"Map_Uint32_Map_(ByStr20_with_end)_(Bool)"*, align 8
  %"$gasrem_501" = load i64, i64* @_gasrem, align 8
  %"$gascmp_502" = icmp ugt i64 1, %"$gasrem_501"
  br i1 %"$gascmp_502", label %"$out_of_gas_503", label %"$have_gas_504"

"$out_of_gas_503":                                ; preds = %"$have_gas_490"
  call void @_out_of_gas()
  br label %"$have_gas_504"

"$have_gas_504":                                  ; preds = %"$out_of_gas_503", %"$have_gas_490"
  %"$consume_505" = sub i64 %"$gasrem_501", 1
  store i64 %"$consume_505", i64* @_gasrem, align 8
  %"$execptr_load_506" = load i8*, i8** @_execptr, align 8
  %"$_new_empty_map_call_507" = call i8* @_new_empty_map(i8* %"$execptr_load_506")
  %"$_new_empty_map_508" = bitcast i8* %"$_new_empty_map_call_507" to %"Map_Uint32_Map_(ByStr20_with_end)_(Bool)"*
  store %"Map_Uint32_Map_(ByStr20_with_end)_(Bool)"* %"$_new_empty_map_508", %"Map_Uint32_Map_(ByStr20_with_end)_(Bool)"** %"$remote_reads_test_res_3_9_23", align 8
  %"$execptr_load_509" = load i8*, i8** @_execptr, align 8
  %"$$remote_reads_test_res_3_9_23_511" = load %"Map_Uint32_Map_(ByStr20_with_end)_(Bool)"*, %"Map_Uint32_Map_(ByStr20_with_end)_(Bool)"** %"$remote_reads_test_res_3_9_23", align 8
  %"$update_value_512" = bitcast %"Map_Uint32_Map_(ByStr20_with_end)_(Bool)"* %"$$remote_reads_test_res_3_9_23_511" to i8*
  call void @_update_field(i8* %"$execptr_load_509", i8* getelementptr inbounds ([26 x i8], [26 x i8]* @"$remote_reads_test_res_3_9_510", i32 0, i32 0), %_TyDescrTy_Typ* @"$TyDescr_Map_83", i32 0, i8* null, i8* %"$update_value_512")
  %"$remote_reads_test_res_3_10_24" = alloca %TName_Bool*, align 8
  %"$gasrem_513" = load i64, i64* @_gasrem, align 8
  %"$gascmp_514" = icmp ugt i64 1, %"$gasrem_513"
  br i1 %"$gascmp_514", label %"$out_of_gas_515", label %"$have_gas_516"

"$out_of_gas_515":                                ; preds = %"$have_gas_504"
  call void @_out_of_gas()
  br label %"$have_gas_516"

"$have_gas_516":                                  ; preds = %"$out_of_gas_515", %"$have_gas_504"
  %"$consume_517" = sub i64 %"$gasrem_513", 1
  store i64 %"$consume_517", i64* @_gasrem, align 8
  %"$adtval_518_load" = load i8*, i8** @_execptr, align 8
  %"$adtval_518_salloc" = call i8* @_salloc(i8* %"$adtval_518_load", i64 1)
  %"$adtval_518" = bitcast i8* %"$adtval_518_salloc" to %CName_False*
  %"$adtgep_519" = getelementptr inbounds %CName_False, %CName_False* %"$adtval_518", i32 0, i32 0
  store i8 1, i8* %"$adtgep_519", align 1
  %"$adtptr_520" = bitcast %CName_False* %"$adtval_518" to %TName_Bool*
  store %TName_Bool* %"$adtptr_520", %TName_Bool** %"$remote_reads_test_res_3_10_24", align 8
  %"$execptr_load_521" = load i8*, i8** @_execptr, align 8
  %"$$remote_reads_test_res_3_10_24_523" = load %TName_Bool*, %TName_Bool** %"$remote_reads_test_res_3_10_24", align 8
  %"$update_value_524" = bitcast %TName_Bool* %"$$remote_reads_test_res_3_10_24_523" to i8*
  call void @_update_field(i8* %"$execptr_load_521", i8* getelementptr inbounds ([27 x i8], [27 x i8]* @"$remote_reads_test_res_3_10_522", i32 0, i32 0), %_TyDescrTy_Typ* @"$TyDescr_ADT_Bool_76", i32 0, i8* null, i8* %"$update_value_524")
  %"$remote_reads_test_res_3_11_25" = alloca %"TName_Option_Map_(ByStr20_with_end)_(Bool)"*, align 8
  %"$gasrem_525" = load i64, i64* @_gasrem, align 8
  %"$gascmp_526" = icmp ugt i64 1, %"$gasrem_525"
  br i1 %"$gascmp_526", label %"$out_of_gas_527", label %"$have_gas_528"

"$out_of_gas_527":                                ; preds = %"$have_gas_516"
  call void @_out_of_gas()
  br label %"$have_gas_528"

"$have_gas_528":                                  ; preds = %"$out_of_gas_527", %"$have_gas_516"
  %"$consume_529" = sub i64 %"$gasrem_525", 1
  store i64 %"$consume_529", i64* @_gasrem, align 8
  %"$adtval_530_load" = load i8*, i8** @_execptr, align 8
  %"$adtval_530_salloc" = call i8* @_salloc(i8* %"$adtval_530_load", i64 1)
  %"$adtval_530" = bitcast i8* %"$adtval_530_salloc" to %"CName_None_Map_(ByStr20_with_end)_(Bool)"*
  %"$adtgep_531" = getelementptr inbounds %"CName_None_Map_(ByStr20_with_end)_(Bool)", %"CName_None_Map_(ByStr20_with_end)_(Bool)"* %"$adtval_530", i32 0, i32 0
  store i8 1, i8* %"$adtgep_531", align 1
  %"$adtptr_532" = bitcast %"CName_None_Map_(ByStr20_with_end)_(Bool)"* %"$adtval_530" to %"TName_Option_Map_(ByStr20_with_end)_(Bool)"*
  store %"TName_Option_Map_(ByStr20_with_end)_(Bool)"* %"$adtptr_532", %"TName_Option_Map_(ByStr20_with_end)_(Bool)"** %"$remote_reads_test_res_3_11_25", align 8
  %"$execptr_load_533" = load i8*, i8** @_execptr, align 8
  %"$$remote_reads_test_res_3_11_25_535" = load %"TName_Option_Map_(ByStr20_with_end)_(Bool)"*, %"TName_Option_Map_(ByStr20_with_end)_(Bool)"** %"$remote_reads_test_res_3_11_25", align 8
  %"$update_value_536" = bitcast %"TName_Option_Map_(ByStr20_with_end)_(Bool)"* %"$$remote_reads_test_res_3_11_25_535" to i8*
  call void @_update_field(i8* %"$execptr_load_533", i8* getelementptr inbounds ([27 x i8], [27 x i8]* @"$remote_reads_test_res_3_11_534", i32 0, i32 0), %_TyDescrTy_Typ* @"$TyDescr_ADT_Option_Map_(ByStr20_with_end)_(Bool)_73", i32 0, i8* null, i8* %"$update_value_536")
  %"$remote_reads_test_res_3_12_26" = alloca %TName_Bool*, align 8
  %"$gasrem_537" = load i64, i64* @_gasrem, align 8
  %"$gascmp_538" = icmp ugt i64 1, %"$gasrem_537"
  br i1 %"$gascmp_538", label %"$out_of_gas_539", label %"$have_gas_540"

"$out_of_gas_539":                                ; preds = %"$have_gas_528"
  call void @_out_of_gas()
  br label %"$have_gas_540"

"$have_gas_540":                                  ; preds = %"$out_of_gas_539", %"$have_gas_528"
  %"$consume_541" = sub i64 %"$gasrem_537", 1
  store i64 %"$consume_541", i64* @_gasrem, align 8
  %"$adtval_542_load" = load i8*, i8** @_execptr, align 8
  %"$adtval_542_salloc" = call i8* @_salloc(i8* %"$adtval_542_load", i64 1)
  %"$adtval_542" = bitcast i8* %"$adtval_542_salloc" to %CName_False*
  %"$adtgep_543" = getelementptr inbounds %CName_False, %CName_False* %"$adtval_542", i32 0, i32 0
  store i8 1, i8* %"$adtgep_543", align 1
  %"$adtptr_544" = bitcast %CName_False* %"$adtval_542" to %TName_Bool*
  store %TName_Bool* %"$adtptr_544", %TName_Bool** %"$remote_reads_test_res_3_12_26", align 8
  %"$execptr_load_545" = load i8*, i8** @_execptr, align 8
  %"$$remote_reads_test_res_3_12_26_547" = load %TName_Bool*, %TName_Bool** %"$remote_reads_test_res_3_12_26", align 8
  %"$update_value_548" = bitcast %TName_Bool* %"$$remote_reads_test_res_3_12_26_547" to i8*
  call void @_update_field(i8* %"$execptr_load_545", i8* getelementptr inbounds ([27 x i8], [27 x i8]* @"$remote_reads_test_res_3_12_546", i32 0, i32 0), %_TyDescrTy_Typ* @"$TyDescr_ADT_Bool_76", i32 0, i8* null, i8* %"$update_value_548")
  %"$remote_reads_test_res_3_13_27" = alloca %TName_Option_Bool*, align 8
  %"$gasrem_549" = load i64, i64* @_gasrem, align 8
  %"$gascmp_550" = icmp ugt i64 1, %"$gasrem_549"
  br i1 %"$gascmp_550", label %"$out_of_gas_551", label %"$have_gas_552"

"$out_of_gas_551":                                ; preds = %"$have_gas_540"
  call void @_out_of_gas()
  br label %"$have_gas_552"

"$have_gas_552":                                  ; preds = %"$out_of_gas_551", %"$have_gas_540"
  %"$consume_553" = sub i64 %"$gasrem_549", 1
  store i64 %"$consume_553", i64* @_gasrem, align 8
  %"$adtval_554_load" = load i8*, i8** @_execptr, align 8
  %"$adtval_554_salloc" = call i8* @_salloc(i8* %"$adtval_554_load", i64 1)
  %"$adtval_554" = bitcast i8* %"$adtval_554_salloc" to %CName_None_Bool*
  %"$adtgep_555" = getelementptr inbounds %CName_None_Bool, %CName_None_Bool* %"$adtval_554", i32 0, i32 0
  store i8 1, i8* %"$adtgep_555", align 1
  %"$adtptr_556" = bitcast %CName_None_Bool* %"$adtval_554" to %TName_Option_Bool*
  store %TName_Option_Bool* %"$adtptr_556", %TName_Option_Bool** %"$remote_reads_test_res_3_13_27", align 8
  %"$execptr_load_557" = load i8*, i8** @_execptr, align 8
  %"$$remote_reads_test_res_3_13_27_559" = load %TName_Option_Bool*, %TName_Option_Bool** %"$remote_reads_test_res_3_13_27", align 8
  %"$update_value_560" = bitcast %TName_Option_Bool* %"$$remote_reads_test_res_3_13_27_559" to i8*
  call void @_update_field(i8* %"$execptr_load_557", i8* getelementptr inbounds ([27 x i8], [27 x i8]* @"$remote_reads_test_res_3_13_558", i32 0, i32 0), %_TyDescrTy_Typ* @"$TyDescr_ADT_Option_Bool_74", i32 0, i8* null, i8* %"$update_value_560")
  %"$sender_balance_pre_28" = alloca %Uint128, align 8
  %"$gasrem_561" = load i64, i64* @_gasrem, align 8
  %"$gascmp_562" = icmp ugt i64 1, %"$gasrem_561"
  br i1 %"$gascmp_562", label %"$out_of_gas_563", label %"$have_gas_564"

"$out_of_gas_563":                                ; preds = %"$have_gas_552"
  call void @_out_of_gas()
  br label %"$have_gas_564"

"$have_gas_564":                                  ; preds = %"$out_of_gas_563", %"$have_gas_552"
  %"$consume_565" = sub i64 %"$gasrem_561", 1
  store i64 %"$consume_565", i64* @_gasrem, align 8
  store %Uint128 zeroinitializer, %Uint128* %"$sender_balance_pre_28", align 8
  %"$execptr_load_566" = load i8*, i8** @_execptr, align 8
  %"$$sender_balance_pre_28_568" = load %Uint128, %Uint128* %"$sender_balance_pre_28", align 8
  %"$update_value_569" = alloca %Uint128, align 8
  store %Uint128 %"$$sender_balance_pre_28_568", %Uint128* %"$update_value_569", align 8
  %"$update_value_570" = bitcast %Uint128* %"$update_value_569" to i8*
  call void @_update_field(i8* %"$execptr_load_566", i8* getelementptr inbounds ([19 x i8], [19 x i8]* @"$sender_balance_pre_567", i32 0, i32 0), %_TyDescrTy_Typ* @"$TyDescr_Uint128_43", i32 0, i8* null, i8* %"$update_value_570")
  %"$sender_balance_mid_29" = alloca %Uint128, align 8
  %"$gasrem_571" = load i64, i64* @_gasrem, align 8
  %"$gascmp_572" = icmp ugt i64 1, %"$gasrem_571"
  br i1 %"$gascmp_572", label %"$out_of_gas_573", label %"$have_gas_574"

"$out_of_gas_573":                                ; preds = %"$have_gas_564"
  call void @_out_of_gas()
  br label %"$have_gas_574"

"$have_gas_574":                                  ; preds = %"$out_of_gas_573", %"$have_gas_564"
  %"$consume_575" = sub i64 %"$gasrem_571", 1
  store i64 %"$consume_575", i64* @_gasrem, align 8
  store %Uint128 zeroinitializer, %Uint128* %"$sender_balance_mid_29", align 8
  %"$execptr_load_576" = load i8*, i8** @_execptr, align 8
  %"$$sender_balance_mid_29_578" = load %Uint128, %Uint128* %"$sender_balance_mid_29", align 8
  %"$update_value_579" = alloca %Uint128, align 8
  store %Uint128 %"$$sender_balance_mid_29_578", %Uint128* %"$update_value_579", align 8
  %"$update_value_580" = bitcast %Uint128* %"$update_value_579" to i8*
  call void @_update_field(i8* %"$execptr_load_576", i8* getelementptr inbounds ([19 x i8], [19 x i8]* @"$sender_balance_mid_577", i32 0, i32 0), %_TyDescrTy_Typ* @"$TyDescr_Uint128_43", i32 0, i8* null, i8* %"$update_value_580")
  %"$sender_balance_post_30" = alloca %Uint128, align 8
  %"$gasrem_581" = load i64, i64* @_gasrem, align 8
  %"$gascmp_582" = icmp ugt i64 1, %"$gasrem_581"
  br i1 %"$gascmp_582", label %"$out_of_gas_583", label %"$have_gas_584"

"$out_of_gas_583":                                ; preds = %"$have_gas_574"
  call void @_out_of_gas()
  br label %"$have_gas_584"

"$have_gas_584":                                  ; preds = %"$out_of_gas_583", %"$have_gas_574"
  %"$consume_585" = sub i64 %"$gasrem_581", 1
  store i64 %"$consume_585", i64* @_gasrem, align 8
  store %Uint128 zeroinitializer, %Uint128* %"$sender_balance_post_30", align 8
  %"$execptr_load_586" = load i8*, i8** @_execptr, align 8
  %"$$sender_balance_post_30_588" = load %Uint128, %Uint128* %"$sender_balance_post_30", align 8
  %"$update_value_589" = alloca %Uint128, align 8
  store %Uint128 %"$$sender_balance_post_30_588", %Uint128* %"$update_value_589", align 8
  %"$update_value_590" = bitcast %Uint128* %"$update_value_589" to i8*
  call void @_update_field(i8* %"$execptr_load_586", i8* getelementptr inbounds ([20 x i8], [20 x i8]* @"$sender_balance_post_587", i32 0, i32 0), %_TyDescrTy_Typ* @"$TyDescr_Uint128_43", i32 0, i8* null, i8* %"$update_value_590")
  ret void
}

declare void @_update_field(i8*, i8*, %_TyDescrTy_Typ*, i32, i8*, i8*)

declare i8* @_salloc(i8*, i64)

declare i8* @_new_empty_map(i8*)

define internal void @"$RemoteReadsTest_591"(%Uint128 %_amount, [20 x i8]* %"$_origin_592", [20 x i8]* %"$_sender_593", [20 x i8]* %"$remote1_594", [20 x i8]* %"$remote2_595", [20 x i8]* %"$remote3_596") {
entry:
  %_origin = load [20 x i8], [20 x i8]* %"$_origin_592", align 1
  %_sender = load [20 x i8], [20 x i8]* %"$_sender_593", align 1
  %remote1 = load [20 x i8], [20 x i8]* %"$remote1_594", align 1
  %remote2 = load [20 x i8], [20 x i8]* %"$remote2_595", align 1
  %remote3 = load [20 x i8], [20 x i8]* %"$remote3_596", align 1
  %tmp_1_1 = alloca %Uint128, align 8
  %"$execptr_load_598" = load i8*, i8** @_execptr, align 8
  %"$tmp_1_1_remote1_599" = alloca [20 x i8], align 1
  store [20 x i8] %remote1, [20 x i8]* %"$tmp_1_1_remote1_599", align 1
  %"$tmp_1_1_call_600" = call i8* @_fetch_remote_field(i8* %"$execptr_load_598", [20 x i8]* %"$tmp_1_1_remote1_599", i8* getelementptr inbounds ([9 x i8], [9 x i8]* @"$_balance_597", i32 0, i32 0), %_TyDescrTy_Typ* @"$TyDescr_Uint128_43", i32 0, i8* null, i32 1)
  %"$tmp_1_1_601" = bitcast i8* %"$tmp_1_1_call_600" to %Uint128*
  %"$tmp_1_1_602" = load %Uint128, %Uint128* %"$tmp_1_1_601", align 8
  store %Uint128 %"$tmp_1_1_602", %Uint128* %tmp_1_1, align 8
  %"$_literal_cost_tmp_1_1_603" = alloca %Uint128, align 8
  %"$tmp_1_1_604" = load %Uint128, %Uint128* %tmp_1_1, align 8
  store %Uint128 %"$tmp_1_1_604", %Uint128* %"$_literal_cost_tmp_1_1_603", align 8
  %"$$_literal_cost_tmp_1_1_603_605" = bitcast %Uint128* %"$_literal_cost_tmp_1_1_603" to i8*
  %"$_literal_cost_call_606" = call i64 @_literal_cost(%_TyDescrTy_Typ* @"$TyDescr_Uint128_43", i8* %"$$_literal_cost_tmp_1_1_603_605")
  %"$gasadd_607" = add i64 %"$_literal_cost_call_606", 0
  %"$gasrem_608" = load i64, i64* @_gasrem, align 8
  %"$gascmp_609" = icmp ugt i64 %"$gasadd_607", %"$gasrem_608"
  br i1 %"$gascmp_609", label %"$out_of_gas_610", label %"$have_gas_611"

"$out_of_gas_610":                                ; preds = %entry
  call void @_out_of_gas()
  br label %"$have_gas_611"

"$have_gas_611":                                  ; preds = %"$out_of_gas_610", %entry
  %"$consume_612" = sub i64 %"$gasrem_608", %"$gasadd_607"
  store i64 %"$consume_612", i64* @_gasrem, align 8
  %"$_literal_cost_tmp_1_1_613" = alloca %Uint128, align 8
  %"$tmp_1_1_614" = load %Uint128, %Uint128* %tmp_1_1, align 8
  store %Uint128 %"$tmp_1_1_614", %Uint128* %"$_literal_cost_tmp_1_1_613", align 8
  %"$$_literal_cost_tmp_1_1_613_615" = bitcast %Uint128* %"$_literal_cost_tmp_1_1_613" to i8*
  %"$_literal_cost_call_616" = call i64 @_literal_cost(%_TyDescrTy_Typ* @"$TyDescr_Uint128_43", i8* %"$$_literal_cost_tmp_1_1_613_615")
  %"$gasrem_617" = load i64, i64* @_gasrem, align 8
  %"$gascmp_618" = icmp ugt i64 %"$_literal_cost_call_616", %"$gasrem_617"
  br i1 %"$gascmp_618", label %"$out_of_gas_619", label %"$have_gas_620"

"$out_of_gas_619":                                ; preds = %"$have_gas_611"
  call void @_out_of_gas()
  br label %"$have_gas_620"

"$have_gas_620":                                  ; preds = %"$out_of_gas_619", %"$have_gas_611"
  %"$consume_621" = sub i64 %"$gasrem_617", %"$_literal_cost_call_616"
  store i64 %"$consume_621", i64* @_gasrem, align 8
  %"$execptr_load_622" = load i8*, i8** @_execptr, align 8
  %"$tmp_1_1_624" = load %Uint128, %Uint128* %tmp_1_1, align 8
  %"$update_value_625" = alloca %Uint128, align 8
  store %Uint128 %"$tmp_1_1_624", %Uint128* %"$update_value_625", align 8
  %"$update_value_626" = bitcast %Uint128* %"$update_value_625" to i8*
  call void @_update_field(i8* %"$execptr_load_622", i8* getelementptr inbounds ([26 x i8], [26 x i8]* @"$remote_reads_test_res_1_1_623", i32 0, i32 0), %_TyDescrTy_Typ* @"$TyDescr_Uint128_43", i32 0, i8* null, i8* %"$update_value_626")
  %tmp_2_1 = alloca %Uint128, align 8
  %"$execptr_load_628" = load i8*, i8** @_execptr, align 8
  %"$tmp_2_1_remote2_629" = alloca [20 x i8], align 1
  store [20 x i8] %remote2, [20 x i8]* %"$tmp_2_1_remote2_629", align 1
  %"$tmp_2_1_call_630" = call i8* @_fetch_remote_field(i8* %"$execptr_load_628", [20 x i8]* %"$tmp_2_1_remote2_629", i8* getelementptr inbounds ([9 x i8], [9 x i8]* @"$_balance_627", i32 0, i32 0), %_TyDescrTy_Typ* @"$TyDescr_Uint128_43", i32 0, i8* null, i32 1)
  %"$tmp_2_1_631" = bitcast i8* %"$tmp_2_1_call_630" to %Uint128*
  %"$tmp_2_1_632" = load %Uint128, %Uint128* %"$tmp_2_1_631", align 8
  store %Uint128 %"$tmp_2_1_632", %Uint128* %tmp_2_1, align 8
  %"$_literal_cost_tmp_2_1_633" = alloca %Uint128, align 8
  %"$tmp_2_1_634" = load %Uint128, %Uint128* %tmp_2_1, align 8
  store %Uint128 %"$tmp_2_1_634", %Uint128* %"$_literal_cost_tmp_2_1_633", align 8
  %"$$_literal_cost_tmp_2_1_633_635" = bitcast %Uint128* %"$_literal_cost_tmp_2_1_633" to i8*
  %"$_literal_cost_call_636" = call i64 @_literal_cost(%_TyDescrTy_Typ* @"$TyDescr_Uint128_43", i8* %"$$_literal_cost_tmp_2_1_633_635")
  %"$gasadd_637" = add i64 %"$_literal_cost_call_636", 0
  %"$gasrem_638" = load i64, i64* @_gasrem, align 8
  %"$gascmp_639" = icmp ugt i64 %"$gasadd_637", %"$gasrem_638"
  br i1 %"$gascmp_639", label %"$out_of_gas_640", label %"$have_gas_641"

"$out_of_gas_640":                                ; preds = %"$have_gas_620"
  call void @_out_of_gas()
  br label %"$have_gas_641"

"$have_gas_641":                                  ; preds = %"$out_of_gas_640", %"$have_gas_620"
  %"$consume_642" = sub i64 %"$gasrem_638", %"$gasadd_637"
  store i64 %"$consume_642", i64* @_gasrem, align 8
  %"$_literal_cost_tmp_2_1_643" = alloca %Uint128, align 8
  %"$tmp_2_1_644" = load %Uint128, %Uint128* %tmp_2_1, align 8
  store %Uint128 %"$tmp_2_1_644", %Uint128* %"$_literal_cost_tmp_2_1_643", align 8
  %"$$_literal_cost_tmp_2_1_643_645" = bitcast %Uint128* %"$_literal_cost_tmp_2_1_643" to i8*
  %"$_literal_cost_call_646" = call i64 @_literal_cost(%_TyDescrTy_Typ* @"$TyDescr_Uint128_43", i8* %"$$_literal_cost_tmp_2_1_643_645")
  %"$gasrem_647" = load i64, i64* @_gasrem, align 8
  %"$gascmp_648" = icmp ugt i64 %"$_literal_cost_call_646", %"$gasrem_647"
  br i1 %"$gascmp_648", label %"$out_of_gas_649", label %"$have_gas_650"

"$out_of_gas_649":                                ; preds = %"$have_gas_641"
  call void @_out_of_gas()
  br label %"$have_gas_650"

"$have_gas_650":                                  ; preds = %"$out_of_gas_649", %"$have_gas_641"
  %"$consume_651" = sub i64 %"$gasrem_647", %"$_literal_cost_call_646"
  store i64 %"$consume_651", i64* @_gasrem, align 8
  %"$execptr_load_652" = load i8*, i8** @_execptr, align 8
  %"$tmp_2_1_654" = load %Uint128, %Uint128* %tmp_2_1, align 8
  %"$update_value_655" = alloca %Uint128, align 8
  store %Uint128 %"$tmp_2_1_654", %Uint128* %"$update_value_655", align 8
  %"$update_value_656" = bitcast %Uint128* %"$update_value_655" to i8*
  call void @_update_field(i8* %"$execptr_load_652", i8* getelementptr inbounds ([26 x i8], [26 x i8]* @"$remote_reads_test_res_2_1_653", i32 0, i32 0), %_TyDescrTy_Typ* @"$TyDescr_Uint128_43", i32 0, i8* null, i8* %"$update_value_656")
  %tmp_3_1 = alloca %Uint128, align 8
  %"$execptr_load_658" = load i8*, i8** @_execptr, align 8
  %"$tmp_3_1_remote3_659" = alloca [20 x i8], align 1
  store [20 x i8] %remote3, [20 x i8]* %"$tmp_3_1_remote3_659", align 1
  %"$tmp_3_1_call_660" = call i8* @_fetch_remote_field(i8* %"$execptr_load_658", [20 x i8]* %"$tmp_3_1_remote3_659", i8* getelementptr inbounds ([9 x i8], [9 x i8]* @"$_balance_657", i32 0, i32 0), %_TyDescrTy_Typ* @"$TyDescr_Uint128_43", i32 0, i8* null, i32 1)
  %"$tmp_3_1_661" = bitcast i8* %"$tmp_3_1_call_660" to %Uint128*
  %"$tmp_3_1_662" = load %Uint128, %Uint128* %"$tmp_3_1_661", align 8
  store %Uint128 %"$tmp_3_1_662", %Uint128* %tmp_3_1, align 8
  %"$_literal_cost_tmp_3_1_663" = alloca %Uint128, align 8
  %"$tmp_3_1_664" = load %Uint128, %Uint128* %tmp_3_1, align 8
  store %Uint128 %"$tmp_3_1_664", %Uint128* %"$_literal_cost_tmp_3_1_663", align 8
  %"$$_literal_cost_tmp_3_1_663_665" = bitcast %Uint128* %"$_literal_cost_tmp_3_1_663" to i8*
  %"$_literal_cost_call_666" = call i64 @_literal_cost(%_TyDescrTy_Typ* @"$TyDescr_Uint128_43", i8* %"$$_literal_cost_tmp_3_1_663_665")
  %"$gasadd_667" = add i64 %"$_literal_cost_call_666", 0
  %"$gasrem_668" = load i64, i64* @_gasrem, align 8
  %"$gascmp_669" = icmp ugt i64 %"$gasadd_667", %"$gasrem_668"
  br i1 %"$gascmp_669", label %"$out_of_gas_670", label %"$have_gas_671"

"$out_of_gas_670":                                ; preds = %"$have_gas_650"
  call void @_out_of_gas()
  br label %"$have_gas_671"

"$have_gas_671":                                  ; preds = %"$out_of_gas_670", %"$have_gas_650"
  %"$consume_672" = sub i64 %"$gasrem_668", %"$gasadd_667"
  store i64 %"$consume_672", i64* @_gasrem, align 8
  %"$_literal_cost_tmp_3_1_673" = alloca %Uint128, align 8
  %"$tmp_3_1_674" = load %Uint128, %Uint128* %tmp_3_1, align 8
  store %Uint128 %"$tmp_3_1_674", %Uint128* %"$_literal_cost_tmp_3_1_673", align 8
  %"$$_literal_cost_tmp_3_1_673_675" = bitcast %Uint128* %"$_literal_cost_tmp_3_1_673" to i8*
  %"$_literal_cost_call_676" = call i64 @_literal_cost(%_TyDescrTy_Typ* @"$TyDescr_Uint128_43", i8* %"$$_literal_cost_tmp_3_1_673_675")
  %"$gasrem_677" = load i64, i64* @_gasrem, align 8
  %"$gascmp_678" = icmp ugt i64 %"$_literal_cost_call_676", %"$gasrem_677"
  br i1 %"$gascmp_678", label %"$out_of_gas_679", label %"$have_gas_680"

"$out_of_gas_679":                                ; preds = %"$have_gas_671"
  call void @_out_of_gas()
  br label %"$have_gas_680"

"$have_gas_680":                                  ; preds = %"$out_of_gas_679", %"$have_gas_671"
  %"$consume_681" = sub i64 %"$gasrem_677", %"$_literal_cost_call_676"
  store i64 %"$consume_681", i64* @_gasrem, align 8
  %"$execptr_load_682" = load i8*, i8** @_execptr, align 8
  %"$tmp_3_1_684" = load %Uint128, %Uint128* %tmp_3_1, align 8
  %"$update_value_685" = alloca %Uint128, align 8
  store %Uint128 %"$tmp_3_1_684", %Uint128* %"$update_value_685", align 8
  %"$update_value_686" = bitcast %Uint128* %"$update_value_685" to i8*
  call void @_update_field(i8* %"$execptr_load_682", i8* getelementptr inbounds ([26 x i8], [26 x i8]* @"$remote_reads_test_res_3_1_683", i32 0, i32 0), %_TyDescrTy_Typ* @"$TyDescr_Uint128_43", i32 0, i8* null, i8* %"$update_value_686")
  %tmp_3_3 = alloca %Uint32, align 8
  %"$execptr_load_688" = load i8*, i8** @_execptr, align 8
  %"$tmp_3_3_remote3_689" = alloca [20 x i8], align 1
  store [20 x i8] %remote3, [20 x i8]* %"$tmp_3_3_remote3_689", align 1
  %"$tmp_3_3_call_690" = call i8* @_fetch_remote_field(i8* %"$execptr_load_688", [20 x i8]* %"$tmp_3_3_remote3_689", i8* getelementptr inbounds ([17 x i8], [17 x i8]* @"$transactionCount_687", i32 0, i32 0), %_TyDescrTy_Typ* @"$TyDescr_Uint32_35", i32 0, i8* null, i32 1)
  %"$tmp_3_3_691" = bitcast i8* %"$tmp_3_3_call_690" to %Uint32*
  %"$tmp_3_3_692" = load %Uint32, %Uint32* %"$tmp_3_3_691", align 4
  store %Uint32 %"$tmp_3_3_692", %Uint32* %tmp_3_3, align 4
  %"$_literal_cost_tmp_3_3_693" = alloca %Uint32, align 8
  %"$tmp_3_3_694" = load %Uint32, %Uint32* %tmp_3_3, align 4
  store %Uint32 %"$tmp_3_3_694", %Uint32* %"$_literal_cost_tmp_3_3_693", align 4
  %"$$_literal_cost_tmp_3_3_693_695" = bitcast %Uint32* %"$_literal_cost_tmp_3_3_693" to i8*
  %"$_literal_cost_call_696" = call i64 @_literal_cost(%_TyDescrTy_Typ* @"$TyDescr_Uint32_35", i8* %"$$_literal_cost_tmp_3_3_693_695")
  %"$gasadd_697" = add i64 %"$_literal_cost_call_696", 0
  %"$gasrem_698" = load i64, i64* @_gasrem, align 8
  %"$gascmp_699" = icmp ugt i64 %"$gasadd_697", %"$gasrem_698"
  br i1 %"$gascmp_699", label %"$out_of_gas_700", label %"$have_gas_701"

"$out_of_gas_700":                                ; preds = %"$have_gas_680"
  call void @_out_of_gas()
  br label %"$have_gas_701"

"$have_gas_701":                                  ; preds = %"$out_of_gas_700", %"$have_gas_680"
  %"$consume_702" = sub i64 %"$gasrem_698", %"$gasadd_697"
  store i64 %"$consume_702", i64* @_gasrem, align 8
  %"$_literal_cost_tmp_3_3_703" = alloca %Uint32, align 8
  %"$tmp_3_3_704" = load %Uint32, %Uint32* %tmp_3_3, align 4
  store %Uint32 %"$tmp_3_3_704", %Uint32* %"$_literal_cost_tmp_3_3_703", align 4
  %"$$_literal_cost_tmp_3_3_703_705" = bitcast %Uint32* %"$_literal_cost_tmp_3_3_703" to i8*
  %"$_literal_cost_call_706" = call i64 @_literal_cost(%_TyDescrTy_Typ* @"$TyDescr_Uint32_35", i8* %"$$_literal_cost_tmp_3_3_703_705")
  %"$gasrem_707" = load i64, i64* @_gasrem, align 8
  %"$gascmp_708" = icmp ugt i64 %"$_literal_cost_call_706", %"$gasrem_707"
  br i1 %"$gascmp_708", label %"$out_of_gas_709", label %"$have_gas_710"

"$out_of_gas_709":                                ; preds = %"$have_gas_701"
  call void @_out_of_gas()
  br label %"$have_gas_710"

"$have_gas_710":                                  ; preds = %"$out_of_gas_709", %"$have_gas_701"
  %"$consume_711" = sub i64 %"$gasrem_707", %"$_literal_cost_call_706"
  store i64 %"$consume_711", i64* @_gasrem, align 8
  %"$execptr_load_712" = load i8*, i8** @_execptr, align 8
  %"$tmp_3_3_714" = load %Uint32, %Uint32* %tmp_3_3, align 4
  %"$update_value_715" = alloca %Uint32, align 8
  store %Uint32 %"$tmp_3_3_714", %Uint32* %"$update_value_715", align 4
  %"$update_value_716" = bitcast %Uint32* %"$update_value_715" to i8*
  call void @_update_field(i8* %"$execptr_load_712", i8* getelementptr inbounds ([26 x i8], [26 x i8]* @"$remote_reads_test_res_3_3_713", i32 0, i32 0), %_TyDescrTy_Typ* @"$TyDescr_Uint32_35", i32 0, i8* null, i8* %"$update_value_716")
  %tmp_3_4 = alloca [20 x i8], align 1
  %"$execptr_load_718" = load i8*, i8** @_execptr, align 8
  %"$tmp_3_4_remote3_719" = alloca [20 x i8], align 1
  store [20 x i8] %remote3, [20 x i8]* %"$tmp_3_4_remote3_719", align 1
  %"$tmp_3_4_call_720" = call i8* @_fetch_remote_field(i8* %"$execptr_load_718", [20 x i8]* %"$tmp_3_4_remote3_719", i8* getelementptr inbounds ([6 x i8], [6 x i8]* @"$admin_717", i32 0, i32 0), %_TyDescrTy_Typ* @"$TyDescr_Addr_100", i32 0, i8* null, i32 1)
  %"$tmp_3_4_721" = bitcast i8* %"$tmp_3_4_call_720" to [20 x i8]*
  %"$tmp_3_4_722" = load [20 x i8], [20 x i8]* %"$tmp_3_4_721", align 1
  store [20 x i8] %"$tmp_3_4_722", [20 x i8]* %tmp_3_4, align 1
  %"$_literal_cost_tmp_3_4_723" = alloca [20 x i8], align 1
  %"$tmp_3_4_724" = load [20 x i8], [20 x i8]* %tmp_3_4, align 1
  store [20 x i8] %"$tmp_3_4_724", [20 x i8]* %"$_literal_cost_tmp_3_4_723", align 1
  %"$$_literal_cost_tmp_3_4_723_725" = bitcast [20 x i8]* %"$_literal_cost_tmp_3_4_723" to i8*
  %"$_literal_cost_call_726" = call i64 @_literal_cost(%_TyDescrTy_Typ* @"$TyDescr_Addr_100", i8* %"$$_literal_cost_tmp_3_4_723_725")
  %"$gasadd_727" = add i64 %"$_literal_cost_call_726", 0
  %"$gasrem_728" = load i64, i64* @_gasrem, align 8
  %"$gascmp_729" = icmp ugt i64 %"$gasadd_727", %"$gasrem_728"
  br i1 %"$gascmp_729", label %"$out_of_gas_730", label %"$have_gas_731"

"$out_of_gas_730":                                ; preds = %"$have_gas_710"
  call void @_out_of_gas()
  br label %"$have_gas_731"

"$have_gas_731":                                  ; preds = %"$out_of_gas_730", %"$have_gas_710"
  %"$consume_732" = sub i64 %"$gasrem_728", %"$gasadd_727"
  store i64 %"$consume_732", i64* @_gasrem, align 8
  %"$_literal_cost_tmp_3_4_733" = alloca [20 x i8], align 1
  %"$tmp_3_4_734" = load [20 x i8], [20 x i8]* %tmp_3_4, align 1
  store [20 x i8] %"$tmp_3_4_734", [20 x i8]* %"$_literal_cost_tmp_3_4_733", align 1
  %"$$_literal_cost_tmp_3_4_733_735" = bitcast [20 x i8]* %"$_literal_cost_tmp_3_4_733" to i8*
  %"$_literal_cost_call_736" = call i64 @_literal_cost(%_TyDescrTy_Typ* @"$TyDescr_Addr_100", i8* %"$$_literal_cost_tmp_3_4_733_735")
  %"$gasrem_737" = load i64, i64* @_gasrem, align 8
  %"$gascmp_738" = icmp ugt i64 %"$_literal_cost_call_736", %"$gasrem_737"
  br i1 %"$gascmp_738", label %"$out_of_gas_739", label %"$have_gas_740"

"$out_of_gas_739":                                ; preds = %"$have_gas_731"
  call void @_out_of_gas()
  br label %"$have_gas_740"

"$have_gas_740":                                  ; preds = %"$out_of_gas_739", %"$have_gas_731"
  %"$consume_741" = sub i64 %"$gasrem_737", %"$_literal_cost_call_736"
  store i64 %"$consume_741", i64* @_gasrem, align 8
  %"$execptr_load_742" = load i8*, i8** @_execptr, align 8
  %"$tmp_3_4_744" = load [20 x i8], [20 x i8]* %tmp_3_4, align 1
  %"$update_value_745" = alloca [20 x i8], align 1
  store [20 x i8] %"$tmp_3_4_744", [20 x i8]* %"$update_value_745", align 1
  %"$update_value_746" = bitcast [20 x i8]* %"$update_value_745" to i8*
  call void @_update_field(i8* %"$execptr_load_742", i8* getelementptr inbounds ([26 x i8], [26 x i8]* @"$remote_reads_test_res_3_4_743", i32 0, i32 0), %_TyDescrTy_Typ* @"$TyDescr_Addr_100", i32 0, i8* null, i8* %"$update_value_746")
  %tmp_3_5 = alloca %Uint128, align 8
  %"$execptr_load_748" = load i8*, i8** @_execptr, align 8
  %"$tmp_3_5_tmp_3_4_749" = alloca [20 x i8], align 1
  %"$tmp_3_4_750" = load [20 x i8], [20 x i8]* %tmp_3_4, align 1
  store [20 x i8] %"$tmp_3_4_750", [20 x i8]* %"$tmp_3_5_tmp_3_4_749", align 1
  %"$tmp_3_5_call_751" = call i8* @_fetch_remote_field(i8* %"$execptr_load_748", [20 x i8]* %"$tmp_3_5_tmp_3_4_749", i8* getelementptr inbounds ([9 x i8], [9 x i8]* @"$_balance_747", i32 0, i32 0), %_TyDescrTy_Typ* @"$TyDescr_Uint128_43", i32 0, i8* null, i32 1)
  %"$tmp_3_5_752" = bitcast i8* %"$tmp_3_5_call_751" to %Uint128*
  %"$tmp_3_5_753" = load %Uint128, %Uint128* %"$tmp_3_5_752", align 8
  store %Uint128 %"$tmp_3_5_753", %Uint128* %tmp_3_5, align 8
  %"$_literal_cost_tmp_3_5_754" = alloca %Uint128, align 8
  %"$tmp_3_5_755" = load %Uint128, %Uint128* %tmp_3_5, align 8
  store %Uint128 %"$tmp_3_5_755", %Uint128* %"$_literal_cost_tmp_3_5_754", align 8
  %"$$_literal_cost_tmp_3_5_754_756" = bitcast %Uint128* %"$_literal_cost_tmp_3_5_754" to i8*
  %"$_literal_cost_call_757" = call i64 @_literal_cost(%_TyDescrTy_Typ* @"$TyDescr_Uint128_43", i8* %"$$_literal_cost_tmp_3_5_754_756")
  %"$gasadd_758" = add i64 %"$_literal_cost_call_757", 0
  %"$gasrem_759" = load i64, i64* @_gasrem, align 8
  %"$gascmp_760" = icmp ugt i64 %"$gasadd_758", %"$gasrem_759"
  br i1 %"$gascmp_760", label %"$out_of_gas_761", label %"$have_gas_762"

"$out_of_gas_761":                                ; preds = %"$have_gas_740"
  call void @_out_of_gas()
  br label %"$have_gas_762"

"$have_gas_762":                                  ; preds = %"$out_of_gas_761", %"$have_gas_740"
  %"$consume_763" = sub i64 %"$gasrem_759", %"$gasadd_758"
  store i64 %"$consume_763", i64* @_gasrem, align 8
  %"$_literal_cost_tmp_3_5_764" = alloca %Uint128, align 8
  %"$tmp_3_5_765" = load %Uint128, %Uint128* %tmp_3_5, align 8
  store %Uint128 %"$tmp_3_5_765", %Uint128* %"$_literal_cost_tmp_3_5_764", align 8
  %"$$_literal_cost_tmp_3_5_764_766" = bitcast %Uint128* %"$_literal_cost_tmp_3_5_764" to i8*
  %"$_literal_cost_call_767" = call i64 @_literal_cost(%_TyDescrTy_Typ* @"$TyDescr_Uint128_43", i8* %"$$_literal_cost_tmp_3_5_764_766")
  %"$gasrem_768" = load i64, i64* @_gasrem, align 8
  %"$gascmp_769" = icmp ugt i64 %"$_literal_cost_call_767", %"$gasrem_768"
  br i1 %"$gascmp_769", label %"$out_of_gas_770", label %"$have_gas_771"

"$out_of_gas_770":                                ; preds = %"$have_gas_762"
  call void @_out_of_gas()
  br label %"$have_gas_771"

"$have_gas_771":                                  ; preds = %"$out_of_gas_770", %"$have_gas_762"
  %"$consume_772" = sub i64 %"$gasrem_768", %"$_literal_cost_call_767"
  store i64 %"$consume_772", i64* @_gasrem, align 8
  %"$execptr_load_773" = load i8*, i8** @_execptr, align 8
<<<<<<< HEAD
  %"$tmp_3_5_775" = load %Uint128, %Uint128* %tmp_3_5, align 8
  %"$update_value_776" = alloca %Uint128, align 8
  store %Uint128 %"$tmp_3_5_775", %Uint128* %"$update_value_776", align 8
  %"$update_value_777" = bitcast %Uint128* %"$update_value_776" to i8*
  call void @_update_field(i8* %"$execptr_load_773", i8* getelementptr inbounds ([26 x i8], [26 x i8]* @"$remote_reads_test_res_3_5_774", i32 0, i32 0), %_TyDescrTy_Typ* @"$TyDescr_Uint128_43", i32 0, i8* null, i8* %"$update_value_777")
  %tmp_3_6 = alloca %Map_ByStr20_with_end_Bool*, align 8
  %"$execptr_load_779" = load i8*, i8** @_execptr, align 8
  %"$tmp_3_6_remote3_780" = alloca [20 x i8], align 1
  store [20 x i8] %remote3, [20 x i8]* %"$tmp_3_6_remote3_780", align 1
  %"$tmp_3_6_call_781" = call i8* @_fetch_remote_field(i8* %"$execptr_load_779", [20 x i8]* %"$tmp_3_6_remote3_780", i8* getelementptr inbounds ([7 x i8], [7 x i8]* @"$owners_778", i32 0, i32 0), %_TyDescrTy_Typ* @"$TyDescr_Map_84", i32 0, i8* null, i32 1)
  %"$tmp_3_6_782" = bitcast i8* %"$tmp_3_6_call_781" to %Map_ByStr20_with_end_Bool*
  store %Map_ByStr20_with_end_Bool* %"$tmp_3_6_782", %Map_ByStr20_with_end_Bool** %tmp_3_6, align 8
  %"$tmp_3_6_783" = load %Map_ByStr20_with_end_Bool*, %Map_ByStr20_with_end_Bool** %tmp_3_6, align 8
  %"$$tmp_3_6_783_784" = bitcast %Map_ByStr20_with_end_Bool* %"$tmp_3_6_783" to i8*
  %"$_literal_cost_call_785" = call i64 @_literal_cost(%_TyDescrTy_Typ* @"$TyDescr_Map_84", i8* %"$$tmp_3_6_783_784")
  %"$tmp_3_6_786" = load %Map_ByStr20_with_end_Bool*, %Map_ByStr20_with_end_Bool** %tmp_3_6, align 8
  %"$$tmp_3_6_786_787" = bitcast %Map_ByStr20_with_end_Bool* %"$tmp_3_6_786" to i8*
  %"$_mapsortcost_call_788" = call i64 @_mapsortcost(i8* %"$$tmp_3_6_786_787")
  %"$gasadd_789" = add i64 %"$_literal_cost_call_785", %"$_mapsortcost_call_788"
  %"$gasrem_790" = load i64, i64* @_gasrem, align 8
  %"$gascmp_791" = icmp ugt i64 %"$gasadd_789", %"$gasrem_790"
  br i1 %"$gascmp_791", label %"$out_of_gas_792", label %"$have_gas_793"

"$out_of_gas_792":                                ; preds = %"$have_gas_771"
  call void @_out_of_gas()
  br label %"$have_gas_793"

"$have_gas_793":                                  ; preds = %"$out_of_gas_792", %"$have_gas_771"
  %"$consume_794" = sub i64 %"$gasrem_790", %"$gasadd_789"
  store i64 %"$consume_794", i64* @_gasrem, align 8
  %"$tmp_3_6_795" = load %Map_ByStr20_with_end_Bool*, %Map_ByStr20_with_end_Bool** %tmp_3_6, align 8
  %"$$tmp_3_6_795_796" = bitcast %Map_ByStr20_with_end_Bool* %"$tmp_3_6_795" to i8*
  %"$_literal_cost_call_797" = call i64 @_literal_cost(%_TyDescrTy_Typ* @"$TyDescr_Map_84", i8* %"$$tmp_3_6_795_796")
  %"$gasrem_798" = load i64, i64* @_gasrem, align 8
  %"$gascmp_799" = icmp ugt i64 %"$_literal_cost_call_797", %"$gasrem_798"
  br i1 %"$gascmp_799", label %"$out_of_gas_800", label %"$have_gas_801"

"$out_of_gas_800":                                ; preds = %"$have_gas_793"
  call void @_out_of_gas()
  br label %"$have_gas_801"

"$have_gas_801":                                  ; preds = %"$out_of_gas_800", %"$have_gas_793"
  %"$consume_802" = sub i64 %"$gasrem_798", %"$_literal_cost_call_797"
  store i64 %"$consume_802", i64* @_gasrem, align 8
  %"$execptr_load_803" = load i8*, i8** @_execptr, align 8
  %"$tmp_3_6_805" = load %Map_ByStr20_with_end_Bool*, %Map_ByStr20_with_end_Bool** %tmp_3_6, align 8
  %"$update_value_806" = bitcast %Map_ByStr20_with_end_Bool* %"$tmp_3_6_805" to i8*
  call void @_update_field(i8* %"$execptr_load_803", i8* getelementptr inbounds ([26 x i8], [26 x i8]* @"$remote_reads_test_res_3_6_804", i32 0, i32 0), %_TyDescrTy_Typ* @"$TyDescr_Map_84", i32 0, i8* null, i8* %"$update_value_806")
=======
  %"$tmp_3_6_remote3_774" = alloca [20 x i8], align 1
  store [20 x i8] %remote3, [20 x i8]* %"$tmp_3_6_remote3_774", align 1
  %"$tmp_3_6_call_775" = call i8* @_fetch_remote_field(i8* %"$execptr_load_773", [20 x i8]* %"$tmp_3_6_remote3_774", i8* getelementptr inbounds ([7 x i8], [7 x i8]* @"$owners_772", i32 0, i32 0), %_TyDescrTy_Typ* @"$TyDescr_Map_83", i32 0, i8* null, i32 1)
  %"$tmp_3_6_776" = bitcast i8* %"$tmp_3_6_call_775" to %Map_ByStr20_with_end_Bool*
  store %Map_ByStr20_with_end_Bool* %"$tmp_3_6_776", %Map_ByStr20_with_end_Bool** %tmp_3_6, align 8
  %"$tmp_3_6_777" = load %Map_ByStr20_with_end_Bool*, %Map_ByStr20_with_end_Bool** %tmp_3_6, align 8
  %"$$tmp_3_6_777_778" = bitcast %Map_ByStr20_with_end_Bool* %"$tmp_3_6_777" to i8*
  %"$_literal_cost_call_779" = call i64 @_literal_cost(%_TyDescrTy_Typ* @"$TyDescr_Map_83", i8* %"$$tmp_3_6_777_778")
  %"$tmp_3_6_780" = load %Map_ByStr20_with_end_Bool*, %Map_ByStr20_with_end_Bool** %tmp_3_6, align 8
  %"$$tmp_3_6_780_781" = bitcast %Map_ByStr20_with_end_Bool* %"$tmp_3_6_780" to i8*
  %"$_mapsortcost_call_782" = call i64 @_mapsortcost(%_TyDescrTy_Typ* @"$TyDescr_Map_83", i8* %"$$tmp_3_6_780_781")
  %"$gasadd_783" = add i64 %"$_literal_cost_call_779", %"$_mapsortcost_call_782"
  %"$gasrem_784" = load i64, i64* @_gasrem, align 8
  %"$gascmp_785" = icmp ugt i64 %"$gasadd_783", %"$gasrem_784"
  br i1 %"$gascmp_785", label %"$out_of_gas_786", label %"$have_gas_787"

"$out_of_gas_786":                                ; preds = %"$have_gas_765"
  call void @_out_of_gas()
  br label %"$have_gas_787"

"$have_gas_787":                                  ; preds = %"$out_of_gas_786", %"$have_gas_765"
  %"$consume_788" = sub i64 %"$gasrem_784", %"$gasadd_783"
  store i64 %"$consume_788", i64* @_gasrem, align 8
  %"$tmp_3_6_789" = load %Map_ByStr20_with_end_Bool*, %Map_ByStr20_with_end_Bool** %tmp_3_6, align 8
  %"$$tmp_3_6_789_790" = bitcast %Map_ByStr20_with_end_Bool* %"$tmp_3_6_789" to i8*
  %"$_literal_cost_call_791" = call i64 @_literal_cost(%_TyDescrTy_Typ* @"$TyDescr_Map_83", i8* %"$$tmp_3_6_789_790")
  %"$gasrem_792" = load i64, i64* @_gasrem, align 8
  %"$gascmp_793" = icmp ugt i64 %"$_literal_cost_call_791", %"$gasrem_792"
  br i1 %"$gascmp_793", label %"$out_of_gas_794", label %"$have_gas_795"

"$out_of_gas_794":                                ; preds = %"$have_gas_787"
  call void @_out_of_gas()
  br label %"$have_gas_795"

"$have_gas_795":                                  ; preds = %"$out_of_gas_794", %"$have_gas_787"
  %"$consume_796" = sub i64 %"$gasrem_792", %"$_literal_cost_call_791"
  store i64 %"$consume_796", i64* @_gasrem, align 8
  %"$execptr_load_797" = load i8*, i8** @_execptr, align 8
  %"$tmp_3_6_799" = load %Map_ByStr20_with_end_Bool*, %Map_ByStr20_with_end_Bool** %tmp_3_6, align 8
  %"$update_value_800" = bitcast %Map_ByStr20_with_end_Bool* %"$tmp_3_6_799" to i8*
  call void @_update_field(i8* %"$execptr_load_797", i8* getelementptr inbounds ([26 x i8], [26 x i8]* @"$remote_reads_test_res_3_6_798", i32 0, i32 0), %_TyDescrTy_Typ* @"$TyDescr_Map_83", i32 0, i8* null, i8* %"$update_value_800")
>>>>>>> f105e354
  %tmp_3_7 = alloca %TName_Bool*, align 8
  %"$indices_buf_807_salloc_load" = load i8*, i8** @_execptr, align 8
  %"$indices_buf_807_salloc_salloc" = call i8* @_salloc(i8* %"$indices_buf_807_salloc_load", i64 20)
  %"$indices_buf_807_salloc" = bitcast i8* %"$indices_buf_807_salloc_salloc" to [20 x i8]*
  %"$indices_buf_807" = bitcast [20 x i8]* %"$indices_buf_807_salloc" to i8*
  %"$indices_gep_808" = getelementptr i8, i8* %"$indices_buf_807", i32 0
  %indices_cast = bitcast i8* %"$indices_gep_808" to [20 x i8]*
  store [20 x i8] %_sender, [20 x i8]* %indices_cast, align 1
  %"$execptr_load_810" = load i8*, i8** @_execptr, align 8
  %"$tmp_3_7_remote3_811" = alloca [20 x i8], align 1
  store [20 x i8] %remote3, [20 x i8]* %"$tmp_3_7_remote3_811", align 1
  %"$tmp_3_7_call_812" = call i8* @_fetch_remote_field(i8* %"$execptr_load_810", [20 x i8]* %"$tmp_3_7_remote3_811", i8* getelementptr inbounds ([7 x i8], [7 x i8]* @"$owners_809", i32 0, i32 0), %_TyDescrTy_Typ* @"$TyDescr_Map_84", i32 1, i8* %"$indices_buf_807", i32 0)
  %"$tmp_3_7_813" = bitcast i8* %"$tmp_3_7_call_812" to %TName_Bool*
  store %TName_Bool* %"$tmp_3_7_813", %TName_Bool** %tmp_3_7, align 8
  %"$tmp_3_7_814" = load %TName_Bool*, %TName_Bool** %tmp_3_7, align 8
  %"$$tmp_3_7_814_815" = bitcast %TName_Bool* %"$tmp_3_7_814" to i8*
  %"$_literal_cost_call_816" = call i64 @_literal_cost(%_TyDescrTy_Typ* @"$TyDescr_ADT_Bool_76", i8* %"$$tmp_3_7_814_815")
  %"$gasadd_817" = add i64 %"$_literal_cost_call_816", 0
  %"$gasadd_818" = add i64 %"$gasadd_817", 1
  %"$gasrem_819" = load i64, i64* @_gasrem, align 8
  %"$gascmp_820" = icmp ugt i64 %"$gasadd_818", %"$gasrem_819"
  br i1 %"$gascmp_820", label %"$out_of_gas_821", label %"$have_gas_822"

"$out_of_gas_821":                                ; preds = %"$have_gas_801"
  call void @_out_of_gas()
  br label %"$have_gas_822"

"$have_gas_822":                                  ; preds = %"$out_of_gas_821", %"$have_gas_801"
  %"$consume_823" = sub i64 %"$gasrem_819", %"$gasadd_818"
  store i64 %"$consume_823", i64* @_gasrem, align 8
  %"$tmp_3_7_824" = load %TName_Bool*, %TName_Bool** %tmp_3_7, align 8
  %"$$tmp_3_7_824_825" = bitcast %TName_Bool* %"$tmp_3_7_824" to i8*
  %"$_literal_cost_call_826" = call i64 @_literal_cost(%_TyDescrTy_Typ* @"$TyDescr_ADT_Bool_76", i8* %"$$tmp_3_7_824_825")
  %"$gasrem_827" = load i64, i64* @_gasrem, align 8
  %"$gascmp_828" = icmp ugt i64 %"$_literal_cost_call_826", %"$gasrem_827"
  br i1 %"$gascmp_828", label %"$out_of_gas_829", label %"$have_gas_830"

"$out_of_gas_829":                                ; preds = %"$have_gas_822"
  call void @_out_of_gas()
  br label %"$have_gas_830"

"$have_gas_830":                                  ; preds = %"$out_of_gas_829", %"$have_gas_822"
  %"$consume_831" = sub i64 %"$gasrem_827", %"$_literal_cost_call_826"
  store i64 %"$consume_831", i64* @_gasrem, align 8
  %"$execptr_load_832" = load i8*, i8** @_execptr, align 8
  %"$tmp_3_7_834" = load %TName_Bool*, %TName_Bool** %tmp_3_7, align 8
  %"$update_value_835" = bitcast %TName_Bool* %"$tmp_3_7_834" to i8*
  call void @_update_field(i8* %"$execptr_load_832", i8* getelementptr inbounds ([26 x i8], [26 x i8]* @"$remote_reads_test_res_3_7_833", i32 0, i32 0), %_TyDescrTy_Typ* @"$TyDescr_ADT_Bool_76", i32 0, i8* null, i8* %"$update_value_835")
  %tmp_3_8 = alloca %TName_Option_Bool*, align 8
  %"$indices_buf_836_salloc_load" = load i8*, i8** @_execptr, align 8
  %"$indices_buf_836_salloc_salloc" = call i8* @_salloc(i8* %"$indices_buf_836_salloc_load", i64 20)
  %"$indices_buf_836_salloc" = bitcast i8* %"$indices_buf_836_salloc_salloc" to [20 x i8]*
  %"$indices_buf_836" = bitcast [20 x i8]* %"$indices_buf_836_salloc" to i8*
  %"$indices_gep_837" = getelementptr i8, i8* %"$indices_buf_836", i32 0
  %indices_cast1 = bitcast i8* %"$indices_gep_837" to [20 x i8]*
  store [20 x i8] %_sender, [20 x i8]* %indices_cast1, align 1
  %"$execptr_load_839" = load i8*, i8** @_execptr, align 8
  %"$tmp_3_8_remote3_840" = alloca [20 x i8], align 1
  store [20 x i8] %remote3, [20 x i8]* %"$tmp_3_8_remote3_840", align 1
  %"$tmp_3_8_call_841" = call i8* @_fetch_remote_field(i8* %"$execptr_load_839", [20 x i8]* %"$tmp_3_8_remote3_840", i8* getelementptr inbounds ([7 x i8], [7 x i8]* @"$owners_838", i32 0, i32 0), %_TyDescrTy_Typ* @"$TyDescr_Map_84", i32 1, i8* %"$indices_buf_836", i32 1)
  %"$tmp_3_8_842" = bitcast i8* %"$tmp_3_8_call_841" to %TName_Option_Bool*
  store %TName_Option_Bool* %"$tmp_3_8_842", %TName_Option_Bool** %tmp_3_8, align 8
  %"$tmp_3_8_843" = load %TName_Option_Bool*, %TName_Option_Bool** %tmp_3_8, align 8
  %"$$tmp_3_8_843_844" = bitcast %TName_Option_Bool* %"$tmp_3_8_843" to i8*
  %"$_literal_cost_call_845" = call i64 @_literal_cost(%_TyDescrTy_Typ* @"$TyDescr_ADT_Option_Bool_74", i8* %"$$tmp_3_8_843_844")
  %"$gasadd_846" = add i64 %"$_literal_cost_call_845", 0
  %"$gasadd_847" = add i64 %"$gasadd_846", 1
  %"$gasrem_848" = load i64, i64* @_gasrem, align 8
  %"$gascmp_849" = icmp ugt i64 %"$gasadd_847", %"$gasrem_848"
  br i1 %"$gascmp_849", label %"$out_of_gas_850", label %"$have_gas_851"

"$out_of_gas_850":                                ; preds = %"$have_gas_830"
  call void @_out_of_gas()
  br label %"$have_gas_851"

"$have_gas_851":                                  ; preds = %"$out_of_gas_850", %"$have_gas_830"
  %"$consume_852" = sub i64 %"$gasrem_848", %"$gasadd_847"
  store i64 %"$consume_852", i64* @_gasrem, align 8
  %"$tmp_3_8_853" = load %TName_Option_Bool*, %TName_Option_Bool** %tmp_3_8, align 8
  %"$$tmp_3_8_853_854" = bitcast %TName_Option_Bool* %"$tmp_3_8_853" to i8*
  %"$_literal_cost_call_855" = call i64 @_literal_cost(%_TyDescrTy_Typ* @"$TyDescr_ADT_Option_Bool_74", i8* %"$$tmp_3_8_853_854")
  %"$gasrem_856" = load i64, i64* @_gasrem, align 8
  %"$gascmp_857" = icmp ugt i64 %"$_literal_cost_call_855", %"$gasrem_856"
  br i1 %"$gascmp_857", label %"$out_of_gas_858", label %"$have_gas_859"

"$out_of_gas_858":                                ; preds = %"$have_gas_851"
  call void @_out_of_gas()
  br label %"$have_gas_859"

"$have_gas_859":                                  ; preds = %"$out_of_gas_858", %"$have_gas_851"
  %"$consume_860" = sub i64 %"$gasrem_856", %"$_literal_cost_call_855"
  store i64 %"$consume_860", i64* @_gasrem, align 8
  %"$execptr_load_861" = load i8*, i8** @_execptr, align 8
  %"$tmp_3_8_863" = load %TName_Option_Bool*, %TName_Option_Bool** %tmp_3_8, align 8
  %"$update_value_864" = bitcast %TName_Option_Bool* %"$tmp_3_8_863" to i8*
  call void @_update_field(i8* %"$execptr_load_861", i8* getelementptr inbounds ([26 x i8], [26 x i8]* @"$remote_reads_test_res_3_8_862", i32 0, i32 0), %_TyDescrTy_Typ* @"$TyDescr_ADT_Option_Bool_74", i32 0, i8* null, i8* %"$update_value_864")
  %tmp_3_9 = alloca %"Map_Uint32_Map_(ByStr20_with_end)_(Bool)"*, align 8
<<<<<<< HEAD
  %"$execptr_load_866" = load i8*, i8** @_execptr, align 8
  %"$tmp_3_9_remote3_867" = alloca [20 x i8], align 1
  store [20 x i8] %remote3, [20 x i8]* %"$tmp_3_9_remote3_867", align 1
  %"$tmp_3_9_call_868" = call i8* @_fetch_remote_field(i8* %"$execptr_load_866", [20 x i8]* %"$tmp_3_9_remote3_867", i8* getelementptr inbounds ([11 x i8], [11 x i8]* @"$signatures_865", i32 0, i32 0), %_TyDescrTy_Typ* @"$TyDescr_Map_83", i32 0, i8* null, i32 1)
  %"$tmp_3_9_869" = bitcast i8* %"$tmp_3_9_call_868" to %"Map_Uint32_Map_(ByStr20_with_end)_(Bool)"*
  store %"Map_Uint32_Map_(ByStr20_with_end)_(Bool)"* %"$tmp_3_9_869", %"Map_Uint32_Map_(ByStr20_with_end)_(Bool)"** %tmp_3_9, align 8
  %"$tmp_3_9_870" = load %"Map_Uint32_Map_(ByStr20_with_end)_(Bool)"*, %"Map_Uint32_Map_(ByStr20_with_end)_(Bool)"** %tmp_3_9, align 8
  %"$$tmp_3_9_870_871" = bitcast %"Map_Uint32_Map_(ByStr20_with_end)_(Bool)"* %"$tmp_3_9_870" to i8*
  %"$_literal_cost_call_872" = call i64 @_literal_cost(%_TyDescrTy_Typ* @"$TyDescr_Map_83", i8* %"$$tmp_3_9_870_871")
  %"$tmp_3_9_873" = load %"Map_Uint32_Map_(ByStr20_with_end)_(Bool)"*, %"Map_Uint32_Map_(ByStr20_with_end)_(Bool)"** %tmp_3_9, align 8
  %"$$tmp_3_9_873_874" = bitcast %"Map_Uint32_Map_(ByStr20_with_end)_(Bool)"* %"$tmp_3_9_873" to i8*
  %"$_mapsortcost_call_875" = call i64 @_mapsortcost(i8* %"$$tmp_3_9_873_874")
  %"$gasadd_876" = add i64 %"$_literal_cost_call_872", %"$_mapsortcost_call_875"
  %"$gasrem_877" = load i64, i64* @_gasrem, align 8
  %"$gascmp_878" = icmp ugt i64 %"$gasadd_876", %"$gasrem_877"
  br i1 %"$gascmp_878", label %"$out_of_gas_879", label %"$have_gas_880"

"$out_of_gas_879":                                ; preds = %"$have_gas_859"
  call void @_out_of_gas()
  br label %"$have_gas_880"

"$have_gas_880":                                  ; preds = %"$out_of_gas_879", %"$have_gas_859"
  %"$consume_881" = sub i64 %"$gasrem_877", %"$gasadd_876"
  store i64 %"$consume_881", i64* @_gasrem, align 8
  %"$tmp_3_9_882" = load %"Map_Uint32_Map_(ByStr20_with_end)_(Bool)"*, %"Map_Uint32_Map_(ByStr20_with_end)_(Bool)"** %tmp_3_9, align 8
  %"$$tmp_3_9_882_883" = bitcast %"Map_Uint32_Map_(ByStr20_with_end)_(Bool)"* %"$tmp_3_9_882" to i8*
  %"$_literal_cost_call_884" = call i64 @_literal_cost(%_TyDescrTy_Typ* @"$TyDescr_Map_83", i8* %"$$tmp_3_9_882_883")
  %"$gasrem_885" = load i64, i64* @_gasrem, align 8
  %"$gascmp_886" = icmp ugt i64 %"$_literal_cost_call_884", %"$gasrem_885"
  br i1 %"$gascmp_886", label %"$out_of_gas_887", label %"$have_gas_888"

"$out_of_gas_887":                                ; preds = %"$have_gas_880"
  call void @_out_of_gas()
  br label %"$have_gas_888"

"$have_gas_888":                                  ; preds = %"$out_of_gas_887", %"$have_gas_880"
  %"$consume_889" = sub i64 %"$gasrem_885", %"$_literal_cost_call_884"
  store i64 %"$consume_889", i64* @_gasrem, align 8
  %"$execptr_load_890" = load i8*, i8** @_execptr, align 8
  %"$tmp_3_9_892" = load %"Map_Uint32_Map_(ByStr20_with_end)_(Bool)"*, %"Map_Uint32_Map_(ByStr20_with_end)_(Bool)"** %tmp_3_9, align 8
  %"$update_value_893" = bitcast %"Map_Uint32_Map_(ByStr20_with_end)_(Bool)"* %"$tmp_3_9_892" to i8*
  call void @_update_field(i8* %"$execptr_load_890", i8* getelementptr inbounds ([26 x i8], [26 x i8]* @"$remote_reads_test_res_3_9_891", i32 0, i32 0), %_TyDescrTy_Typ* @"$TyDescr_Map_83", i32 0, i8* null, i8* %"$update_value_893")
  %"$gasrem_894" = load i64, i64* @_gasrem, align 8
  %"$gascmp_895" = icmp ugt i64 1, %"$gasrem_894"
  br i1 %"$gascmp_895", label %"$out_of_gas_896", label %"$have_gas_897"

"$out_of_gas_896":                                ; preds = %"$have_gas_888"
  call void @_out_of_gas()
  br label %"$have_gas_897"

"$have_gas_897":                                  ; preds = %"$out_of_gas_896", %"$have_gas_888"
  %"$consume_898" = sub i64 %"$gasrem_894", 1
  store i64 %"$consume_898", i64* @_gasrem, align 8
  %"$x_1" = alloca %Uint32, align 8
  %"$gasrem_899" = load i64, i64* @_gasrem, align 8
  %"$gascmp_900" = icmp ugt i64 1, %"$gasrem_899"
  br i1 %"$gascmp_900", label %"$out_of_gas_901", label %"$have_gas_902"

"$out_of_gas_901":                                ; preds = %"$have_gas_897"
  call void @_out_of_gas()
  br label %"$have_gas_902"

"$have_gas_902":                                  ; preds = %"$out_of_gas_901", %"$have_gas_897"
  %"$consume_903" = sub i64 %"$gasrem_899", 1
  store i64 %"$consume_903", i64* @_gasrem, align 8
  store %Uint32 zeroinitializer, %Uint32* %"$x_1", align 4
=======
  %"$execptr_load_860" = load i8*, i8** @_execptr, align 8
  %"$tmp_3_9_remote3_861" = alloca [20 x i8], align 1
  store [20 x i8] %remote3, [20 x i8]* %"$tmp_3_9_remote3_861", align 1
  %"$tmp_3_9_call_862" = call i8* @_fetch_remote_field(i8* %"$execptr_load_860", [20 x i8]* %"$tmp_3_9_remote3_861", i8* getelementptr inbounds ([11 x i8], [11 x i8]* @"$signatures_859", i32 0, i32 0), %_TyDescrTy_Typ* @"$TyDescr_Map_82", i32 0, i8* null, i32 1)
  %"$tmp_3_9_863" = bitcast i8* %"$tmp_3_9_call_862" to %"Map_Uint32_Map_(ByStr20_with_end)_(Bool)"*
  store %"Map_Uint32_Map_(ByStr20_with_end)_(Bool)"* %"$tmp_3_9_863", %"Map_Uint32_Map_(ByStr20_with_end)_(Bool)"** %tmp_3_9, align 8
  %"$tmp_3_9_864" = load %"Map_Uint32_Map_(ByStr20_with_end)_(Bool)"*, %"Map_Uint32_Map_(ByStr20_with_end)_(Bool)"** %tmp_3_9, align 8
  %"$$tmp_3_9_864_865" = bitcast %"Map_Uint32_Map_(ByStr20_with_end)_(Bool)"* %"$tmp_3_9_864" to i8*
  %"$_literal_cost_call_866" = call i64 @_literal_cost(%_TyDescrTy_Typ* @"$TyDescr_Map_82", i8* %"$$tmp_3_9_864_865")
  %"$tmp_3_9_867" = load %"Map_Uint32_Map_(ByStr20_with_end)_(Bool)"*, %"Map_Uint32_Map_(ByStr20_with_end)_(Bool)"** %tmp_3_9, align 8
  %"$$tmp_3_9_867_868" = bitcast %"Map_Uint32_Map_(ByStr20_with_end)_(Bool)"* %"$tmp_3_9_867" to i8*
  %"$_mapsortcost_call_869" = call i64 @_mapsortcost(%_TyDescrTy_Typ* @"$TyDescr_Map_82", i8* %"$$tmp_3_9_867_868")
  %"$gasadd_870" = add i64 %"$_literal_cost_call_866", %"$_mapsortcost_call_869"
  %"$gasrem_871" = load i64, i64* @_gasrem, align 8
  %"$gascmp_872" = icmp ugt i64 %"$gasadd_870", %"$gasrem_871"
  br i1 %"$gascmp_872", label %"$out_of_gas_873", label %"$have_gas_874"

"$out_of_gas_873":                                ; preds = %"$have_gas_853"
  call void @_out_of_gas()
  br label %"$have_gas_874"

"$have_gas_874":                                  ; preds = %"$out_of_gas_873", %"$have_gas_853"
  %"$consume_875" = sub i64 %"$gasrem_871", %"$gasadd_870"
  store i64 %"$consume_875", i64* @_gasrem, align 8
  %"$tmp_3_9_876" = load %"Map_Uint32_Map_(ByStr20_with_end)_(Bool)"*, %"Map_Uint32_Map_(ByStr20_with_end)_(Bool)"** %tmp_3_9, align 8
  %"$$tmp_3_9_876_877" = bitcast %"Map_Uint32_Map_(ByStr20_with_end)_(Bool)"* %"$tmp_3_9_876" to i8*
  %"$_literal_cost_call_878" = call i64 @_literal_cost(%_TyDescrTy_Typ* @"$TyDescr_Map_82", i8* %"$$tmp_3_9_876_877")
  %"$gasrem_879" = load i64, i64* @_gasrem, align 8
  %"$gascmp_880" = icmp ugt i64 %"$_literal_cost_call_878", %"$gasrem_879"
  br i1 %"$gascmp_880", label %"$out_of_gas_881", label %"$have_gas_882"

"$out_of_gas_881":                                ; preds = %"$have_gas_874"
  call void @_out_of_gas()
  br label %"$have_gas_882"

"$have_gas_882":                                  ; preds = %"$out_of_gas_881", %"$have_gas_874"
  %"$consume_883" = sub i64 %"$gasrem_879", %"$_literal_cost_call_878"
  store i64 %"$consume_883", i64* @_gasrem, align 8
  %"$execptr_load_884" = load i8*, i8** @_execptr, align 8
  %"$tmp_3_9_886" = load %"Map_Uint32_Map_(ByStr20_with_end)_(Bool)"*, %"Map_Uint32_Map_(ByStr20_with_end)_(Bool)"** %tmp_3_9, align 8
  %"$update_value_887" = bitcast %"Map_Uint32_Map_(ByStr20_with_end)_(Bool)"* %"$tmp_3_9_886" to i8*
  call void @_update_field(i8* %"$execptr_load_884", i8* getelementptr inbounds ([26 x i8], [26 x i8]* @"$remote_reads_test_res_3_9_885", i32 0, i32 0), %_TyDescrTy_Typ* @"$TyDescr_Map_82", i32 0, i8* null, i8* %"$update_value_887")
  %"$gasrem_888" = load i64, i64* @_gasrem, align 8
  %"$gascmp_889" = icmp ugt i64 1, %"$gasrem_888"
  br i1 %"$gascmp_889", label %"$out_of_gas_890", label %"$have_gas_891"

"$out_of_gas_890":                                ; preds = %"$have_gas_882"
  call void @_out_of_gas()
  br label %"$have_gas_891"

"$have_gas_891":                                  ; preds = %"$out_of_gas_890", %"$have_gas_882"
  %"$consume_892" = sub i64 %"$gasrem_888", 1
  store i64 %"$consume_892", i64* @_gasrem, align 8
  %"$x_0" = alloca %Uint32, align 8
  %"$gasrem_893" = load i64, i64* @_gasrem, align 8
  %"$gascmp_894" = icmp ugt i64 1, %"$gasrem_893"
  br i1 %"$gascmp_894", label %"$out_of_gas_895", label %"$have_gas_896"

"$out_of_gas_895":                                ; preds = %"$have_gas_891"
  call void @_out_of_gas()
  br label %"$have_gas_896"

"$have_gas_896":                                  ; preds = %"$out_of_gas_895", %"$have_gas_891"
  %"$consume_897" = sub i64 %"$gasrem_893", 1
  store i64 %"$consume_897", i64* @_gasrem, align 8
  store %Uint32 zeroinitializer, %Uint32* %"$x_0", align 4
>>>>>>> f105e354
  %tmp_3_10 = alloca %TName_Bool*, align 8
  %"$indices_buf_904_salloc_load" = load i8*, i8** @_execptr, align 8
  %"$indices_buf_904_salloc_salloc" = call i8* @_salloc(i8* %"$indices_buf_904_salloc_load", i64 4)
  %"$indices_buf_904_salloc" = bitcast i8* %"$indices_buf_904_salloc_salloc" to [4 x i8]*
  %"$indices_buf_904" = bitcast [4 x i8]* %"$indices_buf_904_salloc" to i8*
  %"$$x_1_905" = load %Uint32, %Uint32* %"$x_1", align 4
  %"$indices_gep_906" = getelementptr i8, i8* %"$indices_buf_904", i32 0
  %indices_cast2 = bitcast i8* %"$indices_gep_906" to %Uint32*
  store %Uint32 %"$$x_1_905", %Uint32* %indices_cast2, align 4
  %"$execptr_load_908" = load i8*, i8** @_execptr, align 8
  %"$tmp_3_10_remote3_909" = alloca [20 x i8], align 1
  store [20 x i8] %remote3, [20 x i8]* %"$tmp_3_10_remote3_909", align 1
  %"$tmp_3_10_call_910" = call i8* @_fetch_remote_field(i8* %"$execptr_load_908", [20 x i8]* %"$tmp_3_10_remote3_909", i8* getelementptr inbounds ([11 x i8], [11 x i8]* @"$signatures_907", i32 0, i32 0), %_TyDescrTy_Typ* @"$TyDescr_Map_83", i32 1, i8* %"$indices_buf_904", i32 0)
  %"$tmp_3_10_911" = bitcast i8* %"$tmp_3_10_call_910" to %TName_Bool*
  store %TName_Bool* %"$tmp_3_10_911", %TName_Bool** %tmp_3_10, align 8
  %"$tmp_3_10_912" = load %TName_Bool*, %TName_Bool** %tmp_3_10, align 8
  %"$$tmp_3_10_912_913" = bitcast %TName_Bool* %"$tmp_3_10_912" to i8*
  %"$_literal_cost_call_914" = call i64 @_literal_cost(%_TyDescrTy_Typ* @"$TyDescr_ADT_Bool_76", i8* %"$$tmp_3_10_912_913")
  %"$gasadd_915" = add i64 %"$_literal_cost_call_914", 0
  %"$gasadd_916" = add i64 %"$gasadd_915", 1
  %"$gasrem_917" = load i64, i64* @_gasrem, align 8
  %"$gascmp_918" = icmp ugt i64 %"$gasadd_916", %"$gasrem_917"
  br i1 %"$gascmp_918", label %"$out_of_gas_919", label %"$have_gas_920"

"$out_of_gas_919":                                ; preds = %"$have_gas_902"
  call void @_out_of_gas()
  br label %"$have_gas_920"

"$have_gas_920":                                  ; preds = %"$out_of_gas_919", %"$have_gas_902"
  %"$consume_921" = sub i64 %"$gasrem_917", %"$gasadd_916"
  store i64 %"$consume_921", i64* @_gasrem, align 8
  %"$tmp_3_10_922" = load %TName_Bool*, %TName_Bool** %tmp_3_10, align 8
  %"$$tmp_3_10_922_923" = bitcast %TName_Bool* %"$tmp_3_10_922" to i8*
  %"$_literal_cost_call_924" = call i64 @_literal_cost(%_TyDescrTy_Typ* @"$TyDescr_ADT_Bool_76", i8* %"$$tmp_3_10_922_923")
  %"$gasrem_925" = load i64, i64* @_gasrem, align 8
  %"$gascmp_926" = icmp ugt i64 %"$_literal_cost_call_924", %"$gasrem_925"
  br i1 %"$gascmp_926", label %"$out_of_gas_927", label %"$have_gas_928"

"$out_of_gas_927":                                ; preds = %"$have_gas_920"
  call void @_out_of_gas()
  br label %"$have_gas_928"

"$have_gas_928":                                  ; preds = %"$out_of_gas_927", %"$have_gas_920"
  %"$consume_929" = sub i64 %"$gasrem_925", %"$_literal_cost_call_924"
  store i64 %"$consume_929", i64* @_gasrem, align 8
  %"$execptr_load_930" = load i8*, i8** @_execptr, align 8
  %"$tmp_3_10_932" = load %TName_Bool*, %TName_Bool** %tmp_3_10, align 8
  %"$update_value_933" = bitcast %TName_Bool* %"$tmp_3_10_932" to i8*
  call void @_update_field(i8* %"$execptr_load_930", i8* getelementptr inbounds ([27 x i8], [27 x i8]* @"$remote_reads_test_res_3_10_931", i32 0, i32 0), %_TyDescrTy_Typ* @"$TyDescr_ADT_Bool_76", i32 0, i8* null, i8* %"$update_value_933")
  %tmp_3_11 = alloca %"TName_Option_Map_(ByStr20_with_end)_(Bool)"*, align 8
<<<<<<< HEAD
  %"$indices_buf_934_salloc_load" = load i8*, i8** @_execptr, align 8
  %"$indices_buf_934_salloc_salloc" = call i8* @_salloc(i8* %"$indices_buf_934_salloc_load", i64 4)
  %"$indices_buf_934_salloc" = bitcast i8* %"$indices_buf_934_salloc_salloc" to [4 x i8]*
  %"$indices_buf_934" = bitcast [4 x i8]* %"$indices_buf_934_salloc" to i8*
  %"$$x_1_935" = load %Uint32, %Uint32* %"$x_1", align 4
  %"$indices_gep_936" = getelementptr i8, i8* %"$indices_buf_934", i32 0
  %indices_cast3 = bitcast i8* %"$indices_gep_936" to %Uint32*
  store %Uint32 %"$$x_1_935", %Uint32* %indices_cast3, align 4
  %"$execptr_load_938" = load i8*, i8** @_execptr, align 8
  %"$tmp_3_11_remote3_939" = alloca [20 x i8], align 1
  store [20 x i8] %remote3, [20 x i8]* %"$tmp_3_11_remote3_939", align 1
  %"$tmp_3_11_call_940" = call i8* @_fetch_remote_field(i8* %"$execptr_load_938", [20 x i8]* %"$tmp_3_11_remote3_939", i8* getelementptr inbounds ([11 x i8], [11 x i8]* @"$signatures_937", i32 0, i32 0), %_TyDescrTy_Typ* @"$TyDescr_Map_83", i32 1, i8* %"$indices_buf_934", i32 1)
  %"$tmp_3_11_941" = bitcast i8* %"$tmp_3_11_call_940" to %"TName_Option_Map_(ByStr20_with_end)_(Bool)"*
  store %"TName_Option_Map_(ByStr20_with_end)_(Bool)"* %"$tmp_3_11_941", %"TName_Option_Map_(ByStr20_with_end)_(Bool)"** %tmp_3_11, align 8
  %"$tmp_3_11_942" = load %"TName_Option_Map_(ByStr20_with_end)_(Bool)"*, %"TName_Option_Map_(ByStr20_with_end)_(Bool)"** %tmp_3_11, align 8
  %"$$tmp_3_11_942_943" = bitcast %"TName_Option_Map_(ByStr20_with_end)_(Bool)"* %"$tmp_3_11_942" to i8*
  %"$_literal_cost_call_944" = call i64 @_literal_cost(%_TyDescrTy_Typ* @"$TyDescr_ADT_Option_Map_(ByStr20_with_end)_(Bool)_73", i8* %"$$tmp_3_11_942_943")
  %"$gasadd_945" = add i64 %"$_literal_cost_call_944", 0
  %"$gasadd_946" = add i64 %"$gasadd_945", 1
  %"$gasrem_947" = load i64, i64* @_gasrem, align 8
  %"$gascmp_948" = icmp ugt i64 %"$gasadd_946", %"$gasrem_947"
  br i1 %"$gascmp_948", label %"$out_of_gas_949", label %"$have_gas_950"

"$out_of_gas_949":                                ; preds = %"$have_gas_928"
  call void @_out_of_gas()
  br label %"$have_gas_950"

"$have_gas_950":                                  ; preds = %"$out_of_gas_949", %"$have_gas_928"
  %"$consume_951" = sub i64 %"$gasrem_947", %"$gasadd_946"
  store i64 %"$consume_951", i64* @_gasrem, align 8
  %"$tmp_3_11_952" = load %"TName_Option_Map_(ByStr20_with_end)_(Bool)"*, %"TName_Option_Map_(ByStr20_with_end)_(Bool)"** %tmp_3_11, align 8
  %"$$tmp_3_11_952_953" = bitcast %"TName_Option_Map_(ByStr20_with_end)_(Bool)"* %"$tmp_3_11_952" to i8*
  %"$_literal_cost_call_954" = call i64 @_literal_cost(%_TyDescrTy_Typ* @"$TyDescr_ADT_Option_Map_(ByStr20_with_end)_(Bool)_73", i8* %"$$tmp_3_11_952_953")
  %"$gasrem_955" = load i64, i64* @_gasrem, align 8
  %"$gascmp_956" = icmp ugt i64 %"$_literal_cost_call_954", %"$gasrem_955"
  br i1 %"$gascmp_956", label %"$out_of_gas_957", label %"$have_gas_958"

"$out_of_gas_957":                                ; preds = %"$have_gas_950"
  call void @_out_of_gas()
  br label %"$have_gas_958"

"$have_gas_958":                                  ; preds = %"$out_of_gas_957", %"$have_gas_950"
  %"$consume_959" = sub i64 %"$gasrem_955", %"$_literal_cost_call_954"
  store i64 %"$consume_959", i64* @_gasrem, align 8
  %"$execptr_load_960" = load i8*, i8** @_execptr, align 8
  %"$tmp_3_11_962" = load %"TName_Option_Map_(ByStr20_with_end)_(Bool)"*, %"TName_Option_Map_(ByStr20_with_end)_(Bool)"** %tmp_3_11, align 8
  %"$update_value_963" = bitcast %"TName_Option_Map_(ByStr20_with_end)_(Bool)"* %"$tmp_3_11_962" to i8*
  call void @_update_field(i8* %"$execptr_load_960", i8* getelementptr inbounds ([27 x i8], [27 x i8]* @"$remote_reads_test_res_3_11_961", i32 0, i32 0), %_TyDescrTy_Typ* @"$TyDescr_ADT_Option_Map_(ByStr20_with_end)_(Bool)_73", i32 0, i8* null, i8* %"$update_value_963")
  %tmp_3_12 = alloca %TName_Bool*, align 8
  %"$indices_buf_964_salloc_load" = load i8*, i8** @_execptr, align 8
  %"$indices_buf_964_salloc_salloc" = call i8* @_salloc(i8* %"$indices_buf_964_salloc_load", i64 24)
  %"$indices_buf_964_salloc" = bitcast i8* %"$indices_buf_964_salloc_salloc" to [24 x i8]*
  %"$indices_buf_964" = bitcast [24 x i8]* %"$indices_buf_964_salloc" to i8*
  %"$$x_1_965" = load %Uint32, %Uint32* %"$x_1", align 4
  %"$indices_gep_966" = getelementptr i8, i8* %"$indices_buf_964", i32 0
  %indices_cast4 = bitcast i8* %"$indices_gep_966" to %Uint32*
  store %Uint32 %"$$x_1_965", %Uint32* %indices_cast4, align 4
  %"$indices_gep_967" = getelementptr i8, i8* %"$indices_buf_964", i32 4
  %indices_cast5 = bitcast i8* %"$indices_gep_967" to [20 x i8]*
  store [20 x i8] %_origin, [20 x i8]* %indices_cast5, align 1
  %"$execptr_load_969" = load i8*, i8** @_execptr, align 8
  %"$tmp_3_12_remote3_970" = alloca [20 x i8], align 1
  store [20 x i8] %remote3, [20 x i8]* %"$tmp_3_12_remote3_970", align 1
  %"$tmp_3_12_call_971" = call i8* @_fetch_remote_field(i8* %"$execptr_load_969", [20 x i8]* %"$tmp_3_12_remote3_970", i8* getelementptr inbounds ([11 x i8], [11 x i8]* @"$signatures_968", i32 0, i32 0), %_TyDescrTy_Typ* @"$TyDescr_Map_83", i32 2, i8* %"$indices_buf_964", i32 0)
  %"$tmp_3_12_972" = bitcast i8* %"$tmp_3_12_call_971" to %TName_Bool*
  store %TName_Bool* %"$tmp_3_12_972", %TName_Bool** %tmp_3_12, align 8
  %"$tmp_3_12_973" = load %TName_Bool*, %TName_Bool** %tmp_3_12, align 8
  %"$$tmp_3_12_973_974" = bitcast %TName_Bool* %"$tmp_3_12_973" to i8*
  %"$_literal_cost_call_975" = call i64 @_literal_cost(%_TyDescrTy_Typ* @"$TyDescr_ADT_Bool_76", i8* %"$$tmp_3_12_973_974")
  %"$gasadd_976" = add i64 %"$_literal_cost_call_975", 0
  %"$gasadd_977" = add i64 %"$gasadd_976", 2
  %"$gasrem_978" = load i64, i64* @_gasrem, align 8
  %"$gascmp_979" = icmp ugt i64 %"$gasadd_977", %"$gasrem_978"
  br i1 %"$gascmp_979", label %"$out_of_gas_980", label %"$have_gas_981"

"$out_of_gas_980":                                ; preds = %"$have_gas_958"
  call void @_out_of_gas()
  br label %"$have_gas_981"

"$have_gas_981":                                  ; preds = %"$out_of_gas_980", %"$have_gas_958"
  %"$consume_982" = sub i64 %"$gasrem_978", %"$gasadd_977"
  store i64 %"$consume_982", i64* @_gasrem, align 8
  %"$tmp_3_12_983" = load %TName_Bool*, %TName_Bool** %tmp_3_12, align 8
  %"$$tmp_3_12_983_984" = bitcast %TName_Bool* %"$tmp_3_12_983" to i8*
  %"$_literal_cost_call_985" = call i64 @_literal_cost(%_TyDescrTy_Typ* @"$TyDescr_ADT_Bool_76", i8* %"$$tmp_3_12_983_984")
  %"$gasrem_986" = load i64, i64* @_gasrem, align 8
  %"$gascmp_987" = icmp ugt i64 %"$_literal_cost_call_985", %"$gasrem_986"
  br i1 %"$gascmp_987", label %"$out_of_gas_988", label %"$have_gas_989"

"$out_of_gas_988":                                ; preds = %"$have_gas_981"
  call void @_out_of_gas()
  br label %"$have_gas_989"

"$have_gas_989":                                  ; preds = %"$out_of_gas_988", %"$have_gas_981"
  %"$consume_990" = sub i64 %"$gasrem_986", %"$_literal_cost_call_985"
  store i64 %"$consume_990", i64* @_gasrem, align 8
  %"$execptr_load_991" = load i8*, i8** @_execptr, align 8
  %"$tmp_3_12_993" = load %TName_Bool*, %TName_Bool** %tmp_3_12, align 8
  %"$update_value_994" = bitcast %TName_Bool* %"$tmp_3_12_993" to i8*
  call void @_update_field(i8* %"$execptr_load_991", i8* getelementptr inbounds ([27 x i8], [27 x i8]* @"$remote_reads_test_res_3_12_992", i32 0, i32 0), %_TyDescrTy_Typ* @"$TyDescr_ADT_Bool_76", i32 0, i8* null, i8* %"$update_value_994")
  %tmp_3_13 = alloca %TName_Option_Bool*, align 8
  %"$indices_buf_995_salloc_load" = load i8*, i8** @_execptr, align 8
  %"$indices_buf_995_salloc_salloc" = call i8* @_salloc(i8* %"$indices_buf_995_salloc_load", i64 24)
  %"$indices_buf_995_salloc" = bitcast i8* %"$indices_buf_995_salloc_salloc" to [24 x i8]*
  %"$indices_buf_995" = bitcast [24 x i8]* %"$indices_buf_995_salloc" to i8*
  %"$$x_1_996" = load %Uint32, %Uint32* %"$x_1", align 4
  %"$indices_gep_997" = getelementptr i8, i8* %"$indices_buf_995", i32 0
  %indices_cast6 = bitcast i8* %"$indices_gep_997" to %Uint32*
  store %Uint32 %"$$x_1_996", %Uint32* %indices_cast6, align 4
  %"$indices_gep_998" = getelementptr i8, i8* %"$indices_buf_995", i32 4
  %indices_cast7 = bitcast i8* %"$indices_gep_998" to [20 x i8]*
  store [20 x i8] %_origin, [20 x i8]* %indices_cast7, align 1
  %"$execptr_load_1000" = load i8*, i8** @_execptr, align 8
  %"$tmp_3_13_remote3_1001" = alloca [20 x i8], align 1
  store [20 x i8] %remote3, [20 x i8]* %"$tmp_3_13_remote3_1001", align 1
  %"$tmp_3_13_call_1002" = call i8* @_fetch_remote_field(i8* %"$execptr_load_1000", [20 x i8]* %"$tmp_3_13_remote3_1001", i8* getelementptr inbounds ([11 x i8], [11 x i8]* @"$signatures_999", i32 0, i32 0), %_TyDescrTy_Typ* @"$TyDescr_Map_83", i32 2, i8* %"$indices_buf_995", i32 1)
  %"$tmp_3_13_1003" = bitcast i8* %"$tmp_3_13_call_1002" to %TName_Option_Bool*
  store %TName_Option_Bool* %"$tmp_3_13_1003", %TName_Option_Bool** %tmp_3_13, align 8
  %"$tmp_3_13_1004" = load %TName_Option_Bool*, %TName_Option_Bool** %tmp_3_13, align 8
  %"$$tmp_3_13_1004_1005" = bitcast %TName_Option_Bool* %"$tmp_3_13_1004" to i8*
  %"$_literal_cost_call_1006" = call i64 @_literal_cost(%_TyDescrTy_Typ* @"$TyDescr_ADT_Option_Bool_74", i8* %"$$tmp_3_13_1004_1005")
  %"$gasadd_1007" = add i64 %"$_literal_cost_call_1006", 0
  %"$gasadd_1008" = add i64 %"$gasadd_1007", 2
  %"$gasrem_1009" = load i64, i64* @_gasrem, align 8
  %"$gascmp_1010" = icmp ugt i64 %"$gasadd_1008", %"$gasrem_1009"
  br i1 %"$gascmp_1010", label %"$out_of_gas_1011", label %"$have_gas_1012"

"$out_of_gas_1011":                               ; preds = %"$have_gas_989"
  call void @_out_of_gas()
  br label %"$have_gas_1012"

"$have_gas_1012":                                 ; preds = %"$out_of_gas_1011", %"$have_gas_989"
  %"$consume_1013" = sub i64 %"$gasrem_1009", %"$gasadd_1008"
  store i64 %"$consume_1013", i64* @_gasrem, align 8
  %"$tmp_3_13_1014" = load %TName_Option_Bool*, %TName_Option_Bool** %tmp_3_13, align 8
  %"$$tmp_3_13_1014_1015" = bitcast %TName_Option_Bool* %"$tmp_3_13_1014" to i8*
  %"$_literal_cost_call_1016" = call i64 @_literal_cost(%_TyDescrTy_Typ* @"$TyDescr_ADT_Option_Bool_74", i8* %"$$tmp_3_13_1014_1015")
  %"$gasrem_1017" = load i64, i64* @_gasrem, align 8
  %"$gascmp_1018" = icmp ugt i64 %"$_literal_cost_call_1016", %"$gasrem_1017"
  br i1 %"$gascmp_1018", label %"$out_of_gas_1019", label %"$have_gas_1020"

"$out_of_gas_1019":                               ; preds = %"$have_gas_1012"
  call void @_out_of_gas()
  br label %"$have_gas_1020"

"$have_gas_1020":                                 ; preds = %"$out_of_gas_1019", %"$have_gas_1012"
  %"$consume_1021" = sub i64 %"$gasrem_1017", %"$_literal_cost_call_1016"
  store i64 %"$consume_1021", i64* @_gasrem, align 8
  %"$execptr_load_1022" = load i8*, i8** @_execptr, align 8
  %"$tmp_3_13_1024" = load %TName_Option_Bool*, %TName_Option_Bool** %tmp_3_13, align 8
  %"$update_value_1025" = bitcast %TName_Option_Bool* %"$tmp_3_13_1024" to i8*
  call void @_update_field(i8* %"$execptr_load_1022", i8* getelementptr inbounds ([27 x i8], [27 x i8]* @"$remote_reads_test_res_3_13_1023", i32 0, i32 0), %_TyDescrTy_Typ* @"$TyDescr_ADT_Option_Bool_74", i32 0, i8* null, i8* %"$update_value_1025")
=======
  %"$indices_buf_928_salloc_load" = load i8*, i8** @_execptr, align 8
  %"$indices_buf_928_salloc_salloc" = call i8* @_salloc(i8* %"$indices_buf_928_salloc_load", i64 4)
  %"$indices_buf_928_salloc" = bitcast i8* %"$indices_buf_928_salloc_salloc" to [4 x i8]*
  %"$indices_buf_928" = bitcast [4 x i8]* %"$indices_buf_928_salloc" to i8*
  %"$$x_0_929" = load %Uint32, %Uint32* %"$x_0", align 4
  %"$indices_gep_930" = getelementptr i8, i8* %"$indices_buf_928", i32 0
  %indices_cast3 = bitcast i8* %"$indices_gep_930" to %Uint32*
  store %Uint32 %"$$x_0_929", %Uint32* %indices_cast3, align 4
  %"$execptr_load_932" = load i8*, i8** @_execptr, align 8
  %"$tmp_3_11_remote3_933" = alloca [20 x i8], align 1
  store [20 x i8] %remote3, [20 x i8]* %"$tmp_3_11_remote3_933", align 1
  %"$tmp_3_11_call_934" = call i8* @_fetch_remote_field(i8* %"$execptr_load_932", [20 x i8]* %"$tmp_3_11_remote3_933", i8* getelementptr inbounds ([11 x i8], [11 x i8]* @"$signatures_931", i32 0, i32 0), %_TyDescrTy_Typ* @"$TyDescr_Map_82", i32 1, i8* %"$indices_buf_928", i32 1)
  %"$tmp_3_11_935" = bitcast i8* %"$tmp_3_11_call_934" to %"TName_Option_Map_(ByStr20_with_end)_(Bool)"*
  store %"TName_Option_Map_(ByStr20_with_end)_(Bool)"* %"$tmp_3_11_935", %"TName_Option_Map_(ByStr20_with_end)_(Bool)"** %tmp_3_11, align 8
  %"$tmp_3_11_936" = load %"TName_Option_Map_(ByStr20_with_end)_(Bool)"*, %"TName_Option_Map_(ByStr20_with_end)_(Bool)"** %tmp_3_11, align 8
  %"$$tmp_3_11_936_937" = bitcast %"TName_Option_Map_(ByStr20_with_end)_(Bool)"* %"$tmp_3_11_936" to i8*
  %"$_literal_cost_call_938" = call i64 @_literal_cost(%_TyDescrTy_Typ* @"$TyDescr_ADT_Option_Map_(ByStr20_with_end)_(Bool)_72", i8* %"$$tmp_3_11_936_937")
  %"$tmp_3_11_939" = load %"TName_Option_Map_(ByStr20_with_end)_(Bool)"*, %"TName_Option_Map_(ByStr20_with_end)_(Bool)"** %tmp_3_11, align 8
  %"$$tmp_3_11_939_940" = bitcast %"TName_Option_Map_(ByStr20_with_end)_(Bool)"* %"$tmp_3_11_939" to i8*
  %"$_mapsortcost_call_941" = call i64 @_mapsortcost(%_TyDescrTy_Typ* @"$TyDescr_ADT_Option_Map_(ByStr20_with_end)_(Bool)_72", i8* %"$$tmp_3_11_939_940")
  %"$gasadd_942" = add i64 %"$_literal_cost_call_938", %"$_mapsortcost_call_941"
  %"$gasadd_943" = add i64 %"$gasadd_942", 1
  %"$gasrem_944" = load i64, i64* @_gasrem, align 8
  %"$gascmp_945" = icmp ugt i64 %"$gasadd_943", %"$gasrem_944"
  br i1 %"$gascmp_945", label %"$out_of_gas_946", label %"$have_gas_947"

"$out_of_gas_946":                                ; preds = %"$have_gas_922"
  call void @_out_of_gas()
  br label %"$have_gas_947"

"$have_gas_947":                                  ; preds = %"$out_of_gas_946", %"$have_gas_922"
  %"$consume_948" = sub i64 %"$gasrem_944", %"$gasadd_943"
  store i64 %"$consume_948", i64* @_gasrem, align 8
  %"$tmp_3_11_949" = load %"TName_Option_Map_(ByStr20_with_end)_(Bool)"*, %"TName_Option_Map_(ByStr20_with_end)_(Bool)"** %tmp_3_11, align 8
  %"$$tmp_3_11_949_950" = bitcast %"TName_Option_Map_(ByStr20_with_end)_(Bool)"* %"$tmp_3_11_949" to i8*
  %"$_literal_cost_call_951" = call i64 @_literal_cost(%_TyDescrTy_Typ* @"$TyDescr_ADT_Option_Map_(ByStr20_with_end)_(Bool)_72", i8* %"$$tmp_3_11_949_950")
  %"$gasrem_952" = load i64, i64* @_gasrem, align 8
  %"$gascmp_953" = icmp ugt i64 %"$_literal_cost_call_951", %"$gasrem_952"
  br i1 %"$gascmp_953", label %"$out_of_gas_954", label %"$have_gas_955"

"$out_of_gas_954":                                ; preds = %"$have_gas_947"
  call void @_out_of_gas()
  br label %"$have_gas_955"

"$have_gas_955":                                  ; preds = %"$out_of_gas_954", %"$have_gas_947"
  %"$consume_956" = sub i64 %"$gasrem_952", %"$_literal_cost_call_951"
  store i64 %"$consume_956", i64* @_gasrem, align 8
  %"$execptr_load_957" = load i8*, i8** @_execptr, align 8
  %"$tmp_3_11_959" = load %"TName_Option_Map_(ByStr20_with_end)_(Bool)"*, %"TName_Option_Map_(ByStr20_with_end)_(Bool)"** %tmp_3_11, align 8
  %"$update_value_960" = bitcast %"TName_Option_Map_(ByStr20_with_end)_(Bool)"* %"$tmp_3_11_959" to i8*
  call void @_update_field(i8* %"$execptr_load_957", i8* getelementptr inbounds ([27 x i8], [27 x i8]* @"$remote_reads_test_res_3_11_958", i32 0, i32 0), %_TyDescrTy_Typ* @"$TyDescr_ADT_Option_Map_(ByStr20_with_end)_(Bool)_72", i32 0, i8* null, i8* %"$update_value_960")
  %tmp_3_12 = alloca %TName_Bool*, align 8
  %"$indices_buf_961_salloc_load" = load i8*, i8** @_execptr, align 8
  %"$indices_buf_961_salloc_salloc" = call i8* @_salloc(i8* %"$indices_buf_961_salloc_load", i64 24)
  %"$indices_buf_961_salloc" = bitcast i8* %"$indices_buf_961_salloc_salloc" to [24 x i8]*
  %"$indices_buf_961" = bitcast [24 x i8]* %"$indices_buf_961_salloc" to i8*
  %"$$x_0_962" = load %Uint32, %Uint32* %"$x_0", align 4
  %"$indices_gep_963" = getelementptr i8, i8* %"$indices_buf_961", i32 0
  %indices_cast4 = bitcast i8* %"$indices_gep_963" to %Uint32*
  store %Uint32 %"$$x_0_962", %Uint32* %indices_cast4, align 4
  %"$indices_gep_964" = getelementptr i8, i8* %"$indices_buf_961", i32 4
  %indices_cast5 = bitcast i8* %"$indices_gep_964" to [20 x i8]*
  store [20 x i8] %_origin, [20 x i8]* %indices_cast5, align 1
  %"$execptr_load_966" = load i8*, i8** @_execptr, align 8
  %"$tmp_3_12_remote3_967" = alloca [20 x i8], align 1
  store [20 x i8] %remote3, [20 x i8]* %"$tmp_3_12_remote3_967", align 1
  %"$tmp_3_12_call_968" = call i8* @_fetch_remote_field(i8* %"$execptr_load_966", [20 x i8]* %"$tmp_3_12_remote3_967", i8* getelementptr inbounds ([11 x i8], [11 x i8]* @"$signatures_965", i32 0, i32 0), %_TyDescrTy_Typ* @"$TyDescr_Map_82", i32 2, i8* %"$indices_buf_961", i32 0)
  %"$tmp_3_12_969" = bitcast i8* %"$tmp_3_12_call_968" to %TName_Bool*
  store %TName_Bool* %"$tmp_3_12_969", %TName_Bool** %tmp_3_12, align 8
  %"$tmp_3_12_970" = load %TName_Bool*, %TName_Bool** %tmp_3_12, align 8
  %"$$tmp_3_12_970_971" = bitcast %TName_Bool* %"$tmp_3_12_970" to i8*
  %"$_literal_cost_call_972" = call i64 @_literal_cost(%_TyDescrTy_Typ* @"$TyDescr_ADT_Bool_75", i8* %"$$tmp_3_12_970_971")
  %"$gasadd_973" = add i64 %"$_literal_cost_call_972", 0
  %"$gasadd_974" = add i64 %"$gasadd_973", 2
  %"$gasrem_975" = load i64, i64* @_gasrem, align 8
  %"$gascmp_976" = icmp ugt i64 %"$gasadd_974", %"$gasrem_975"
  br i1 %"$gascmp_976", label %"$out_of_gas_977", label %"$have_gas_978"

"$out_of_gas_977":                                ; preds = %"$have_gas_955"
  call void @_out_of_gas()
  br label %"$have_gas_978"

"$have_gas_978":                                  ; preds = %"$out_of_gas_977", %"$have_gas_955"
  %"$consume_979" = sub i64 %"$gasrem_975", %"$gasadd_974"
  store i64 %"$consume_979", i64* @_gasrem, align 8
  %"$tmp_3_12_980" = load %TName_Bool*, %TName_Bool** %tmp_3_12, align 8
  %"$$tmp_3_12_980_981" = bitcast %TName_Bool* %"$tmp_3_12_980" to i8*
  %"$_literal_cost_call_982" = call i64 @_literal_cost(%_TyDescrTy_Typ* @"$TyDescr_ADT_Bool_75", i8* %"$$tmp_3_12_980_981")
  %"$gasrem_983" = load i64, i64* @_gasrem, align 8
  %"$gascmp_984" = icmp ugt i64 %"$_literal_cost_call_982", %"$gasrem_983"
  br i1 %"$gascmp_984", label %"$out_of_gas_985", label %"$have_gas_986"

"$out_of_gas_985":                                ; preds = %"$have_gas_978"
  call void @_out_of_gas()
  br label %"$have_gas_986"

"$have_gas_986":                                  ; preds = %"$out_of_gas_985", %"$have_gas_978"
  %"$consume_987" = sub i64 %"$gasrem_983", %"$_literal_cost_call_982"
  store i64 %"$consume_987", i64* @_gasrem, align 8
  %"$execptr_load_988" = load i8*, i8** @_execptr, align 8
  %"$tmp_3_12_990" = load %TName_Bool*, %TName_Bool** %tmp_3_12, align 8
  %"$update_value_991" = bitcast %TName_Bool* %"$tmp_3_12_990" to i8*
  call void @_update_field(i8* %"$execptr_load_988", i8* getelementptr inbounds ([27 x i8], [27 x i8]* @"$remote_reads_test_res_3_12_989", i32 0, i32 0), %_TyDescrTy_Typ* @"$TyDescr_ADT_Bool_75", i32 0, i8* null, i8* %"$update_value_991")
  %tmp_3_13 = alloca %TName_Option_Bool*, align 8
  %"$indices_buf_992_salloc_load" = load i8*, i8** @_execptr, align 8
  %"$indices_buf_992_salloc_salloc" = call i8* @_salloc(i8* %"$indices_buf_992_salloc_load", i64 24)
  %"$indices_buf_992_salloc" = bitcast i8* %"$indices_buf_992_salloc_salloc" to [24 x i8]*
  %"$indices_buf_992" = bitcast [24 x i8]* %"$indices_buf_992_salloc" to i8*
  %"$$x_0_993" = load %Uint32, %Uint32* %"$x_0", align 4
  %"$indices_gep_994" = getelementptr i8, i8* %"$indices_buf_992", i32 0
  %indices_cast6 = bitcast i8* %"$indices_gep_994" to %Uint32*
  store %Uint32 %"$$x_0_993", %Uint32* %indices_cast6, align 4
  %"$indices_gep_995" = getelementptr i8, i8* %"$indices_buf_992", i32 4
  %indices_cast7 = bitcast i8* %"$indices_gep_995" to [20 x i8]*
  store [20 x i8] %_origin, [20 x i8]* %indices_cast7, align 1
  %"$execptr_load_997" = load i8*, i8** @_execptr, align 8
  %"$tmp_3_13_remote3_998" = alloca [20 x i8], align 1
  store [20 x i8] %remote3, [20 x i8]* %"$tmp_3_13_remote3_998", align 1
  %"$tmp_3_13_call_999" = call i8* @_fetch_remote_field(i8* %"$execptr_load_997", [20 x i8]* %"$tmp_3_13_remote3_998", i8* getelementptr inbounds ([11 x i8], [11 x i8]* @"$signatures_996", i32 0, i32 0), %_TyDescrTy_Typ* @"$TyDescr_Map_82", i32 2, i8* %"$indices_buf_992", i32 1)
  %"$tmp_3_13_1000" = bitcast i8* %"$tmp_3_13_call_999" to %TName_Option_Bool*
  store %TName_Option_Bool* %"$tmp_3_13_1000", %TName_Option_Bool** %tmp_3_13, align 8
  %"$tmp_3_13_1001" = load %TName_Option_Bool*, %TName_Option_Bool** %tmp_3_13, align 8
  %"$$tmp_3_13_1001_1002" = bitcast %TName_Option_Bool* %"$tmp_3_13_1001" to i8*
  %"$_literal_cost_call_1003" = call i64 @_literal_cost(%_TyDescrTy_Typ* @"$TyDescr_ADT_Option_Bool_73", i8* %"$$tmp_3_13_1001_1002")
  %"$gasadd_1004" = add i64 %"$_literal_cost_call_1003", 0
  %"$gasadd_1005" = add i64 %"$gasadd_1004", 2
  %"$gasrem_1006" = load i64, i64* @_gasrem, align 8
  %"$gascmp_1007" = icmp ugt i64 %"$gasadd_1005", %"$gasrem_1006"
  br i1 %"$gascmp_1007", label %"$out_of_gas_1008", label %"$have_gas_1009"

"$out_of_gas_1008":                               ; preds = %"$have_gas_986"
  call void @_out_of_gas()
  br label %"$have_gas_1009"

"$have_gas_1009":                                 ; preds = %"$out_of_gas_1008", %"$have_gas_986"
  %"$consume_1010" = sub i64 %"$gasrem_1006", %"$gasadd_1005"
  store i64 %"$consume_1010", i64* @_gasrem, align 8
  %"$tmp_3_13_1011" = load %TName_Option_Bool*, %TName_Option_Bool** %tmp_3_13, align 8
  %"$$tmp_3_13_1011_1012" = bitcast %TName_Option_Bool* %"$tmp_3_13_1011" to i8*
  %"$_literal_cost_call_1013" = call i64 @_literal_cost(%_TyDescrTy_Typ* @"$TyDescr_ADT_Option_Bool_73", i8* %"$$tmp_3_13_1011_1012")
  %"$gasrem_1014" = load i64, i64* @_gasrem, align 8
  %"$gascmp_1015" = icmp ugt i64 %"$_literal_cost_call_1013", %"$gasrem_1014"
  br i1 %"$gascmp_1015", label %"$out_of_gas_1016", label %"$have_gas_1017"

"$out_of_gas_1016":                               ; preds = %"$have_gas_1009"
  call void @_out_of_gas()
  br label %"$have_gas_1017"

"$have_gas_1017":                                 ; preds = %"$out_of_gas_1016", %"$have_gas_1009"
  %"$consume_1018" = sub i64 %"$gasrem_1014", %"$_literal_cost_call_1013"
  store i64 %"$consume_1018", i64* @_gasrem, align 8
  %"$execptr_load_1019" = load i8*, i8** @_execptr, align 8
  %"$tmp_3_13_1021" = load %TName_Option_Bool*, %TName_Option_Bool** %tmp_3_13, align 8
  %"$update_value_1022" = bitcast %TName_Option_Bool* %"$tmp_3_13_1021" to i8*
  call void @_update_field(i8* %"$execptr_load_1019", i8* getelementptr inbounds ([27 x i8], [27 x i8]* @"$remote_reads_test_res_3_13_1020", i32 0, i32 0), %_TyDescrTy_Typ* @"$TyDescr_ADT_Option_Bool_73", i32 0, i8* null, i8* %"$update_value_1022")
>>>>>>> f105e354
  ret void
}

declare i8* @_fetch_remote_field(i8*, [20 x i8]*, i8*, %_TyDescrTy_Typ*, i32, i8*, i32)

declare i64 @_literal_cost(%_TyDescrTy_Typ*, i8*)

declare i64 @_mapsortcost(%_TyDescrTy_Typ*, i8*)

define void @RemoteReadsTest(i8* %0) {
entry:
<<<<<<< HEAD
  %"$_amount_1027" = getelementptr i8, i8* %0, i32 0
  %"$_amount_1028" = bitcast i8* %"$_amount_1027" to %Uint128*
  %_amount = load %Uint128, %Uint128* %"$_amount_1028", align 8
  %"$_origin_1029" = getelementptr i8, i8* %0, i32 16
  %"$_origin_1030" = bitcast i8* %"$_origin_1029" to [20 x i8]*
  %"$_sender_1031" = getelementptr i8, i8* %0, i32 36
  %"$_sender_1032" = bitcast i8* %"$_sender_1031" to [20 x i8]*
  %"$remote1_1033" = getelementptr i8, i8* %0, i32 56
  %"$remote1_1034" = bitcast i8* %"$remote1_1033" to [20 x i8]*
  %"$remote2_1035" = getelementptr i8, i8* %0, i32 76
  %"$remote2_1036" = bitcast i8* %"$remote2_1035" to [20 x i8]*
  %"$remote3_1037" = getelementptr i8, i8* %0, i32 96
  %"$remote3_1038" = bitcast i8* %"$remote3_1037" to [20 x i8]*
  call void @"$RemoteReadsTest_591"(%Uint128 %_amount, [20 x i8]* %"$_origin_1030", [20 x i8]* %"$_sender_1032", [20 x i8]* %"$remote1_1034", [20 x i8]* %"$remote2_1036", [20 x i8]* %"$remote3_1038")
  ret void
}

define internal void @"$RemoteReadsADTTest_1039"(%Uint128 %_amount, [20 x i8]* %"$_origin_1040", [20 x i8]* %"$_sender_1041", %TName_List_ByStr20_with_end* %list1, %"TName_List_ByStr20_with_contract_field_f_:_Uint128_end"* %list2, %"TName_List_ByStr20_with_contract_field_g_:_0x3620c286757a29985cee194eb90064270fb65414.AddressADT_end"* %list3, %TName_Pair_ByStr20_with_end_0x3620c286757a29985cee194eb90064270fb65414.AddressADT* %pair1, %TName_0x3620c286757a29985cee194eb90064270fb65414.AddressADT* %adt1, [20 x i8]* %"$remote1_1042") {
entry:
  %_origin = load [20 x i8], [20 x i8]* %"$_origin_1040", align 1
  %_sender = load [20 x i8], [20 x i8]* %"$_sender_1041", align 1
  %remote1 = load [20 x i8], [20 x i8]* %"$remote1_1042", align 1
=======
  %"$_amount_1024" = getelementptr i8, i8* %0, i32 0
  %"$_amount_1025" = bitcast i8* %"$_amount_1024" to %Uint128*
  %_amount = load %Uint128, %Uint128* %"$_amount_1025", align 8
  %"$_origin_1026" = getelementptr i8, i8* %0, i32 16
  %"$_origin_1027" = bitcast i8* %"$_origin_1026" to [20 x i8]*
  %"$_sender_1028" = getelementptr i8, i8* %0, i32 36
  %"$_sender_1029" = bitcast i8* %"$_sender_1028" to [20 x i8]*
  %"$remote1_1030" = getelementptr i8, i8* %0, i32 56
  %"$remote1_1031" = bitcast i8* %"$remote1_1030" to [20 x i8]*
  %"$remote2_1032" = getelementptr i8, i8* %0, i32 76
  %"$remote2_1033" = bitcast i8* %"$remote2_1032" to [20 x i8]*
  %"$remote3_1034" = getelementptr i8, i8* %0, i32 96
  %"$remote3_1035" = bitcast i8* %"$remote3_1034" to [20 x i8]*
  call void @"$RemoteReadsTest_585"(%Uint128 %_amount, [20 x i8]* %"$_origin_1027", [20 x i8]* %"$_sender_1029", [20 x i8]* %"$remote1_1031", [20 x i8]* %"$remote2_1033", [20 x i8]* %"$remote3_1035")
  ret void
}

define internal void @"$RemoteReadsADTTest_1036"(%Uint128 %_amount, [20 x i8]* %"$_origin_1037", [20 x i8]* %"$_sender_1038", %TName_List_ByStr20_with_end* %list1, %"TName_List_ByStr20_with_contract_field_f_:_Uint128_end"* %list2, %"TName_List_ByStr20_with_contract_field_g_:_0x3620c286757a29985cee194eb90064270fb65414.AddressADT_end"* %list3, %TName_Pair_ByStr20_with_end_0x3620c286757a29985cee194eb90064270fb65414.AddressADT* %pair1, %TName_0x3620c286757a29985cee194eb90064270fb65414.AddressADT* %adt1, [20 x i8]* %"$remote1_1039") {
entry:
  %_origin = load [20 x i8], [20 x i8]* %"$_origin_1037", align 1
  %_sender = load [20 x i8], [20 x i8]* %"$_sender_1038", align 1
  %remote1 = load [20 x i8], [20 x i8]* %"$remote1_1039", align 1
>>>>>>> f105e354
  ret void
}

define void @RemoteReadsADTTest(i8* %0) {
entry:
<<<<<<< HEAD
  %"$_amount_1044" = getelementptr i8, i8* %0, i32 0
  %"$_amount_1045" = bitcast i8* %"$_amount_1044" to %Uint128*
  %_amount = load %Uint128, %Uint128* %"$_amount_1045", align 8
  %"$_origin_1046" = getelementptr i8, i8* %0, i32 16
  %"$_origin_1047" = bitcast i8* %"$_origin_1046" to [20 x i8]*
  %"$_sender_1048" = getelementptr i8, i8* %0, i32 36
  %"$_sender_1049" = bitcast i8* %"$_sender_1048" to [20 x i8]*
  %"$list1_1050" = getelementptr i8, i8* %0, i32 56
  %"$list1_1051" = bitcast i8* %"$list1_1050" to %TName_List_ByStr20_with_end**
  %list1 = load %TName_List_ByStr20_with_end*, %TName_List_ByStr20_with_end** %"$list1_1051", align 8
  %"$list2_1052" = getelementptr i8, i8* %0, i32 64
  %"$list2_1053" = bitcast i8* %"$list2_1052" to %"TName_List_ByStr20_with_contract_field_f_:_Uint128_end"**
  %list2 = load %"TName_List_ByStr20_with_contract_field_f_:_Uint128_end"*, %"TName_List_ByStr20_with_contract_field_f_:_Uint128_end"** %"$list2_1053", align 8
  %"$list3_1054" = getelementptr i8, i8* %0, i32 72
  %"$list3_1055" = bitcast i8* %"$list3_1054" to %"TName_List_ByStr20_with_contract_field_g_:_0x3620c286757a29985cee194eb90064270fb65414.AddressADT_end"**
  %list3 = load %"TName_List_ByStr20_with_contract_field_g_:_0x3620c286757a29985cee194eb90064270fb65414.AddressADT_end"*, %"TName_List_ByStr20_with_contract_field_g_:_0x3620c286757a29985cee194eb90064270fb65414.AddressADT_end"** %"$list3_1055", align 8
  %"$pair1_1056" = getelementptr i8, i8* %0, i32 80
  %"$pair1_1057" = bitcast i8* %"$pair1_1056" to %TName_Pair_ByStr20_with_end_0x3620c286757a29985cee194eb90064270fb65414.AddressADT**
  %pair1 = load %TName_Pair_ByStr20_with_end_0x3620c286757a29985cee194eb90064270fb65414.AddressADT*, %TName_Pair_ByStr20_with_end_0x3620c286757a29985cee194eb90064270fb65414.AddressADT** %"$pair1_1057", align 8
  %"$adt1_1058" = getelementptr i8, i8* %0, i32 88
  %"$adt1_1059" = bitcast i8* %"$adt1_1058" to %TName_0x3620c286757a29985cee194eb90064270fb65414.AddressADT**
  %adt1 = load %TName_0x3620c286757a29985cee194eb90064270fb65414.AddressADT*, %TName_0x3620c286757a29985cee194eb90064270fb65414.AddressADT** %"$adt1_1059", align 8
  %"$remote1_1060" = getelementptr i8, i8* %0, i32 96
  %"$remote1_1061" = bitcast i8* %"$remote1_1060" to [20 x i8]*
  call void @"$RemoteReadsADTTest_1039"(%Uint128 %_amount, [20 x i8]* %"$_origin_1047", [20 x i8]* %"$_sender_1049", %TName_List_ByStr20_with_end* %list1, %"TName_List_ByStr20_with_contract_field_f_:_Uint128_end"* %list2, %"TName_List_ByStr20_with_contract_field_g_:_0x3620c286757a29985cee194eb90064270fb65414.AddressADT_end"* %list3, %TName_Pair_ByStr20_with_end_0x3620c286757a29985cee194eb90064270fb65414.AddressADT* %pair1, %TName_0x3620c286757a29985cee194eb90064270fb65414.AddressADT* %adt1, [20 x i8]* %"$remote1_1061")
  ret void
}

define internal void @"$OutgoingMsgTest_1062"(%Uint128 %_amount, [20 x i8]* %"$_origin_1063", [20 x i8]* %"$_sender_1064") {
entry:
  %_origin = load [20 x i8], [20 x i8]* %"$_origin_1063", align 1
  %_sender = load [20 x i8], [20 x i8]* %"$_sender_1064", align 1
  %"$gasrem_1065" = load i64, i64* @_gasrem, align 8
  %"$gascmp_1066" = icmp ugt i64 1, %"$gasrem_1065"
  br i1 %"$gascmp_1066", label %"$out_of_gas_1067", label %"$have_gas_1068"

"$out_of_gas_1067":                               ; preds = %entry
  call void @_out_of_gas()
  br label %"$have_gas_1068"

"$have_gas_1068":                                 ; preds = %"$out_of_gas_1067", %entry
  %"$consume_1069" = sub i64 %"$gasrem_1065", 1
  store i64 %"$consume_1069", i64* @_gasrem, align 8
  %msg = alloca i8*, align 8
  %"$gasrem_1070" = load i64, i64* @_gasrem, align 8
  %"$gascmp_1071" = icmp ugt i64 1, %"$gasrem_1070"
  br i1 %"$gascmp_1071", label %"$out_of_gas_1072", label %"$have_gas_1073"

"$out_of_gas_1072":                               ; preds = %"$have_gas_1068"
  call void @_out_of_gas()
  br label %"$have_gas_1073"

"$have_gas_1073":                                 ; preds = %"$out_of_gas_1072", %"$have_gas_1068"
  %"$consume_1074" = sub i64 %"$gasrem_1070", 1
  store i64 %"$consume_1074", i64* @_gasrem, align 8
  %"$msgobj_1075_salloc_load" = load i8*, i8** @_execptr, align 8
  %"$msgobj_1075_salloc_salloc" = call i8* @_salloc(i8* %"$msgobj_1075_salloc_load", i64 169)
  %"$msgobj_1075_salloc" = bitcast i8* %"$msgobj_1075_salloc_salloc" to [169 x i8]*
  %"$msgobj_1075" = bitcast [169 x i8]* %"$msgobj_1075_salloc" to i8*
  store i8 4, i8* %"$msgobj_1075", align 1
  %"$msgobj_fname_1077" = getelementptr i8, i8* %"$msgobj_1075", i32 1
  %"$msgobj_fname_1078" = bitcast i8* %"$msgobj_fname_1077" to %String*
  store %String { i8* getelementptr inbounds ([4 x i8], [4 x i8]* @"$stringlit_1076", i32 0, i32 0), i32 4 }, %String* %"$msgobj_fname_1078", align 8
  %"$msgobj_td_1079" = getelementptr i8, i8* %"$msgobj_1075", i32 17
  %"$msgobj_td_1080" = bitcast i8* %"$msgobj_td_1079" to %_TyDescrTy_Typ**
  store %_TyDescrTy_Typ* @"$TyDescr_String_49", %_TyDescrTy_Typ** %"$msgobj_td_1080", align 8
  %"$msgobj_v_1082" = getelementptr i8, i8* %"$msgobj_1075", i32 25
  %"$msgobj_v_1083" = bitcast i8* %"$msgobj_v_1082" to %String*
  store %String { i8* getelementptr inbounds ([0 x i8], [0 x i8]* @"$stringlit_1081", i32 0, i32 0), i32 0 }, %String* %"$msgobj_v_1083", align 8
  %"$msgobj_fname_1085" = getelementptr i8, i8* %"$msgobj_1075", i32 41
  %"$msgobj_fname_1086" = bitcast i8* %"$msgobj_fname_1085" to %String*
  store %String { i8* getelementptr inbounds ([10 x i8], [10 x i8]* @"$stringlit_1084", i32 0, i32 0), i32 10 }, %String* %"$msgobj_fname_1086", align 8
  %"$msgobj_td_1087" = getelementptr i8, i8* %"$msgobj_1075", i32 57
  %"$msgobj_td_1088" = bitcast i8* %"$msgobj_td_1087" to %_TyDescrTy_Typ**
  store %_TyDescrTy_Typ* @"$TyDescr_Bystr20_61", %_TyDescrTy_Typ** %"$msgobj_td_1088", align 8
  %"$msgobj_v_1089" = getelementptr i8, i8* %"$msgobj_1075", i32 65
  %"$msgobj_v_1090" = bitcast i8* %"$msgobj_v_1089" to [20 x i8]*
  store [20 x i8] %_sender, [20 x i8]* %"$msgobj_v_1090", align 1
  %"$msgobj_fname_1092" = getelementptr i8, i8* %"$msgobj_1075", i32 85
  %"$msgobj_fname_1093" = bitcast i8* %"$msgobj_fname_1092" to %String*
  store %String { i8* getelementptr inbounds ([7 x i8], [7 x i8]* @"$stringlit_1091", i32 0, i32 0), i32 7 }, %String* %"$msgobj_fname_1093", align 8
  %"$msgobj_td_1094" = getelementptr i8, i8* %"$msgobj_1075", i32 101
  %"$msgobj_td_1095" = bitcast i8* %"$msgobj_td_1094" to %_TyDescrTy_Typ**
  store %_TyDescrTy_Typ* @"$TyDescr_Uint128_43", %_TyDescrTy_Typ** %"$msgobj_td_1095", align 8
  %"$msgobj_v_1096" = getelementptr i8, i8* %"$msgobj_1075", i32 109
  %"$msgobj_v_1097" = bitcast i8* %"$msgobj_v_1096" to %Uint128*
  store %Uint128 zeroinitializer, %Uint128* %"$msgobj_v_1097", align 8
  %"$msgobj_fname_1099" = getelementptr i8, i8* %"$msgobj_1075", i32 125
  %"$msgobj_fname_1100" = bitcast i8* %"$msgobj_fname_1099" to %String*
  store %String { i8* getelementptr inbounds ([5 x i8], [5 x i8]* @"$stringlit_1098", i32 0, i32 0), i32 5 }, %String* %"$msgobj_fname_1100", align 8
  %"$msgobj_td_1101" = getelementptr i8, i8* %"$msgobj_1075", i32 141
  %"$msgobj_td_1102" = bitcast i8* %"$msgobj_td_1101" to %_TyDescrTy_Typ**
  store %_TyDescrTy_Typ* @"$TyDescr_Bystr20_61", %_TyDescrTy_Typ** %"$msgobj_td_1102", align 8
  %"$cparam3_1103" = load [20 x i8], [20 x i8]* @_cparam_cparam3, align 1
  %"$msgobj_v_1104" = getelementptr i8, i8* %"$msgobj_1075", i32 149
  %"$msgobj_v_1105" = bitcast i8* %"$msgobj_v_1104" to [20 x i8]*
  store [20 x i8] %"$cparam3_1103", [20 x i8]* %"$msgobj_v_1105", align 1
  store i8* %"$msgobj_1075", i8** %msg, align 8
  %"$gasrem_1107" = load i64, i64* @_gasrem, align 8
  %"$gascmp_1108" = icmp ugt i64 1, %"$gasrem_1107"
  br i1 %"$gascmp_1108", label %"$out_of_gas_1109", label %"$have_gas_1110"

"$out_of_gas_1109":                               ; preds = %"$have_gas_1073"
  call void @_out_of_gas()
  br label %"$have_gas_1110"

"$have_gas_1110":                                 ; preds = %"$out_of_gas_1109", %"$have_gas_1073"
  %"$consume_1111" = sub i64 %"$gasrem_1107", 1
  store i64 %"$consume_1111", i64* @_gasrem, align 8
  %msgs = alloca %TName_List_Message*, align 8
  %"$gasrem_1112" = load i64, i64* @_gasrem, align 8
  %"$gascmp_1113" = icmp ugt i64 1, %"$gasrem_1112"
  br i1 %"$gascmp_1113", label %"$out_of_gas_1114", label %"$have_gas_1115"

"$out_of_gas_1114":                               ; preds = %"$have_gas_1110"
  call void @_out_of_gas()
  br label %"$have_gas_1115"

"$have_gas_1115":                                 ; preds = %"$out_of_gas_1114", %"$have_gas_1110"
  %"$consume_1116" = sub i64 %"$gasrem_1112", 1
  store i64 %"$consume_1116", i64* @_gasrem, align 8
  %n = alloca %TName_List_Message*, align 8
  %"$gasrem_1117" = load i64, i64* @_gasrem, align 8
  %"$gascmp_1118" = icmp ugt i64 1, %"$gasrem_1117"
  br i1 %"$gascmp_1118", label %"$out_of_gas_1119", label %"$have_gas_1120"

"$out_of_gas_1119":                               ; preds = %"$have_gas_1115"
  call void @_out_of_gas()
  br label %"$have_gas_1120"

"$have_gas_1120":                                 ; preds = %"$out_of_gas_1119", %"$have_gas_1115"
  %"$consume_1121" = sub i64 %"$gasrem_1117", 1
  store i64 %"$consume_1121", i64* @_gasrem, align 8
  %"$adtval_1122_load" = load i8*, i8** @_execptr, align 8
  %"$adtval_1122_salloc" = call i8* @_salloc(i8* %"$adtval_1122_load", i64 1)
  %"$adtval_1122" = bitcast i8* %"$adtval_1122_salloc" to %CName_Nil_Message*
  %"$adtgep_1123" = getelementptr inbounds %CName_Nil_Message, %CName_Nil_Message* %"$adtval_1122", i32 0, i32 0
  store i8 1, i8* %"$adtgep_1123", align 1
  %"$adtptr_1124" = bitcast %CName_Nil_Message* %"$adtval_1122" to %TName_List_Message*
  store %TName_List_Message* %"$adtptr_1124", %TName_List_Message** %n, align 8
  %"$gasrem_1125" = load i64, i64* @_gasrem, align 8
  %"$gascmp_1126" = icmp ugt i64 1, %"$gasrem_1125"
  br i1 %"$gascmp_1126", label %"$out_of_gas_1127", label %"$have_gas_1128"

"$out_of_gas_1127":                               ; preds = %"$have_gas_1120"
  call void @_out_of_gas()
  br label %"$have_gas_1128"

"$have_gas_1128":                                 ; preds = %"$out_of_gas_1127", %"$have_gas_1120"
  %"$consume_1129" = sub i64 %"$gasrem_1125", 1
  store i64 %"$consume_1129", i64* @_gasrem, align 8
  %"$msg_1130" = load i8*, i8** %msg, align 8
  %"$n_1131" = load %TName_List_Message*, %TName_List_Message** %n, align 8
  %"$adtval_1132_load" = load i8*, i8** @_execptr, align 8
  %"$adtval_1132_salloc" = call i8* @_salloc(i8* %"$adtval_1132_load", i64 17)
  %"$adtval_1132" = bitcast i8* %"$adtval_1132_salloc" to %CName_Cons_Message*
  %"$adtgep_1133" = getelementptr inbounds %CName_Cons_Message, %CName_Cons_Message* %"$adtval_1132", i32 0, i32 0
  store i8 0, i8* %"$adtgep_1133", align 1
  %"$adtgep_1134" = getelementptr inbounds %CName_Cons_Message, %CName_Cons_Message* %"$adtval_1132", i32 0, i32 1
  store i8* %"$msg_1130", i8** %"$adtgep_1134", align 8
  %"$adtgep_1135" = getelementptr inbounds %CName_Cons_Message, %CName_Cons_Message* %"$adtval_1132", i32 0, i32 2
  store %TName_List_Message* %"$n_1131", %TName_List_Message** %"$adtgep_1135", align 8
  %"$adtptr_1136" = bitcast %CName_Cons_Message* %"$adtval_1132" to %TName_List_Message*
  store %TName_List_Message* %"$adtptr_1136", %TName_List_Message** %msgs, align 8
  %"$msgs_1137" = load %TName_List_Message*, %TName_List_Message** %msgs, align 8
  %"$$msgs_1137_1138" = bitcast %TName_List_Message* %"$msgs_1137" to i8*
  %"$_literal_cost_call_1139" = call i64 @_literal_cost(%_TyDescrTy_Typ* @"$TyDescr_ADT_List_Message_65", i8* %"$$msgs_1137_1138")
  %"$gasrem_1140" = load i64, i64* @_gasrem, align 8
  %"$gascmp_1141" = icmp ugt i64 %"$_literal_cost_call_1139", %"$gasrem_1140"
  br i1 %"$gascmp_1141", label %"$out_of_gas_1142", label %"$have_gas_1143"

"$out_of_gas_1142":                               ; preds = %"$have_gas_1128"
  call void @_out_of_gas()
  br label %"$have_gas_1143"

"$have_gas_1143":                                 ; preds = %"$out_of_gas_1142", %"$have_gas_1128"
  %"$consume_1144" = sub i64 %"$gasrem_1140", %"$_literal_cost_call_1139"
  store i64 %"$consume_1144", i64* @_gasrem, align 8
  %"$execptr_load_1145" = load i8*, i8** @_execptr, align 8
  %"$msgs_1146" = load %TName_List_Message*, %TName_List_Message** %msgs, align 8
  call void @_send(i8* %"$execptr_load_1145", %_TyDescrTy_Typ* @"$TyDescr_ADT_List_Message_65", %TName_List_Message* %"$msgs_1146")
  %"$gasrem_1147" = load i64, i64* @_gasrem, align 8
  %"$gascmp_1148" = icmp ugt i64 1, %"$gasrem_1147"
  br i1 %"$gascmp_1148", label %"$out_of_gas_1149", label %"$have_gas_1150"

"$out_of_gas_1149":                               ; preds = %"$have_gas_1143"
  call void @_out_of_gas()
  br label %"$have_gas_1150"

"$have_gas_1150":                                 ; preds = %"$out_of_gas_1149", %"$have_gas_1143"
  %"$consume_1151" = sub i64 %"$gasrem_1147", 1
  store i64 %"$consume_1151", i64* @_gasrem, align 8
  %e1 = alloca i8*, align 8
  %"$gasrem_1152" = load i64, i64* @_gasrem, align 8
  %"$gascmp_1153" = icmp ugt i64 1, %"$gasrem_1152"
  br i1 %"$gascmp_1153", label %"$out_of_gas_1154", label %"$have_gas_1155"

"$out_of_gas_1154":                               ; preds = %"$have_gas_1150"
  call void @_out_of_gas()
  br label %"$have_gas_1155"

"$have_gas_1155":                                 ; preds = %"$out_of_gas_1154", %"$have_gas_1150"
  %"$consume_1156" = sub i64 %"$gasrem_1152", 1
  store i64 %"$consume_1156", i64* @_gasrem, align 8
  %"$msgobj_1157_salloc_load" = load i8*, i8** @_execptr, align 8
  %"$msgobj_1157_salloc_salloc" = call i8* @_salloc(i8* %"$msgobj_1157_salloc_load", i64 85)
  %"$msgobj_1157_salloc" = bitcast i8* %"$msgobj_1157_salloc_salloc" to [85 x i8]*
  %"$msgobj_1157" = bitcast [85 x i8]* %"$msgobj_1157_salloc" to i8*
  store i8 2, i8* %"$msgobj_1157", align 1
  %"$msgobj_fname_1159" = getelementptr i8, i8* %"$msgobj_1157", i32 1
  %"$msgobj_fname_1160" = bitcast i8* %"$msgobj_fname_1159" to %String*
  store %String { i8* getelementptr inbounds ([10 x i8], [10 x i8]* @"$stringlit_1158", i32 0, i32 0), i32 10 }, %String* %"$msgobj_fname_1160", align 8
  %"$msgobj_td_1161" = getelementptr i8, i8* %"$msgobj_1157", i32 17
  %"$msgobj_td_1162" = bitcast i8* %"$msgobj_td_1161" to %_TyDescrTy_Typ**
  store %_TyDescrTy_Typ* @"$TyDescr_String_49", %_TyDescrTy_Typ** %"$msgobj_td_1162", align 8
  %"$msgobj_v_1164" = getelementptr i8, i8* %"$msgobj_1157", i32 25
  %"$msgobj_v_1165" = bitcast i8* %"$msgobj_v_1164" to %String*
  store %String { i8* getelementptr inbounds ([9 x i8], [9 x i8]* @"$stringlit_1163", i32 0, i32 0), i32 9 }, %String* %"$msgobj_v_1165", align 8
  %"$msgobj_fname_1167" = getelementptr i8, i8* %"$msgobj_1157", i32 41
  %"$msgobj_fname_1168" = bitcast i8* %"$msgobj_fname_1167" to %String*
  store %String { i8* getelementptr inbounds ([4 x i8], [4 x i8]* @"$stringlit_1166", i32 0, i32 0), i32 4 }, %String* %"$msgobj_fname_1168", align 8
  %"$msgobj_td_1169" = getelementptr i8, i8* %"$msgobj_1157", i32 57
  %"$msgobj_td_1170" = bitcast i8* %"$msgobj_td_1169" to %_TyDescrTy_Typ**
  store %_TyDescrTy_Typ* @"$TyDescr_Bystr20_61", %_TyDescrTy_Typ** %"$msgobj_td_1170", align 8
  %"$cparam2_1171" = load [20 x i8], [20 x i8]* @_cparam_cparam2, align 1
  %"$msgobj_v_1172" = getelementptr i8, i8* %"$msgobj_1157", i32 65
  %"$msgobj_v_1173" = bitcast i8* %"$msgobj_v_1172" to [20 x i8]*
  store [20 x i8] %"$cparam2_1171", [20 x i8]* %"$msgobj_v_1173", align 1
  store i8* %"$msgobj_1157", i8** %e1, align 8
  %"$e1_1175" = load i8*, i8** %e1, align 8
  %"$_literal_cost_call_1177" = call i64 @_literal_cost(%_TyDescrTy_Typ* @"$TyDescr_Event_55", i8* %"$e1_1175")
  %"$gasrem_1178" = load i64, i64* @_gasrem, align 8
  %"$gascmp_1179" = icmp ugt i64 %"$_literal_cost_call_1177", %"$gasrem_1178"
  br i1 %"$gascmp_1179", label %"$out_of_gas_1180", label %"$have_gas_1181"

"$out_of_gas_1180":                               ; preds = %"$have_gas_1155"
  call void @_out_of_gas()
  br label %"$have_gas_1181"

"$have_gas_1181":                                 ; preds = %"$out_of_gas_1180", %"$have_gas_1155"
  %"$consume_1182" = sub i64 %"$gasrem_1178", %"$_literal_cost_call_1177"
  store i64 %"$consume_1182", i64* @_gasrem, align 8
  %"$execptr_load_1183" = load i8*, i8** @_execptr, align 8
  %"$e1_1184" = load i8*, i8** %e1, align 8
  call void @_event(i8* %"$execptr_load_1183", %_TyDescrTy_Typ* @"$TyDescr_Event_55", i8* %"$e1_1184")
  %"$gasrem_1185" = load i64, i64* @_gasrem, align 8
  %"$gascmp_1186" = icmp ugt i64 1, %"$gasrem_1185"
  br i1 %"$gascmp_1186", label %"$out_of_gas_1187", label %"$have_gas_1188"

"$out_of_gas_1187":                               ; preds = %"$have_gas_1181"
  call void @_out_of_gas()
  br label %"$have_gas_1188"

"$have_gas_1188":                                 ; preds = %"$out_of_gas_1187", %"$have_gas_1181"
  %"$consume_1189" = sub i64 %"$gasrem_1185", 1
  store i64 %"$consume_1189", i64* @_gasrem, align 8
  %e2 = alloca i8*, align 8
  %"$gasrem_1190" = load i64, i64* @_gasrem, align 8
  %"$gascmp_1191" = icmp ugt i64 1, %"$gasrem_1190"
  br i1 %"$gascmp_1191", label %"$out_of_gas_1192", label %"$have_gas_1193"

"$out_of_gas_1192":                               ; preds = %"$have_gas_1188"
  call void @_out_of_gas()
  br label %"$have_gas_1193"

"$have_gas_1193":                                 ; preds = %"$out_of_gas_1192", %"$have_gas_1188"
  %"$consume_1194" = sub i64 %"$gasrem_1190", 1
  store i64 %"$consume_1194", i64* @_gasrem, align 8
  %"$msgobj_1195_salloc_load" = load i8*, i8** @_execptr, align 8
  %"$msgobj_1195_salloc_salloc" = call i8* @_salloc(i8* %"$msgobj_1195_salloc_load", i64 85)
  %"$msgobj_1195_salloc" = bitcast i8* %"$msgobj_1195_salloc_salloc" to [85 x i8]*
  %"$msgobj_1195" = bitcast [85 x i8]* %"$msgobj_1195_salloc" to i8*
  store i8 2, i8* %"$msgobj_1195", align 1
  %"$msgobj_fname_1197" = getelementptr i8, i8* %"$msgobj_1195", i32 1
  %"$msgobj_fname_1198" = bitcast i8* %"$msgobj_fname_1197" to %String*
  store %String { i8* getelementptr inbounds ([10 x i8], [10 x i8]* @"$stringlit_1196", i32 0, i32 0), i32 10 }, %String* %"$msgobj_fname_1198", align 8
  %"$msgobj_td_1199" = getelementptr i8, i8* %"$msgobj_1195", i32 17
  %"$msgobj_td_1200" = bitcast i8* %"$msgobj_td_1199" to %_TyDescrTy_Typ**
  store %_TyDescrTy_Typ* @"$TyDescr_String_49", %_TyDescrTy_Typ** %"$msgobj_td_1200", align 8
  %"$msgobj_v_1202" = getelementptr i8, i8* %"$msgobj_1195", i32 25
  %"$msgobj_v_1203" = bitcast i8* %"$msgobj_v_1202" to %String*
  store %String { i8* getelementptr inbounds ([9 x i8], [9 x i8]* @"$stringlit_1201", i32 0, i32 0), i32 9 }, %String* %"$msgobj_v_1203", align 8
  %"$msgobj_fname_1205" = getelementptr i8, i8* %"$msgobj_1195", i32 41
  %"$msgobj_fname_1206" = bitcast i8* %"$msgobj_fname_1205" to %String*
  store %String { i8* getelementptr inbounds ([4 x i8], [4 x i8]* @"$stringlit_1204", i32 0, i32 0), i32 4 }, %String* %"$msgobj_fname_1206", align 8
  %"$msgobj_td_1207" = getelementptr i8, i8* %"$msgobj_1195", i32 57
  %"$msgobj_td_1208" = bitcast i8* %"$msgobj_td_1207" to %_TyDescrTy_Typ**
  store %_TyDescrTy_Typ* @"$TyDescr_Bystr20_61", %_TyDescrTy_Typ** %"$msgobj_td_1208", align 8
  %"$cparam3_1209" = load [20 x i8], [20 x i8]* @_cparam_cparam3, align 1
  %"$msgobj_v_1210" = getelementptr i8, i8* %"$msgobj_1195", i32 65
  %"$msgobj_v_1211" = bitcast i8* %"$msgobj_v_1210" to [20 x i8]*
  store [20 x i8] %"$cparam3_1209", [20 x i8]* %"$msgobj_v_1211", align 1
  store i8* %"$msgobj_1195", i8** %e2, align 8
  %"$e2_1213" = load i8*, i8** %e2, align 8
  %"$_literal_cost_call_1215" = call i64 @_literal_cost(%_TyDescrTy_Typ* @"$TyDescr_Event_55", i8* %"$e2_1213")
  %"$gasrem_1216" = load i64, i64* @_gasrem, align 8
  %"$gascmp_1217" = icmp ugt i64 %"$_literal_cost_call_1215", %"$gasrem_1216"
  br i1 %"$gascmp_1217", label %"$out_of_gas_1218", label %"$have_gas_1219"

"$out_of_gas_1218":                               ; preds = %"$have_gas_1193"
  call void @_out_of_gas()
  br label %"$have_gas_1219"

"$have_gas_1219":                                 ; preds = %"$out_of_gas_1218", %"$have_gas_1193"
  %"$consume_1220" = sub i64 %"$gasrem_1216", %"$_literal_cost_call_1215"
  store i64 %"$consume_1220", i64* @_gasrem, align 8
  %"$execptr_load_1221" = load i8*, i8** @_execptr, align 8
  %"$e2_1222" = load i8*, i8** %e2, align 8
  call void @_event(i8* %"$execptr_load_1221", %_TyDescrTy_Typ* @"$TyDescr_Event_55", i8* %"$e2_1222")
=======
  %"$_amount_1041" = getelementptr i8, i8* %0, i32 0
  %"$_amount_1042" = bitcast i8* %"$_amount_1041" to %Uint128*
  %_amount = load %Uint128, %Uint128* %"$_amount_1042", align 8
  %"$_origin_1043" = getelementptr i8, i8* %0, i32 16
  %"$_origin_1044" = bitcast i8* %"$_origin_1043" to [20 x i8]*
  %"$_sender_1045" = getelementptr i8, i8* %0, i32 36
  %"$_sender_1046" = bitcast i8* %"$_sender_1045" to [20 x i8]*
  %"$list1_1047" = getelementptr i8, i8* %0, i32 56
  %"$list1_1048" = bitcast i8* %"$list1_1047" to %TName_List_ByStr20_with_end**
  %list1 = load %TName_List_ByStr20_with_end*, %TName_List_ByStr20_with_end** %"$list1_1048", align 8
  %"$list2_1049" = getelementptr i8, i8* %0, i32 64
  %"$list2_1050" = bitcast i8* %"$list2_1049" to %"TName_List_ByStr20_with_contract_field_f_:_Uint128_end"**
  %list2 = load %"TName_List_ByStr20_with_contract_field_f_:_Uint128_end"*, %"TName_List_ByStr20_with_contract_field_f_:_Uint128_end"** %"$list2_1050", align 8
  %"$list3_1051" = getelementptr i8, i8* %0, i32 72
  %"$list3_1052" = bitcast i8* %"$list3_1051" to %"TName_List_ByStr20_with_contract_field_g_:_0x3620c286757a29985cee194eb90064270fb65414.AddressADT_end"**
  %list3 = load %"TName_List_ByStr20_with_contract_field_g_:_0x3620c286757a29985cee194eb90064270fb65414.AddressADT_end"*, %"TName_List_ByStr20_with_contract_field_g_:_0x3620c286757a29985cee194eb90064270fb65414.AddressADT_end"** %"$list3_1052", align 8
  %"$pair1_1053" = getelementptr i8, i8* %0, i32 80
  %"$pair1_1054" = bitcast i8* %"$pair1_1053" to %TName_Pair_ByStr20_with_end_0x3620c286757a29985cee194eb90064270fb65414.AddressADT**
  %pair1 = load %TName_Pair_ByStr20_with_end_0x3620c286757a29985cee194eb90064270fb65414.AddressADT*, %TName_Pair_ByStr20_with_end_0x3620c286757a29985cee194eb90064270fb65414.AddressADT** %"$pair1_1054", align 8
  %"$adt1_1055" = getelementptr i8, i8* %0, i32 88
  %"$adt1_1056" = bitcast i8* %"$adt1_1055" to %TName_0x3620c286757a29985cee194eb90064270fb65414.AddressADT**
  %adt1 = load %TName_0x3620c286757a29985cee194eb90064270fb65414.AddressADT*, %TName_0x3620c286757a29985cee194eb90064270fb65414.AddressADT** %"$adt1_1056", align 8
  %"$remote1_1057" = getelementptr i8, i8* %0, i32 96
  %"$remote1_1058" = bitcast i8* %"$remote1_1057" to [20 x i8]*
  call void @"$RemoteReadsADTTest_1036"(%Uint128 %_amount, [20 x i8]* %"$_origin_1044", [20 x i8]* %"$_sender_1046", %TName_List_ByStr20_with_end* %list1, %"TName_List_ByStr20_with_contract_field_f_:_Uint128_end"* %list2, %"TName_List_ByStr20_with_contract_field_g_:_0x3620c286757a29985cee194eb90064270fb65414.AddressADT_end"* %list3, %TName_Pair_ByStr20_with_end_0x3620c286757a29985cee194eb90064270fb65414.AddressADT* %pair1, %TName_0x3620c286757a29985cee194eb90064270fb65414.AddressADT* %adt1, [20 x i8]* %"$remote1_1058")
  ret void
}

define internal void @"$OutgoingMsgTest_1059"(%Uint128 %_amount, [20 x i8]* %"$_origin_1060", [20 x i8]* %"$_sender_1061") {
entry:
  %_origin = load [20 x i8], [20 x i8]* %"$_origin_1060", align 1
  %_sender = load [20 x i8], [20 x i8]* %"$_sender_1061", align 1
  %"$gasrem_1062" = load i64, i64* @_gasrem, align 8
  %"$gascmp_1063" = icmp ugt i64 1, %"$gasrem_1062"
  br i1 %"$gascmp_1063", label %"$out_of_gas_1064", label %"$have_gas_1065"

"$out_of_gas_1064":                               ; preds = %entry
  call void @_out_of_gas()
  br label %"$have_gas_1065"

"$have_gas_1065":                                 ; preds = %"$out_of_gas_1064", %entry
  %"$consume_1066" = sub i64 %"$gasrem_1062", 1
  store i64 %"$consume_1066", i64* @_gasrem, align 8
  %msg = alloca i8*, align 8
  %"$gasrem_1067" = load i64, i64* @_gasrem, align 8
  %"$gascmp_1068" = icmp ugt i64 1, %"$gasrem_1067"
  br i1 %"$gascmp_1068", label %"$out_of_gas_1069", label %"$have_gas_1070"

"$out_of_gas_1069":                               ; preds = %"$have_gas_1065"
  call void @_out_of_gas()
  br label %"$have_gas_1070"

"$have_gas_1070":                                 ; preds = %"$out_of_gas_1069", %"$have_gas_1065"
  %"$consume_1071" = sub i64 %"$gasrem_1067", 1
  store i64 %"$consume_1071", i64* @_gasrem, align 8
  %"$msgobj_1072_salloc_load" = load i8*, i8** @_execptr, align 8
  %"$msgobj_1072_salloc_salloc" = call i8* @_salloc(i8* %"$msgobj_1072_salloc_load", i64 169)
  %"$msgobj_1072_salloc" = bitcast i8* %"$msgobj_1072_salloc_salloc" to [169 x i8]*
  %"$msgobj_1072" = bitcast [169 x i8]* %"$msgobj_1072_salloc" to i8*
  store i8 4, i8* %"$msgobj_1072", align 1
  %"$msgobj_fname_1074" = getelementptr i8, i8* %"$msgobj_1072", i32 1
  %"$msgobj_fname_1075" = bitcast i8* %"$msgobj_fname_1074" to %String*
  store %String { i8* getelementptr inbounds ([4 x i8], [4 x i8]* @"$stringlit_1073", i32 0, i32 0), i32 4 }, %String* %"$msgobj_fname_1075", align 8
  %"$msgobj_td_1076" = getelementptr i8, i8* %"$msgobj_1072", i32 17
  %"$msgobj_td_1077" = bitcast i8* %"$msgobj_td_1076" to %_TyDescrTy_Typ**
  store %_TyDescrTy_Typ* @"$TyDescr_String_48", %_TyDescrTy_Typ** %"$msgobj_td_1077", align 8
  %"$msgobj_v_1079" = getelementptr i8, i8* %"$msgobj_1072", i32 25
  %"$msgobj_v_1080" = bitcast i8* %"$msgobj_v_1079" to %String*
  store %String { i8* getelementptr inbounds ([0 x i8], [0 x i8]* @"$stringlit_1078", i32 0, i32 0), i32 0 }, %String* %"$msgobj_v_1080", align 8
  %"$msgobj_fname_1082" = getelementptr i8, i8* %"$msgobj_1072", i32 41
  %"$msgobj_fname_1083" = bitcast i8* %"$msgobj_fname_1082" to %String*
  store %String { i8* getelementptr inbounds ([10 x i8], [10 x i8]* @"$stringlit_1081", i32 0, i32 0), i32 10 }, %String* %"$msgobj_fname_1083", align 8
  %"$msgobj_td_1084" = getelementptr i8, i8* %"$msgobj_1072", i32 57
  %"$msgobj_td_1085" = bitcast i8* %"$msgobj_td_1084" to %_TyDescrTy_Typ**
  store %_TyDescrTy_Typ* @"$TyDescr_Bystr20_60", %_TyDescrTy_Typ** %"$msgobj_td_1085", align 8
  %"$msgobj_v_1086" = getelementptr i8, i8* %"$msgobj_1072", i32 65
  %"$msgobj_v_1087" = bitcast i8* %"$msgobj_v_1086" to [20 x i8]*
  store [20 x i8] %_sender, [20 x i8]* %"$msgobj_v_1087", align 1
  %"$msgobj_fname_1089" = getelementptr i8, i8* %"$msgobj_1072", i32 85
  %"$msgobj_fname_1090" = bitcast i8* %"$msgobj_fname_1089" to %String*
  store %String { i8* getelementptr inbounds ([7 x i8], [7 x i8]* @"$stringlit_1088", i32 0, i32 0), i32 7 }, %String* %"$msgobj_fname_1090", align 8
  %"$msgobj_td_1091" = getelementptr i8, i8* %"$msgobj_1072", i32 101
  %"$msgobj_td_1092" = bitcast i8* %"$msgobj_td_1091" to %_TyDescrTy_Typ**
  store %_TyDescrTy_Typ* @"$TyDescr_Uint128_42", %_TyDescrTy_Typ** %"$msgobj_td_1092", align 8
  %"$msgobj_v_1093" = getelementptr i8, i8* %"$msgobj_1072", i32 109
  %"$msgobj_v_1094" = bitcast i8* %"$msgobj_v_1093" to %Uint128*
  store %Uint128 zeroinitializer, %Uint128* %"$msgobj_v_1094", align 8
  %"$msgobj_fname_1096" = getelementptr i8, i8* %"$msgobj_1072", i32 125
  %"$msgobj_fname_1097" = bitcast i8* %"$msgobj_fname_1096" to %String*
  store %String { i8* getelementptr inbounds ([5 x i8], [5 x i8]* @"$stringlit_1095", i32 0, i32 0), i32 5 }, %String* %"$msgobj_fname_1097", align 8
  %"$msgobj_td_1098" = getelementptr i8, i8* %"$msgobj_1072", i32 141
  %"$msgobj_td_1099" = bitcast i8* %"$msgobj_td_1098" to %_TyDescrTy_Typ**
  store %_TyDescrTy_Typ* @"$TyDescr_Bystr20_60", %_TyDescrTy_Typ** %"$msgobj_td_1099", align 8
  %"$cparam3_1100" = load [20 x i8], [20 x i8]* @_cparam_cparam3, align 1
  %"$msgobj_v_1101" = getelementptr i8, i8* %"$msgobj_1072", i32 149
  %"$msgobj_v_1102" = bitcast i8* %"$msgobj_v_1101" to [20 x i8]*
  store [20 x i8] %"$cparam3_1100", [20 x i8]* %"$msgobj_v_1102", align 1
  store i8* %"$msgobj_1072", i8** %msg, align 8
  %"$gasrem_1104" = load i64, i64* @_gasrem, align 8
  %"$gascmp_1105" = icmp ugt i64 1, %"$gasrem_1104"
  br i1 %"$gascmp_1105", label %"$out_of_gas_1106", label %"$have_gas_1107"

"$out_of_gas_1106":                               ; preds = %"$have_gas_1070"
  call void @_out_of_gas()
  br label %"$have_gas_1107"

"$have_gas_1107":                                 ; preds = %"$out_of_gas_1106", %"$have_gas_1070"
  %"$consume_1108" = sub i64 %"$gasrem_1104", 1
  store i64 %"$consume_1108", i64* @_gasrem, align 8
  %msgs = alloca %TName_List_Message*, align 8
  %"$gasrem_1109" = load i64, i64* @_gasrem, align 8
  %"$gascmp_1110" = icmp ugt i64 1, %"$gasrem_1109"
  br i1 %"$gascmp_1110", label %"$out_of_gas_1111", label %"$have_gas_1112"

"$out_of_gas_1111":                               ; preds = %"$have_gas_1107"
  call void @_out_of_gas()
  br label %"$have_gas_1112"

"$have_gas_1112":                                 ; preds = %"$out_of_gas_1111", %"$have_gas_1107"
  %"$consume_1113" = sub i64 %"$gasrem_1109", 1
  store i64 %"$consume_1113", i64* @_gasrem, align 8
  %n = alloca %TName_List_Message*, align 8
  %"$gasrem_1114" = load i64, i64* @_gasrem, align 8
  %"$gascmp_1115" = icmp ugt i64 1, %"$gasrem_1114"
  br i1 %"$gascmp_1115", label %"$out_of_gas_1116", label %"$have_gas_1117"

"$out_of_gas_1116":                               ; preds = %"$have_gas_1112"
  call void @_out_of_gas()
  br label %"$have_gas_1117"

"$have_gas_1117":                                 ; preds = %"$out_of_gas_1116", %"$have_gas_1112"
  %"$consume_1118" = sub i64 %"$gasrem_1114", 1
  store i64 %"$consume_1118", i64* @_gasrem, align 8
  %"$adtval_1119_load" = load i8*, i8** @_execptr, align 8
  %"$adtval_1119_salloc" = call i8* @_salloc(i8* %"$adtval_1119_load", i64 1)
  %"$adtval_1119" = bitcast i8* %"$adtval_1119_salloc" to %CName_Nil_Message*
  %"$adtgep_1120" = getelementptr inbounds %CName_Nil_Message, %CName_Nil_Message* %"$adtval_1119", i32 0, i32 0
  store i8 1, i8* %"$adtgep_1120", align 1
  %"$adtptr_1121" = bitcast %CName_Nil_Message* %"$adtval_1119" to %TName_List_Message*
  store %TName_List_Message* %"$adtptr_1121", %TName_List_Message** %n, align 8
  %"$gasrem_1122" = load i64, i64* @_gasrem, align 8
  %"$gascmp_1123" = icmp ugt i64 1, %"$gasrem_1122"
  br i1 %"$gascmp_1123", label %"$out_of_gas_1124", label %"$have_gas_1125"

"$out_of_gas_1124":                               ; preds = %"$have_gas_1117"
  call void @_out_of_gas()
  br label %"$have_gas_1125"

"$have_gas_1125":                                 ; preds = %"$out_of_gas_1124", %"$have_gas_1117"
  %"$consume_1126" = sub i64 %"$gasrem_1122", 1
  store i64 %"$consume_1126", i64* @_gasrem, align 8
  %"$msg_1127" = load i8*, i8** %msg, align 8
  %"$n_1128" = load %TName_List_Message*, %TName_List_Message** %n, align 8
  %"$adtval_1129_load" = load i8*, i8** @_execptr, align 8
  %"$adtval_1129_salloc" = call i8* @_salloc(i8* %"$adtval_1129_load", i64 17)
  %"$adtval_1129" = bitcast i8* %"$adtval_1129_salloc" to %CName_Cons_Message*
  %"$adtgep_1130" = getelementptr inbounds %CName_Cons_Message, %CName_Cons_Message* %"$adtval_1129", i32 0, i32 0
  store i8 0, i8* %"$adtgep_1130", align 1
  %"$adtgep_1131" = getelementptr inbounds %CName_Cons_Message, %CName_Cons_Message* %"$adtval_1129", i32 0, i32 1
  store i8* %"$msg_1127", i8** %"$adtgep_1131", align 8
  %"$adtgep_1132" = getelementptr inbounds %CName_Cons_Message, %CName_Cons_Message* %"$adtval_1129", i32 0, i32 2
  store %TName_List_Message* %"$n_1128", %TName_List_Message** %"$adtgep_1132", align 8
  %"$adtptr_1133" = bitcast %CName_Cons_Message* %"$adtval_1129" to %TName_List_Message*
  store %TName_List_Message* %"$adtptr_1133", %TName_List_Message** %msgs, align 8
  %"$msgs_1134" = load %TName_List_Message*, %TName_List_Message** %msgs, align 8
  %"$$msgs_1134_1135" = bitcast %TName_List_Message* %"$msgs_1134" to i8*
  %"$_literal_cost_call_1136" = call i64 @_literal_cost(%_TyDescrTy_Typ* @"$TyDescr_ADT_List_Message_64", i8* %"$$msgs_1134_1135")
  %"$gasrem_1137" = load i64, i64* @_gasrem, align 8
  %"$gascmp_1138" = icmp ugt i64 %"$_literal_cost_call_1136", %"$gasrem_1137"
  br i1 %"$gascmp_1138", label %"$out_of_gas_1139", label %"$have_gas_1140"

"$out_of_gas_1139":                               ; preds = %"$have_gas_1125"
  call void @_out_of_gas()
  br label %"$have_gas_1140"

"$have_gas_1140":                                 ; preds = %"$out_of_gas_1139", %"$have_gas_1125"
  %"$consume_1141" = sub i64 %"$gasrem_1137", %"$_literal_cost_call_1136"
  store i64 %"$consume_1141", i64* @_gasrem, align 8
  %"$execptr_load_1142" = load i8*, i8** @_execptr, align 8
  %"$msgs_1143" = load %TName_List_Message*, %TName_List_Message** %msgs, align 8
  call void @_send(i8* %"$execptr_load_1142", %_TyDescrTy_Typ* @"$TyDescr_ADT_List_Message_64", %TName_List_Message* %"$msgs_1143")
  %"$gasrem_1144" = load i64, i64* @_gasrem, align 8
  %"$gascmp_1145" = icmp ugt i64 1, %"$gasrem_1144"
  br i1 %"$gascmp_1145", label %"$out_of_gas_1146", label %"$have_gas_1147"

"$out_of_gas_1146":                               ; preds = %"$have_gas_1140"
  call void @_out_of_gas()
  br label %"$have_gas_1147"

"$have_gas_1147":                                 ; preds = %"$out_of_gas_1146", %"$have_gas_1140"
  %"$consume_1148" = sub i64 %"$gasrem_1144", 1
  store i64 %"$consume_1148", i64* @_gasrem, align 8
  %e1 = alloca i8*, align 8
  %"$gasrem_1149" = load i64, i64* @_gasrem, align 8
  %"$gascmp_1150" = icmp ugt i64 1, %"$gasrem_1149"
  br i1 %"$gascmp_1150", label %"$out_of_gas_1151", label %"$have_gas_1152"

"$out_of_gas_1151":                               ; preds = %"$have_gas_1147"
  call void @_out_of_gas()
  br label %"$have_gas_1152"

"$have_gas_1152":                                 ; preds = %"$out_of_gas_1151", %"$have_gas_1147"
  %"$consume_1153" = sub i64 %"$gasrem_1149", 1
  store i64 %"$consume_1153", i64* @_gasrem, align 8
  %"$msgobj_1154_salloc_load" = load i8*, i8** @_execptr, align 8
  %"$msgobj_1154_salloc_salloc" = call i8* @_salloc(i8* %"$msgobj_1154_salloc_load", i64 85)
  %"$msgobj_1154_salloc" = bitcast i8* %"$msgobj_1154_salloc_salloc" to [85 x i8]*
  %"$msgobj_1154" = bitcast [85 x i8]* %"$msgobj_1154_salloc" to i8*
  store i8 2, i8* %"$msgobj_1154", align 1
  %"$msgobj_fname_1156" = getelementptr i8, i8* %"$msgobj_1154", i32 1
  %"$msgobj_fname_1157" = bitcast i8* %"$msgobj_fname_1156" to %String*
  store %String { i8* getelementptr inbounds ([10 x i8], [10 x i8]* @"$stringlit_1155", i32 0, i32 0), i32 10 }, %String* %"$msgobj_fname_1157", align 8
  %"$msgobj_td_1158" = getelementptr i8, i8* %"$msgobj_1154", i32 17
  %"$msgobj_td_1159" = bitcast i8* %"$msgobj_td_1158" to %_TyDescrTy_Typ**
  store %_TyDescrTy_Typ* @"$TyDescr_String_48", %_TyDescrTy_Typ** %"$msgobj_td_1159", align 8
  %"$msgobj_v_1161" = getelementptr i8, i8* %"$msgobj_1154", i32 25
  %"$msgobj_v_1162" = bitcast i8* %"$msgobj_v_1161" to %String*
  store %String { i8* getelementptr inbounds ([9 x i8], [9 x i8]* @"$stringlit_1160", i32 0, i32 0), i32 9 }, %String* %"$msgobj_v_1162", align 8
  %"$msgobj_fname_1164" = getelementptr i8, i8* %"$msgobj_1154", i32 41
  %"$msgobj_fname_1165" = bitcast i8* %"$msgobj_fname_1164" to %String*
  store %String { i8* getelementptr inbounds ([4 x i8], [4 x i8]* @"$stringlit_1163", i32 0, i32 0), i32 4 }, %String* %"$msgobj_fname_1165", align 8
  %"$msgobj_td_1166" = getelementptr i8, i8* %"$msgobj_1154", i32 57
  %"$msgobj_td_1167" = bitcast i8* %"$msgobj_td_1166" to %_TyDescrTy_Typ**
  store %_TyDescrTy_Typ* @"$TyDescr_Bystr20_60", %_TyDescrTy_Typ** %"$msgobj_td_1167", align 8
  %"$cparam2_1168" = load [20 x i8], [20 x i8]* @_cparam_cparam2, align 1
  %"$msgobj_v_1169" = getelementptr i8, i8* %"$msgobj_1154", i32 65
  %"$msgobj_v_1170" = bitcast i8* %"$msgobj_v_1169" to [20 x i8]*
  store [20 x i8] %"$cparam2_1168", [20 x i8]* %"$msgobj_v_1170", align 1
  store i8* %"$msgobj_1154", i8** %e1, align 8
  %"$e1_1172" = load i8*, i8** %e1, align 8
  %"$_literal_cost_call_1174" = call i64 @_literal_cost(%_TyDescrTy_Typ* @"$TyDescr_Event_54", i8* %"$e1_1172")
  %"$gasrem_1175" = load i64, i64* @_gasrem, align 8
  %"$gascmp_1176" = icmp ugt i64 %"$_literal_cost_call_1174", %"$gasrem_1175"
  br i1 %"$gascmp_1176", label %"$out_of_gas_1177", label %"$have_gas_1178"

"$out_of_gas_1177":                               ; preds = %"$have_gas_1152"
  call void @_out_of_gas()
  br label %"$have_gas_1178"

"$have_gas_1178":                                 ; preds = %"$out_of_gas_1177", %"$have_gas_1152"
  %"$consume_1179" = sub i64 %"$gasrem_1175", %"$_literal_cost_call_1174"
  store i64 %"$consume_1179", i64* @_gasrem, align 8
  %"$execptr_load_1180" = load i8*, i8** @_execptr, align 8
  %"$e1_1181" = load i8*, i8** %e1, align 8
  call void @_event(i8* %"$execptr_load_1180", %_TyDescrTy_Typ* @"$TyDescr_Event_54", i8* %"$e1_1181")
  %"$gasrem_1182" = load i64, i64* @_gasrem, align 8
  %"$gascmp_1183" = icmp ugt i64 1, %"$gasrem_1182"
  br i1 %"$gascmp_1183", label %"$out_of_gas_1184", label %"$have_gas_1185"

"$out_of_gas_1184":                               ; preds = %"$have_gas_1178"
  call void @_out_of_gas()
  br label %"$have_gas_1185"

"$have_gas_1185":                                 ; preds = %"$out_of_gas_1184", %"$have_gas_1178"
  %"$consume_1186" = sub i64 %"$gasrem_1182", 1
  store i64 %"$consume_1186", i64* @_gasrem, align 8
  %e2 = alloca i8*, align 8
  %"$gasrem_1187" = load i64, i64* @_gasrem, align 8
  %"$gascmp_1188" = icmp ugt i64 1, %"$gasrem_1187"
  br i1 %"$gascmp_1188", label %"$out_of_gas_1189", label %"$have_gas_1190"

"$out_of_gas_1189":                               ; preds = %"$have_gas_1185"
  call void @_out_of_gas()
  br label %"$have_gas_1190"

"$have_gas_1190":                                 ; preds = %"$out_of_gas_1189", %"$have_gas_1185"
  %"$consume_1191" = sub i64 %"$gasrem_1187", 1
  store i64 %"$consume_1191", i64* @_gasrem, align 8
  %"$msgobj_1192_salloc_load" = load i8*, i8** @_execptr, align 8
  %"$msgobj_1192_salloc_salloc" = call i8* @_salloc(i8* %"$msgobj_1192_salloc_load", i64 85)
  %"$msgobj_1192_salloc" = bitcast i8* %"$msgobj_1192_salloc_salloc" to [85 x i8]*
  %"$msgobj_1192" = bitcast [85 x i8]* %"$msgobj_1192_salloc" to i8*
  store i8 2, i8* %"$msgobj_1192", align 1
  %"$msgobj_fname_1194" = getelementptr i8, i8* %"$msgobj_1192", i32 1
  %"$msgobj_fname_1195" = bitcast i8* %"$msgobj_fname_1194" to %String*
  store %String { i8* getelementptr inbounds ([10 x i8], [10 x i8]* @"$stringlit_1193", i32 0, i32 0), i32 10 }, %String* %"$msgobj_fname_1195", align 8
  %"$msgobj_td_1196" = getelementptr i8, i8* %"$msgobj_1192", i32 17
  %"$msgobj_td_1197" = bitcast i8* %"$msgobj_td_1196" to %_TyDescrTy_Typ**
  store %_TyDescrTy_Typ* @"$TyDescr_String_48", %_TyDescrTy_Typ** %"$msgobj_td_1197", align 8
  %"$msgobj_v_1199" = getelementptr i8, i8* %"$msgobj_1192", i32 25
  %"$msgobj_v_1200" = bitcast i8* %"$msgobj_v_1199" to %String*
  store %String { i8* getelementptr inbounds ([9 x i8], [9 x i8]* @"$stringlit_1198", i32 0, i32 0), i32 9 }, %String* %"$msgobj_v_1200", align 8
  %"$msgobj_fname_1202" = getelementptr i8, i8* %"$msgobj_1192", i32 41
  %"$msgobj_fname_1203" = bitcast i8* %"$msgobj_fname_1202" to %String*
  store %String { i8* getelementptr inbounds ([4 x i8], [4 x i8]* @"$stringlit_1201", i32 0, i32 0), i32 4 }, %String* %"$msgobj_fname_1203", align 8
  %"$msgobj_td_1204" = getelementptr i8, i8* %"$msgobj_1192", i32 57
  %"$msgobj_td_1205" = bitcast i8* %"$msgobj_td_1204" to %_TyDescrTy_Typ**
  store %_TyDescrTy_Typ* @"$TyDescr_Bystr20_60", %_TyDescrTy_Typ** %"$msgobj_td_1205", align 8
  %"$cparam3_1206" = load [20 x i8], [20 x i8]* @_cparam_cparam3, align 1
  %"$msgobj_v_1207" = getelementptr i8, i8* %"$msgobj_1192", i32 65
  %"$msgobj_v_1208" = bitcast i8* %"$msgobj_v_1207" to [20 x i8]*
  store [20 x i8] %"$cparam3_1206", [20 x i8]* %"$msgobj_v_1208", align 1
  store i8* %"$msgobj_1192", i8** %e2, align 8
  %"$e2_1210" = load i8*, i8** %e2, align 8
  %"$_literal_cost_call_1212" = call i64 @_literal_cost(%_TyDescrTy_Typ* @"$TyDescr_Event_54", i8* %"$e2_1210")
  %"$gasrem_1213" = load i64, i64* @_gasrem, align 8
  %"$gascmp_1214" = icmp ugt i64 %"$_literal_cost_call_1212", %"$gasrem_1213"
  br i1 %"$gascmp_1214", label %"$out_of_gas_1215", label %"$have_gas_1216"

"$out_of_gas_1215":                               ; preds = %"$have_gas_1190"
  call void @_out_of_gas()
  br label %"$have_gas_1216"

"$have_gas_1216":                                 ; preds = %"$out_of_gas_1215", %"$have_gas_1190"
  %"$consume_1217" = sub i64 %"$gasrem_1213", %"$_literal_cost_call_1212"
  store i64 %"$consume_1217", i64* @_gasrem, align 8
  %"$execptr_load_1218" = load i8*, i8** @_execptr, align 8
  %"$e2_1219" = load i8*, i8** %e2, align 8
  call void @_event(i8* %"$execptr_load_1218", %_TyDescrTy_Typ* @"$TyDescr_Event_54", i8* %"$e2_1219")
>>>>>>> f105e354
  ret void
}

declare void @_send(i8*, %_TyDescrTy_Typ*, %TName_List_Message*)

declare void @_event(i8*, %_TyDescrTy_Typ*, i8*)

define void @OutgoingMsgTest(i8* %0) {
entry:
<<<<<<< HEAD
  %"$_amount_1224" = getelementptr i8, i8* %0, i32 0
  %"$_amount_1225" = bitcast i8* %"$_amount_1224" to %Uint128*
  %_amount = load %Uint128, %Uint128* %"$_amount_1225", align 8
  %"$_origin_1226" = getelementptr i8, i8* %0, i32 16
  %"$_origin_1227" = bitcast i8* %"$_origin_1226" to [20 x i8]*
  %"$_sender_1228" = getelementptr i8, i8* %0, i32 36
  %"$_sender_1229" = bitcast i8* %"$_sender_1228" to [20 x i8]*
  call void @"$OutgoingMsgTest_1062"(%Uint128 %_amount, [20 x i8]* %"$_origin_1227", [20 x i8]* %"$_sender_1229")
  ret void
}

define internal void @"$ExceptionTest_1230"(%Uint128 %_amount, [20 x i8]* %"$_origin_1231", [20 x i8]* %"$_sender_1232") {
entry:
  %_origin = load [20 x i8], [20 x i8]* %"$_origin_1231", align 1
  %_sender = load [20 x i8], [20 x i8]* %"$_sender_1232", align 1
  %"$gasrem_1233" = load i64, i64* @_gasrem, align 8
  %"$gascmp_1234" = icmp ugt i64 1, %"$gasrem_1233"
  br i1 %"$gascmp_1234", label %"$out_of_gas_1235", label %"$have_gas_1236"

"$out_of_gas_1235":                               ; preds = %entry
  call void @_out_of_gas()
  br label %"$have_gas_1236"

"$have_gas_1236":                                 ; preds = %"$out_of_gas_1235", %entry
  %"$consume_1237" = sub i64 %"$gasrem_1233", 1
  store i64 %"$consume_1237", i64* @_gasrem, align 8
  %e = alloca i8*, align 8
  %"$gasrem_1238" = load i64, i64* @_gasrem, align 8
  %"$gascmp_1239" = icmp ugt i64 1, %"$gasrem_1238"
  br i1 %"$gascmp_1239", label %"$out_of_gas_1240", label %"$have_gas_1241"

"$out_of_gas_1240":                               ; preds = %"$have_gas_1236"
  call void @_out_of_gas()
  br label %"$have_gas_1241"

"$have_gas_1241":                                 ; preds = %"$out_of_gas_1240", %"$have_gas_1236"
  %"$consume_1242" = sub i64 %"$gasrem_1238", 1
  store i64 %"$consume_1242", i64* @_gasrem, align 8
  %"$msgobj_1243_salloc_load" = load i8*, i8** @_execptr, align 8
  %"$msgobj_1243_salloc_salloc" = call i8* @_salloc(i8* %"$msgobj_1243_salloc_load", i64 85)
  %"$msgobj_1243_salloc" = bitcast i8* %"$msgobj_1243_salloc_salloc" to [85 x i8]*
  %"$msgobj_1243" = bitcast [85 x i8]* %"$msgobj_1243_salloc" to i8*
  store i8 2, i8* %"$msgobj_1243", align 1
  %"$msgobj_fname_1245" = getelementptr i8, i8* %"$msgobj_1243", i32 1
  %"$msgobj_fname_1246" = bitcast i8* %"$msgobj_fname_1245" to %String*
  store %String { i8* getelementptr inbounds ([10 x i8], [10 x i8]* @"$stringlit_1244", i32 0, i32 0), i32 10 }, %String* %"$msgobj_fname_1246", align 8
  %"$msgobj_td_1247" = getelementptr i8, i8* %"$msgobj_1243", i32 17
  %"$msgobj_td_1248" = bitcast i8* %"$msgobj_td_1247" to %_TyDescrTy_Typ**
  store %_TyDescrTy_Typ* @"$TyDescr_String_49", %_TyDescrTy_Typ** %"$msgobj_td_1248", align 8
  %"$msgobj_v_1250" = getelementptr i8, i8* %"$msgobj_1243", i32 25
  %"$msgobj_v_1251" = bitcast i8* %"$msgobj_v_1250" to %String*
  store %String { i8* getelementptr inbounds ([13 x i8], [13 x i8]* @"$stringlit_1249", i32 0, i32 0), i32 13 }, %String* %"$msgobj_v_1251", align 8
  %"$msgobj_fname_1253" = getelementptr i8, i8* %"$msgobj_1243", i32 41
  %"$msgobj_fname_1254" = bitcast i8* %"$msgobj_fname_1253" to %String*
  store %String { i8* getelementptr inbounds ([5 x i8], [5 x i8]* @"$stringlit_1252", i32 0, i32 0), i32 5 }, %String* %"$msgobj_fname_1254", align 8
  %"$msgobj_td_1255" = getelementptr i8, i8* %"$msgobj_1243", i32 57
  %"$msgobj_td_1256" = bitcast i8* %"$msgobj_td_1255" to %_TyDescrTy_Typ**
  store %_TyDescrTy_Typ* @"$TyDescr_Bystr20_61", %_TyDescrTy_Typ** %"$msgobj_td_1256", align 8
  %"$cparam3_1257" = load [20 x i8], [20 x i8]* @_cparam_cparam3, align 1
  %"$msgobj_v_1258" = getelementptr i8, i8* %"$msgobj_1243", i32 65
  %"$msgobj_v_1259" = bitcast i8* %"$msgobj_v_1258" to [20 x i8]*
  store [20 x i8] %"$cparam3_1257", [20 x i8]* %"$msgobj_v_1259", align 1
  store i8* %"$msgobj_1243", i8** %e, align 8
  %"$e_1261" = load i8*, i8** %e, align 8
  %"$_literal_cost_call_1263" = call i64 @_literal_cost(%_TyDescrTy_Typ* @"$TyDescr_Exception_57", i8* %"$e_1261")
  %"$gasrem_1264" = load i64, i64* @_gasrem, align 8
  %"$gascmp_1265" = icmp ugt i64 %"$_literal_cost_call_1263", %"$gasrem_1264"
  br i1 %"$gascmp_1265", label %"$out_of_gas_1266", label %"$have_gas_1267"

"$out_of_gas_1266":                               ; preds = %"$have_gas_1241"
  call void @_out_of_gas()
  br label %"$have_gas_1267"

"$have_gas_1267":                                 ; preds = %"$out_of_gas_1266", %"$have_gas_1241"
  %"$consume_1268" = sub i64 %"$gasrem_1264", %"$_literal_cost_call_1263"
  store i64 %"$consume_1268", i64* @_gasrem, align 8
  %"$execptr_load_1269" = load i8*, i8** @_execptr, align 8
  %"$e_1270" = load i8*, i8** %e, align 8
  call void @_throw(i8* %"$execptr_load_1269", %_TyDescrTy_Typ* @"$TyDescr_Exception_57", i8* %"$e_1270")
=======
  %"$_amount_1221" = getelementptr i8, i8* %0, i32 0
  %"$_amount_1222" = bitcast i8* %"$_amount_1221" to %Uint128*
  %_amount = load %Uint128, %Uint128* %"$_amount_1222", align 8
  %"$_origin_1223" = getelementptr i8, i8* %0, i32 16
  %"$_origin_1224" = bitcast i8* %"$_origin_1223" to [20 x i8]*
  %"$_sender_1225" = getelementptr i8, i8* %0, i32 36
  %"$_sender_1226" = bitcast i8* %"$_sender_1225" to [20 x i8]*
  call void @"$OutgoingMsgTest_1059"(%Uint128 %_amount, [20 x i8]* %"$_origin_1224", [20 x i8]* %"$_sender_1226")
  ret void
}

define internal void @"$ExceptionTest_1227"(%Uint128 %_amount, [20 x i8]* %"$_origin_1228", [20 x i8]* %"$_sender_1229") {
entry:
  %_origin = load [20 x i8], [20 x i8]* %"$_origin_1228", align 1
  %_sender = load [20 x i8], [20 x i8]* %"$_sender_1229", align 1
  %"$gasrem_1230" = load i64, i64* @_gasrem, align 8
  %"$gascmp_1231" = icmp ugt i64 1, %"$gasrem_1230"
  br i1 %"$gascmp_1231", label %"$out_of_gas_1232", label %"$have_gas_1233"

"$out_of_gas_1232":                               ; preds = %entry
  call void @_out_of_gas()
  br label %"$have_gas_1233"

"$have_gas_1233":                                 ; preds = %"$out_of_gas_1232", %entry
  %"$consume_1234" = sub i64 %"$gasrem_1230", 1
  store i64 %"$consume_1234", i64* @_gasrem, align 8
  %e = alloca i8*, align 8
  %"$gasrem_1235" = load i64, i64* @_gasrem, align 8
  %"$gascmp_1236" = icmp ugt i64 1, %"$gasrem_1235"
  br i1 %"$gascmp_1236", label %"$out_of_gas_1237", label %"$have_gas_1238"

"$out_of_gas_1237":                               ; preds = %"$have_gas_1233"
  call void @_out_of_gas()
  br label %"$have_gas_1238"

"$have_gas_1238":                                 ; preds = %"$out_of_gas_1237", %"$have_gas_1233"
  %"$consume_1239" = sub i64 %"$gasrem_1235", 1
  store i64 %"$consume_1239", i64* @_gasrem, align 8
  %"$msgobj_1240_salloc_load" = load i8*, i8** @_execptr, align 8
  %"$msgobj_1240_salloc_salloc" = call i8* @_salloc(i8* %"$msgobj_1240_salloc_load", i64 85)
  %"$msgobj_1240_salloc" = bitcast i8* %"$msgobj_1240_salloc_salloc" to [85 x i8]*
  %"$msgobj_1240" = bitcast [85 x i8]* %"$msgobj_1240_salloc" to i8*
  store i8 2, i8* %"$msgobj_1240", align 1
  %"$msgobj_fname_1242" = getelementptr i8, i8* %"$msgobj_1240", i32 1
  %"$msgobj_fname_1243" = bitcast i8* %"$msgobj_fname_1242" to %String*
  store %String { i8* getelementptr inbounds ([10 x i8], [10 x i8]* @"$stringlit_1241", i32 0, i32 0), i32 10 }, %String* %"$msgobj_fname_1243", align 8
  %"$msgobj_td_1244" = getelementptr i8, i8* %"$msgobj_1240", i32 17
  %"$msgobj_td_1245" = bitcast i8* %"$msgobj_td_1244" to %_TyDescrTy_Typ**
  store %_TyDescrTy_Typ* @"$TyDescr_String_48", %_TyDescrTy_Typ** %"$msgobj_td_1245", align 8
  %"$msgobj_v_1247" = getelementptr i8, i8* %"$msgobj_1240", i32 25
  %"$msgobj_v_1248" = bitcast i8* %"$msgobj_v_1247" to %String*
  store %String { i8* getelementptr inbounds ([13 x i8], [13 x i8]* @"$stringlit_1246", i32 0, i32 0), i32 13 }, %String* %"$msgobj_v_1248", align 8
  %"$msgobj_fname_1250" = getelementptr i8, i8* %"$msgobj_1240", i32 41
  %"$msgobj_fname_1251" = bitcast i8* %"$msgobj_fname_1250" to %String*
  store %String { i8* getelementptr inbounds ([5 x i8], [5 x i8]* @"$stringlit_1249", i32 0, i32 0), i32 5 }, %String* %"$msgobj_fname_1251", align 8
  %"$msgobj_td_1252" = getelementptr i8, i8* %"$msgobj_1240", i32 57
  %"$msgobj_td_1253" = bitcast i8* %"$msgobj_td_1252" to %_TyDescrTy_Typ**
  store %_TyDescrTy_Typ* @"$TyDescr_Bystr20_60", %_TyDescrTy_Typ** %"$msgobj_td_1253", align 8
  %"$cparam3_1254" = load [20 x i8], [20 x i8]* @_cparam_cparam3, align 1
  %"$msgobj_v_1255" = getelementptr i8, i8* %"$msgobj_1240", i32 65
  %"$msgobj_v_1256" = bitcast i8* %"$msgobj_v_1255" to [20 x i8]*
  store [20 x i8] %"$cparam3_1254", [20 x i8]* %"$msgobj_v_1256", align 1
  store i8* %"$msgobj_1240", i8** %e, align 8
  %"$e_1258" = load i8*, i8** %e, align 8
  %"$_literal_cost_call_1260" = call i64 @_literal_cost(%_TyDescrTy_Typ* @"$TyDescr_Exception_56", i8* %"$e_1258")
  %"$gasrem_1261" = load i64, i64* @_gasrem, align 8
  %"$gascmp_1262" = icmp ugt i64 %"$_literal_cost_call_1260", %"$gasrem_1261"
  br i1 %"$gascmp_1262", label %"$out_of_gas_1263", label %"$have_gas_1264"

"$out_of_gas_1263":                               ; preds = %"$have_gas_1238"
  call void @_out_of_gas()
  br label %"$have_gas_1264"

"$have_gas_1264":                                 ; preds = %"$out_of_gas_1263", %"$have_gas_1238"
  %"$consume_1265" = sub i64 %"$gasrem_1261", %"$_literal_cost_call_1260"
  store i64 %"$consume_1265", i64* @_gasrem, align 8
  %"$execptr_load_1266" = load i8*, i8** @_execptr, align 8
  %"$e_1267" = load i8*, i8** %e, align 8
  call void @_throw(i8* %"$execptr_load_1266", %_TyDescrTy_Typ* @"$TyDescr_Exception_56", i8* %"$e_1267")
>>>>>>> f105e354
  ret void
}

declare void @_throw(i8*, %_TyDescrTy_Typ*, i8*)

define void @ExceptionTest(i8* %0) {
entry:
<<<<<<< HEAD
  %"$_amount_1272" = getelementptr i8, i8* %0, i32 0
  %"$_amount_1273" = bitcast i8* %"$_amount_1272" to %Uint128*
  %_amount = load %Uint128, %Uint128* %"$_amount_1273", align 8
  %"$_origin_1274" = getelementptr i8, i8* %0, i32 16
  %"$_origin_1275" = bitcast i8* %"$_origin_1274" to [20 x i8]*
  %"$_sender_1276" = getelementptr i8, i8* %0, i32 36
  %"$_sender_1277" = bitcast i8* %"$_sender_1276" to [20 x i8]*
  call void @"$ExceptionTest_1230"(%Uint128 %_amount, [20 x i8]* %"$_origin_1275", [20 x i8]* %"$_sender_1277")
  ret void
}

define internal void @"$AssignTest_1278"(%Uint128 %_amount, [20 x i8]* %"$_origin_1279", [20 x i8]* %"$_sender_1280") {
entry:
  %_origin = load [20 x i8], [20 x i8]* %"$_origin_1279", align 1
  %_sender = load [20 x i8], [20 x i8]* %"$_sender_1280", align 1
  %"$gasrem_1281" = load i64, i64* @_gasrem, align 8
  %"$gascmp_1282" = icmp ugt i64 1, %"$gasrem_1281"
  br i1 %"$gascmp_1282", label %"$out_of_gas_1283", label %"$have_gas_1284"

"$out_of_gas_1283":                               ; preds = %entry
  call void @_out_of_gas()
  br label %"$have_gas_1284"

"$have_gas_1284":                                 ; preds = %"$out_of_gas_1283", %entry
  %"$consume_1285" = sub i64 %"$gasrem_1281", 1
  store i64 %"$consume_1285", i64* @_gasrem, align 8
  %"$x_2" = alloca %TName_0x3620c286757a29985cee194eb90064270fb65414.AddressADT*, align 8
  %"$gasrem_1286" = load i64, i64* @_gasrem, align 8
  %"$gascmp_1287" = icmp ugt i64 1, %"$gasrem_1286"
  br i1 %"$gascmp_1287", label %"$out_of_gas_1288", label %"$have_gas_1289"

"$out_of_gas_1288":                               ; preds = %"$have_gas_1284"
  call void @_out_of_gas()
  br label %"$have_gas_1289"

"$have_gas_1289":                                 ; preds = %"$out_of_gas_1288", %"$have_gas_1284"
  %"$consume_1290" = sub i64 %"$gasrem_1286", 1
  store i64 %"$consume_1290", i64* @_gasrem, align 8
  %"$cparam3_1291" = load [20 x i8], [20 x i8]* @_cparam_cparam3, align 1
  %"$adtval_1292_load" = load i8*, i8** @_execptr, align 8
  %"$adtval_1292_salloc" = call i8* @_salloc(i8* %"$adtval_1292_load", i64 21)
  %"$adtval_1292" = bitcast i8* %"$adtval_1292_salloc" to %CName_0x3620c286757a29985cee194eb90064270fb65414.Address2*
  %"$adtgep_1293" = getelementptr inbounds %CName_0x3620c286757a29985cee194eb90064270fb65414.Address2, %CName_0x3620c286757a29985cee194eb90064270fb65414.Address2* %"$adtval_1292", i32 0, i32 0
  store i8 1, i8* %"$adtgep_1293", align 1
  %"$adtgep_1294" = getelementptr inbounds %CName_0x3620c286757a29985cee194eb90064270fb65414.Address2, %CName_0x3620c286757a29985cee194eb90064270fb65414.Address2* %"$adtval_1292", i32 0, i32 1
  store [20 x i8] %"$cparam3_1291", [20 x i8]* %"$adtgep_1294", align 1
  %"$adtptr_1295" = bitcast %CName_0x3620c286757a29985cee194eb90064270fb65414.Address2* %"$adtval_1292" to %TName_0x3620c286757a29985cee194eb90064270fb65414.AddressADT*
  store %TName_0x3620c286757a29985cee194eb90064270fb65414.AddressADT* %"$adtptr_1295", %TName_0x3620c286757a29985cee194eb90064270fb65414.AddressADT** %"$x_2", align 8
  %"$$x_2_1296" = load %TName_0x3620c286757a29985cee194eb90064270fb65414.AddressADT*, %TName_0x3620c286757a29985cee194eb90064270fb65414.AddressADT** %"$x_2", align 8
  %"$$$x_2_1296_1297" = bitcast %TName_0x3620c286757a29985cee194eb90064270fb65414.AddressADT* %"$$x_2_1296" to i8*
  %"$_literal_cost_call_1298" = call i64 @_literal_cost(%_TyDescrTy_Typ* @"$TyDescr_ADT_0x3620c286757a29985cee194eb90064270fb65414.AddressADT_75", i8* %"$$$x_2_1296_1297")
  %"$gasrem_1299" = load i64, i64* @_gasrem, align 8
  %"$gascmp_1300" = icmp ugt i64 %"$_literal_cost_call_1298", %"$gasrem_1299"
  br i1 %"$gascmp_1300", label %"$out_of_gas_1301", label %"$have_gas_1302"

"$out_of_gas_1301":                               ; preds = %"$have_gas_1289"
  call void @_out_of_gas()
  br label %"$have_gas_1302"

"$have_gas_1302":                                 ; preds = %"$out_of_gas_1301", %"$have_gas_1289"
  %"$consume_1303" = sub i64 %"$gasrem_1299", %"$_literal_cost_call_1298"
  store i64 %"$consume_1303", i64* @_gasrem, align 8
  %"$execptr_load_1304" = load i8*, i8** @_execptr, align 8
  %"$$x_2_1306" = load %TName_0x3620c286757a29985cee194eb90064270fb65414.AddressADT*, %TName_0x3620c286757a29985cee194eb90064270fb65414.AddressADT** %"$x_2", align 8
  %"$update_value_1307" = bitcast %TName_0x3620c286757a29985cee194eb90064270fb65414.AddressADT* %"$$x_2_1306" to i8*
  call void @_update_field(i8* %"$execptr_load_1304", i8* getelementptr inbounds ([14 x i8], [14 x i8]* @"$assign_test_8_1305", i32 0, i32 0), %_TyDescrTy_Typ* @"$TyDescr_ADT_0x3620c286757a29985cee194eb90064270fb65414.AddressADT_75", i32 0, i8* null, i8* %"$update_value_1307")
  %"$gasrem_1308" = load i64, i64* @_gasrem, align 8
  %"$gascmp_1309" = icmp ugt i64 1, %"$gasrem_1308"
  br i1 %"$gascmp_1309", label %"$out_of_gas_1310", label %"$have_gas_1311"

"$out_of_gas_1310":                               ; preds = %"$have_gas_1302"
  call void @_out_of_gas()
  br label %"$have_gas_1311"

"$have_gas_1311":                                 ; preds = %"$out_of_gas_1310", %"$have_gas_1302"
  %"$consume_1312" = sub i64 %"$gasrem_1308", 1
  store i64 %"$consume_1312", i64* @_gasrem, align 8
  %y = alloca %TName_List_0x3620c286757a29985cee194eb90064270fb65414.AddressADT*, align 8
  %"$gasrem_1313" = load i64, i64* @_gasrem, align 8
  %"$gascmp_1314" = icmp ugt i64 1, %"$gasrem_1313"
  br i1 %"$gascmp_1314", label %"$out_of_gas_1315", label %"$have_gas_1316"

"$out_of_gas_1315":                               ; preds = %"$have_gas_1311"
  call void @_out_of_gas()
  br label %"$have_gas_1316"

"$have_gas_1316":                                 ; preds = %"$out_of_gas_1315", %"$have_gas_1311"
  %"$consume_1317" = sub i64 %"$gasrem_1313", 1
  store i64 %"$consume_1317", i64* @_gasrem, align 8
  %n = alloca %TName_List_0x3620c286757a29985cee194eb90064270fb65414.AddressADT*, align 8
  %"$gasrem_1318" = load i64, i64* @_gasrem, align 8
  %"$gascmp_1319" = icmp ugt i64 1, %"$gasrem_1318"
  br i1 %"$gascmp_1319", label %"$out_of_gas_1320", label %"$have_gas_1321"

"$out_of_gas_1320":                               ; preds = %"$have_gas_1316"
  call void @_out_of_gas()
  br label %"$have_gas_1321"

"$have_gas_1321":                                 ; preds = %"$out_of_gas_1320", %"$have_gas_1316"
  %"$consume_1322" = sub i64 %"$gasrem_1318", 1
  store i64 %"$consume_1322", i64* @_gasrem, align 8
  %"$adtval_1323_load" = load i8*, i8** @_execptr, align 8
  %"$adtval_1323_salloc" = call i8* @_salloc(i8* %"$adtval_1323_load", i64 1)
  %"$adtval_1323" = bitcast i8* %"$adtval_1323_salloc" to %CName_Nil_0x3620c286757a29985cee194eb90064270fb65414.AddressADT*
  %"$adtgep_1324" = getelementptr inbounds %CName_Nil_0x3620c286757a29985cee194eb90064270fb65414.AddressADT, %CName_Nil_0x3620c286757a29985cee194eb90064270fb65414.AddressADT* %"$adtval_1323", i32 0, i32 0
  store i8 1, i8* %"$adtgep_1324", align 1
  %"$adtptr_1325" = bitcast %CName_Nil_0x3620c286757a29985cee194eb90064270fb65414.AddressADT* %"$adtval_1323" to %TName_List_0x3620c286757a29985cee194eb90064270fb65414.AddressADT*
  store %TName_List_0x3620c286757a29985cee194eb90064270fb65414.AddressADT* %"$adtptr_1325", %TName_List_0x3620c286757a29985cee194eb90064270fb65414.AddressADT** %n, align 8
  %"$gasrem_1326" = load i64, i64* @_gasrem, align 8
  %"$gascmp_1327" = icmp ugt i64 1, %"$gasrem_1326"
  br i1 %"$gascmp_1327", label %"$out_of_gas_1328", label %"$have_gas_1329"

"$out_of_gas_1328":                               ; preds = %"$have_gas_1321"
  call void @_out_of_gas()
  br label %"$have_gas_1329"

"$have_gas_1329":                                 ; preds = %"$out_of_gas_1328", %"$have_gas_1321"
  %"$consume_1330" = sub i64 %"$gasrem_1326", 1
  store i64 %"$consume_1330", i64* @_gasrem, align 8
  %"$$x_2_1331" = load %TName_0x3620c286757a29985cee194eb90064270fb65414.AddressADT*, %TName_0x3620c286757a29985cee194eb90064270fb65414.AddressADT** %"$x_2", align 8
  %"$n_1332" = load %TName_List_0x3620c286757a29985cee194eb90064270fb65414.AddressADT*, %TName_List_0x3620c286757a29985cee194eb90064270fb65414.AddressADT** %n, align 8
  %"$adtval_1333_load" = load i8*, i8** @_execptr, align 8
  %"$adtval_1333_salloc" = call i8* @_salloc(i8* %"$adtval_1333_load", i64 17)
  %"$adtval_1333" = bitcast i8* %"$adtval_1333_salloc" to %CName_Cons_0x3620c286757a29985cee194eb90064270fb65414.AddressADT*
  %"$adtgep_1334" = getelementptr inbounds %CName_Cons_0x3620c286757a29985cee194eb90064270fb65414.AddressADT, %CName_Cons_0x3620c286757a29985cee194eb90064270fb65414.AddressADT* %"$adtval_1333", i32 0, i32 0
  store i8 0, i8* %"$adtgep_1334", align 1
  %"$adtgep_1335" = getelementptr inbounds %CName_Cons_0x3620c286757a29985cee194eb90064270fb65414.AddressADT, %CName_Cons_0x3620c286757a29985cee194eb90064270fb65414.AddressADT* %"$adtval_1333", i32 0, i32 1
  store %TName_0x3620c286757a29985cee194eb90064270fb65414.AddressADT* %"$$x_2_1331", %TName_0x3620c286757a29985cee194eb90064270fb65414.AddressADT** %"$adtgep_1335", align 8
  %"$adtgep_1336" = getelementptr inbounds %CName_Cons_0x3620c286757a29985cee194eb90064270fb65414.AddressADT, %CName_Cons_0x3620c286757a29985cee194eb90064270fb65414.AddressADT* %"$adtval_1333", i32 0, i32 2
  store %TName_List_0x3620c286757a29985cee194eb90064270fb65414.AddressADT* %"$n_1332", %TName_List_0x3620c286757a29985cee194eb90064270fb65414.AddressADT** %"$adtgep_1336", align 8
  %"$adtptr_1337" = bitcast %CName_Cons_0x3620c286757a29985cee194eb90064270fb65414.AddressADT* %"$adtval_1333" to %TName_List_0x3620c286757a29985cee194eb90064270fb65414.AddressADT*
  store %TName_List_0x3620c286757a29985cee194eb90064270fb65414.AddressADT* %"$adtptr_1337", %TName_List_0x3620c286757a29985cee194eb90064270fb65414.AddressADT** %y, align 8
  %"$y_1338" = load %TName_List_0x3620c286757a29985cee194eb90064270fb65414.AddressADT*, %TName_List_0x3620c286757a29985cee194eb90064270fb65414.AddressADT** %y, align 8
  %"$$y_1338_1339" = bitcast %TName_List_0x3620c286757a29985cee194eb90064270fb65414.AddressADT* %"$y_1338" to i8*
  %"$_literal_cost_call_1340" = call i64 @_literal_cost(%_TyDescrTy_Typ* @"$TyDescr_ADT_List_0x3620c286757a29985cee194eb90064270fb65414.AddressADT_70", i8* %"$$y_1338_1339")
  %"$gasrem_1341" = load i64, i64* @_gasrem, align 8
  %"$gascmp_1342" = icmp ugt i64 %"$_literal_cost_call_1340", %"$gasrem_1341"
  br i1 %"$gascmp_1342", label %"$out_of_gas_1343", label %"$have_gas_1344"

"$out_of_gas_1343":                               ; preds = %"$have_gas_1329"
  call void @_out_of_gas()
  br label %"$have_gas_1344"

"$have_gas_1344":                                 ; preds = %"$out_of_gas_1343", %"$have_gas_1329"
  %"$consume_1345" = sub i64 %"$gasrem_1341", %"$_literal_cost_call_1340"
  store i64 %"$consume_1345", i64* @_gasrem, align 8
  %"$execptr_load_1346" = load i8*, i8** @_execptr, align 8
  %"$y_1348" = load %TName_List_0x3620c286757a29985cee194eb90064270fb65414.AddressADT*, %TName_List_0x3620c286757a29985cee194eb90064270fb65414.AddressADT** %y, align 8
  %"$update_value_1349" = bitcast %TName_List_0x3620c286757a29985cee194eb90064270fb65414.AddressADT* %"$y_1348" to i8*
  call void @_update_field(i8* %"$execptr_load_1346", i8* getelementptr inbounds ([14 x i8], [14 x i8]* @"$assign_test_9_1347", i32 0, i32 0), %_TyDescrTy_Typ* @"$TyDescr_ADT_List_0x3620c286757a29985cee194eb90064270fb65414.AddressADT_70", i32 0, i8* null, i8* %"$update_value_1349")
  %"$gasrem_1350" = load i64, i64* @_gasrem, align 8
  %"$gascmp_1351" = icmp ugt i64 1, %"$gasrem_1350"
  br i1 %"$gascmp_1351", label %"$out_of_gas_1352", label %"$have_gas_1353"

"$out_of_gas_1352":                               ; preds = %"$have_gas_1344"
  call void @_out_of_gas()
  br label %"$have_gas_1353"

"$have_gas_1353":                                 ; preds = %"$out_of_gas_1352", %"$have_gas_1344"
  %"$consume_1354" = sub i64 %"$gasrem_1350", 1
  store i64 %"$consume_1354", i64* @_gasrem, align 8
  %z = alloca %"Map_Uint128_Map_(Uint128)_(0x3620c286757a29985cee194eb90064270fb65414.AddressADT)"*, align 8
  %"$gasrem_1355" = load i64, i64* @_gasrem, align 8
  %"$gascmp_1356" = icmp ugt i64 1, %"$gasrem_1355"
  br i1 %"$gascmp_1356", label %"$out_of_gas_1357", label %"$have_gas_1358"

"$out_of_gas_1357":                               ; preds = %"$have_gas_1353"
  call void @_out_of_gas()
  br label %"$have_gas_1358"

"$have_gas_1358":                                 ; preds = %"$out_of_gas_1357", %"$have_gas_1353"
  %"$consume_1359" = sub i64 %"$gasrem_1355", 1
  store i64 %"$consume_1359", i64* @_gasrem, align 8
  %"$n_3" = alloca %"Map_Uint128_Map_(Uint128)_(0x3620c286757a29985cee194eb90064270fb65414.AddressADT)"*, align 8
  %"$gasrem_1360" = load i64, i64* @_gasrem, align 8
  %"$gascmp_1361" = icmp ugt i64 1, %"$gasrem_1360"
  br i1 %"$gascmp_1361", label %"$out_of_gas_1362", label %"$have_gas_1363"

"$out_of_gas_1362":                               ; preds = %"$have_gas_1358"
  call void @_out_of_gas()
  br label %"$have_gas_1363"

"$have_gas_1363":                                 ; preds = %"$out_of_gas_1362", %"$have_gas_1358"
  %"$consume_1364" = sub i64 %"$gasrem_1360", 1
  store i64 %"$consume_1364", i64* @_gasrem, align 8
  %"$execptr_load_1365" = load i8*, i8** @_execptr, align 8
  %"$_new_empty_map_call_1366" = call i8* @_new_empty_map(i8* %"$execptr_load_1365")
  %"$_new_empty_map_1367" = bitcast i8* %"$_new_empty_map_call_1366" to %"Map_Uint128_Map_(Uint128)_(0x3620c286757a29985cee194eb90064270fb65414.AddressADT)"*
  store %"Map_Uint128_Map_(Uint128)_(0x3620c286757a29985cee194eb90064270fb65414.AddressADT)"* %"$_new_empty_map_1367", %"Map_Uint128_Map_(Uint128)_(0x3620c286757a29985cee194eb90064270fb65414.AddressADT)"** %"$n_3", align 8
  %"$gasrem_1368" = load i64, i64* @_gasrem, align 8
  %"$gascmp_1369" = icmp ugt i64 1, %"$gasrem_1368"
  br i1 %"$gascmp_1369", label %"$out_of_gas_1370", label %"$have_gas_1371"

"$out_of_gas_1370":                               ; preds = %"$have_gas_1363"
  call void @_out_of_gas()
  br label %"$have_gas_1371"

"$have_gas_1371":                                 ; preds = %"$out_of_gas_1370", %"$have_gas_1363"
  %"$consume_1372" = sub i64 %"$gasrem_1368", 1
  store i64 %"$consume_1372", i64* @_gasrem, align 8
  %sub_n = alloca %Map_Uint128_0x3620c286757a29985cee194eb90064270fb65414.AddressADT*, align 8
  %"$gasrem_1373" = load i64, i64* @_gasrem, align 8
  %"$gascmp_1374" = icmp ugt i64 1, %"$gasrem_1373"
  br i1 %"$gascmp_1374", label %"$out_of_gas_1375", label %"$have_gas_1376"

"$out_of_gas_1375":                               ; preds = %"$have_gas_1371"
  call void @_out_of_gas()
  br label %"$have_gas_1376"

"$have_gas_1376":                                 ; preds = %"$out_of_gas_1375", %"$have_gas_1371"
  %"$consume_1377" = sub i64 %"$gasrem_1373", 1
  store i64 %"$consume_1377", i64* @_gasrem, align 8
  %"$execptr_load_1378" = load i8*, i8** @_execptr, align 8
  %"$_new_empty_map_call_1379" = call i8* @_new_empty_map(i8* %"$execptr_load_1378")
  %"$_new_empty_map_1380" = bitcast i8* %"$_new_empty_map_call_1379" to %Map_Uint128_0x3620c286757a29985cee194eb90064270fb65414.AddressADT*
  store %Map_Uint128_0x3620c286757a29985cee194eb90064270fb65414.AddressADT* %"$_new_empty_map_1380", %Map_Uint128_0x3620c286757a29985cee194eb90064270fb65414.AddressADT** %sub_n, align 8
  %"$gasrem_1381" = load i64, i64* @_gasrem, align 8
  %"$gascmp_1382" = icmp ugt i64 1, %"$gasrem_1381"
  br i1 %"$gascmp_1382", label %"$out_of_gas_1383", label %"$have_gas_1384"

"$out_of_gas_1383":                               ; preds = %"$have_gas_1376"
  call void @_out_of_gas()
  br label %"$have_gas_1384"

"$have_gas_1384":                                 ; preds = %"$out_of_gas_1383", %"$have_gas_1376"
  %"$consume_1385" = sub i64 %"$gasrem_1381", 1
  store i64 %"$consume_1385", i64* @_gasrem, align 8
  %sub_k = alloca %Uint128, align 8
  %"$gasrem_1386" = load i64, i64* @_gasrem, align 8
  %"$gascmp_1387" = icmp ugt i64 1, %"$gasrem_1386"
  br i1 %"$gascmp_1387", label %"$out_of_gas_1388", label %"$have_gas_1389"

"$out_of_gas_1388":                               ; preds = %"$have_gas_1384"
  call void @_out_of_gas()
  br label %"$have_gas_1389"

"$have_gas_1389":                                 ; preds = %"$out_of_gas_1388", %"$have_gas_1384"
  %"$consume_1390" = sub i64 %"$gasrem_1386", 1
  store i64 %"$consume_1390", i64* @_gasrem, align 8
  store %Uint128 zeroinitializer, %Uint128* %sub_k, align 8
  %"$gasrem_1391" = load i64, i64* @_gasrem, align 8
  %"$gascmp_1392" = icmp ugt i64 1, %"$gasrem_1391"
  br i1 %"$gascmp_1392", label %"$out_of_gas_1393", label %"$have_gas_1394"

"$out_of_gas_1393":                               ; preds = %"$have_gas_1389"
  call void @_out_of_gas()
  br label %"$have_gas_1394"

"$have_gas_1394":                                 ; preds = %"$out_of_gas_1393", %"$have_gas_1389"
  %"$consume_1395" = sub i64 %"$gasrem_1391", 1
  store i64 %"$consume_1395", i64* @_gasrem, align 8
  %sub_res = alloca %Map_Uint128_0x3620c286757a29985cee194eb90064270fb65414.AddressADT*, align 8
  %"$sub_n_1396" = load %Map_Uint128_0x3620c286757a29985cee194eb90064270fb65414.AddressADT*, %Map_Uint128_0x3620c286757a29985cee194eb90064270fb65414.AddressADT** %sub_n, align 8
  %"$$sub_n_1396_1397" = bitcast %Map_Uint128_0x3620c286757a29985cee194eb90064270fb65414.AddressADT* %"$sub_n_1396" to i8*
  %"$_lengthof_call_1398" = call i64 @_lengthof(%_TyDescrTy_Typ* @"$TyDescr_Map_78", i8* %"$$sub_n_1396_1397")
  %"$gasadd_1399" = add i64 1, %"$_lengthof_call_1398"
  %"$gasrem_1400" = load i64, i64* @_gasrem, align 8
  %"$gascmp_1401" = icmp ugt i64 %"$gasadd_1399", %"$gasrem_1400"
  br i1 %"$gascmp_1401", label %"$out_of_gas_1402", label %"$have_gas_1403"

"$out_of_gas_1402":                               ; preds = %"$have_gas_1394"
  call void @_out_of_gas()
  br label %"$have_gas_1403"

"$have_gas_1403":                                 ; preds = %"$out_of_gas_1402", %"$have_gas_1394"
  %"$consume_1404" = sub i64 %"$gasrem_1400", %"$gasadd_1399"
  store i64 %"$consume_1404", i64* @_gasrem, align 8
  %"$execptr_load_1405" = load i8*, i8** @_execptr, align 8
  %"$sub_n_1406" = load %Map_Uint128_0x3620c286757a29985cee194eb90064270fb65414.AddressADT*, %Map_Uint128_0x3620c286757a29985cee194eb90064270fb65414.AddressADT** %sub_n, align 8
  %"$$sub_n_1406_1407" = bitcast %Map_Uint128_0x3620c286757a29985cee194eb90064270fb65414.AddressADT* %"$sub_n_1406" to i8*
  %"$put_sub_k_1408" = alloca %Uint128, align 8
  %"$sub_k_1409" = load %Uint128, %Uint128* %sub_k, align 8
  store %Uint128 %"$sub_k_1409", %Uint128* %"$put_sub_k_1408", align 8
  %"$$put_sub_k_1408_1410" = bitcast %Uint128* %"$put_sub_k_1408" to i8*
  %"$$x_2_1411" = load %TName_0x3620c286757a29985cee194eb90064270fb65414.AddressADT*, %TName_0x3620c286757a29985cee194eb90064270fb65414.AddressADT** %"$x_2", align 8
  %"$$$x_2_1411_1412" = bitcast %TName_0x3620c286757a29985cee194eb90064270fb65414.AddressADT* %"$$x_2_1411" to i8*
  %"$put_call_1413" = call i8* @_put(i8* %"$execptr_load_1405", %_TyDescrTy_Typ* @"$TyDescr_Map_78", i8* %"$$sub_n_1406_1407", i8* %"$$put_sub_k_1408_1410", i8* %"$$$x_2_1411_1412")
  %"$put_1414" = bitcast i8* %"$put_call_1413" to %Map_Uint128_0x3620c286757a29985cee194eb90064270fb65414.AddressADT*
  store %Map_Uint128_0x3620c286757a29985cee194eb90064270fb65414.AddressADT* %"$put_1414", %Map_Uint128_0x3620c286757a29985cee194eb90064270fb65414.AddressADT** %sub_res, align 8
  %"$$n_3_1415" = load %"Map_Uint128_Map_(Uint128)_(0x3620c286757a29985cee194eb90064270fb65414.AddressADT)"*, %"Map_Uint128_Map_(Uint128)_(0x3620c286757a29985cee194eb90064270fb65414.AddressADT)"** %"$n_3", align 8
  %"$$$n_3_1415_1416" = bitcast %"Map_Uint128_Map_(Uint128)_(0x3620c286757a29985cee194eb90064270fb65414.AddressADT)"* %"$$n_3_1415" to i8*
  %"$_lengthof_call_1417" = call i64 @_lengthof(%_TyDescrTy_Typ* @"$TyDescr_Map_79", i8* %"$$$n_3_1415_1416")
  %"$gasadd_1418" = add i64 1, %"$_lengthof_call_1417"
  %"$gasrem_1419" = load i64, i64* @_gasrem, align 8
  %"$gascmp_1420" = icmp ugt i64 %"$gasadd_1418", %"$gasrem_1419"
  br i1 %"$gascmp_1420", label %"$out_of_gas_1421", label %"$have_gas_1422"

"$out_of_gas_1421":                               ; preds = %"$have_gas_1403"
  call void @_out_of_gas()
  br label %"$have_gas_1422"

"$have_gas_1422":                                 ; preds = %"$out_of_gas_1421", %"$have_gas_1403"
  %"$consume_1423" = sub i64 %"$gasrem_1419", %"$gasadd_1418"
  store i64 %"$consume_1423", i64* @_gasrem, align 8
  %"$execptr_load_1424" = load i8*, i8** @_execptr, align 8
  %"$$n_3_1425" = load %"Map_Uint128_Map_(Uint128)_(0x3620c286757a29985cee194eb90064270fb65414.AddressADT)"*, %"Map_Uint128_Map_(Uint128)_(0x3620c286757a29985cee194eb90064270fb65414.AddressADT)"** %"$n_3", align 8
  %"$$$n_3_1425_1426" = bitcast %"Map_Uint128_Map_(Uint128)_(0x3620c286757a29985cee194eb90064270fb65414.AddressADT)"* %"$$n_3_1425" to i8*
  %"$put_sub_k_1427" = alloca %Uint128, align 8
  %"$sub_k_1428" = load %Uint128, %Uint128* %sub_k, align 8
  store %Uint128 %"$sub_k_1428", %Uint128* %"$put_sub_k_1427", align 8
  %"$$put_sub_k_1427_1429" = bitcast %Uint128* %"$put_sub_k_1427" to i8*
  %"$sub_res_1430" = load %Map_Uint128_0x3620c286757a29985cee194eb90064270fb65414.AddressADT*, %Map_Uint128_0x3620c286757a29985cee194eb90064270fb65414.AddressADT** %sub_res, align 8
  %"$$sub_res_1430_1431" = bitcast %Map_Uint128_0x3620c286757a29985cee194eb90064270fb65414.AddressADT* %"$sub_res_1430" to i8*
  %"$put_call_1432" = call i8* @_put(i8* %"$execptr_load_1424", %_TyDescrTy_Typ* @"$TyDescr_Map_79", i8* %"$$$n_3_1425_1426", i8* %"$$put_sub_k_1427_1429", i8* %"$$sub_res_1430_1431")
  %"$put_1433" = bitcast i8* %"$put_call_1432" to %"Map_Uint128_Map_(Uint128)_(0x3620c286757a29985cee194eb90064270fb65414.AddressADT)"*
  store %"Map_Uint128_Map_(Uint128)_(0x3620c286757a29985cee194eb90064270fb65414.AddressADT)"* %"$put_1433", %"Map_Uint128_Map_(Uint128)_(0x3620c286757a29985cee194eb90064270fb65414.AddressADT)"** %z, align 8
  %"$z_1434" = load %"Map_Uint128_Map_(Uint128)_(0x3620c286757a29985cee194eb90064270fb65414.AddressADT)"*, %"Map_Uint128_Map_(Uint128)_(0x3620c286757a29985cee194eb90064270fb65414.AddressADT)"** %z, align 8
  %"$$z_1434_1435" = bitcast %"Map_Uint128_Map_(Uint128)_(0x3620c286757a29985cee194eb90064270fb65414.AddressADT)"* %"$z_1434" to i8*
  %"$_literal_cost_call_1436" = call i64 @_literal_cost(%_TyDescrTy_Typ* @"$TyDescr_Map_79", i8* %"$$z_1434_1435")
  %"$gasrem_1437" = load i64, i64* @_gasrem, align 8
  %"$gascmp_1438" = icmp ugt i64 %"$_literal_cost_call_1436", %"$gasrem_1437"
  br i1 %"$gascmp_1438", label %"$out_of_gas_1439", label %"$have_gas_1440"

"$out_of_gas_1439":                               ; preds = %"$have_gas_1422"
  call void @_out_of_gas()
  br label %"$have_gas_1440"

"$have_gas_1440":                                 ; preds = %"$out_of_gas_1439", %"$have_gas_1422"
  %"$consume_1441" = sub i64 %"$gasrem_1437", %"$_literal_cost_call_1436"
  store i64 %"$consume_1441", i64* @_gasrem, align 8
  %"$execptr_load_1442" = load i8*, i8** @_execptr, align 8
  %"$z_1444" = load %"Map_Uint128_Map_(Uint128)_(0x3620c286757a29985cee194eb90064270fb65414.AddressADT)"*, %"Map_Uint128_Map_(Uint128)_(0x3620c286757a29985cee194eb90064270fb65414.AddressADT)"** %z, align 8
  %"$update_value_1445" = bitcast %"Map_Uint128_Map_(Uint128)_(0x3620c286757a29985cee194eb90064270fb65414.AddressADT)"* %"$z_1444" to i8*
  call void @_update_field(i8* %"$execptr_load_1442", i8* getelementptr inbounds ([15 x i8], [15 x i8]* @"$assign_test_10_1443", i32 0, i32 0), %_TyDescrTy_Typ* @"$TyDescr_Map_79", i32 0, i8* null, i8* %"$update_value_1445")
  %"$gasrem_1446" = load i64, i64* @_gasrem, align 8
  %"$gascmp_1447" = icmp ugt i64 1, %"$gasrem_1446"
  br i1 %"$gascmp_1447", label %"$out_of_gas_1448", label %"$have_gas_1449"

"$out_of_gas_1448":                               ; preds = %"$have_gas_1440"
  call void @_out_of_gas()
  br label %"$have_gas_1449"

"$have_gas_1449":                                 ; preds = %"$out_of_gas_1448", %"$have_gas_1440"
  %"$consume_1450" = sub i64 %"$gasrem_1446", 1
  store i64 %"$consume_1450", i64* @_gasrem, align 8
  %k1 = alloca %Uint128, align 8
  %"$gasrem_1451" = load i64, i64* @_gasrem, align 8
  %"$gascmp_1452" = icmp ugt i64 1, %"$gasrem_1451"
  br i1 %"$gascmp_1452", label %"$out_of_gas_1453", label %"$have_gas_1454"

"$out_of_gas_1453":                               ; preds = %"$have_gas_1449"
  call void @_out_of_gas()
  br label %"$have_gas_1454"

"$have_gas_1454":                                 ; preds = %"$out_of_gas_1453", %"$have_gas_1449"
  %"$consume_1455" = sub i64 %"$gasrem_1451", 1
  store i64 %"$consume_1455", i64* @_gasrem, align 8
  store %Uint128 { i128 1 }, %Uint128* %k1, align 8
  %"$gasrem_1456" = load i64, i64* @_gasrem, align 8
  %"$gascmp_1457" = icmp ugt i64 1, %"$gasrem_1456"
  br i1 %"$gascmp_1457", label %"$out_of_gas_1458", label %"$have_gas_1459"

"$out_of_gas_1458":                               ; preds = %"$have_gas_1454"
  call void @_out_of_gas()
  br label %"$have_gas_1459"

"$have_gas_1459":                                 ; preds = %"$out_of_gas_1458", %"$have_gas_1454"
  %"$consume_1460" = sub i64 %"$gasrem_1456", 1
  store i64 %"$consume_1460", i64* @_gasrem, align 8
  %k2 = alloca %Uint128, align 8
  %"$gasrem_1461" = load i64, i64* @_gasrem, align 8
  %"$gascmp_1462" = icmp ugt i64 1, %"$gasrem_1461"
  br i1 %"$gascmp_1462", label %"$out_of_gas_1463", label %"$have_gas_1464"

"$out_of_gas_1463":                               ; preds = %"$have_gas_1459"
  call void @_out_of_gas()
  br label %"$have_gas_1464"

"$have_gas_1464":                                 ; preds = %"$out_of_gas_1463", %"$have_gas_1459"
  %"$consume_1465" = sub i64 %"$gasrem_1461", 1
  store i64 %"$consume_1465", i64* @_gasrem, align 8
  store %Uint128 { i128 42 }, %Uint128* %k2, align 8
  %"$$x_2_1466" = load %TName_0x3620c286757a29985cee194eb90064270fb65414.AddressADT*, %TName_0x3620c286757a29985cee194eb90064270fb65414.AddressADT** %"$x_2", align 8
  %"$$$x_2_1466_1467" = bitcast %TName_0x3620c286757a29985cee194eb90064270fb65414.AddressADT* %"$$x_2_1466" to i8*
  %"$_literal_cost_call_1468" = call i64 @_literal_cost(%_TyDescrTy_Typ* @"$TyDescr_ADT_0x3620c286757a29985cee194eb90064270fb65414.AddressADT_75", i8* %"$$$x_2_1466_1467")
  %"$gasadd_1469" = add i64 %"$_literal_cost_call_1468", 2
  %"$gasrem_1470" = load i64, i64* @_gasrem, align 8
  %"$gascmp_1471" = icmp ugt i64 %"$gasadd_1469", %"$gasrem_1470"
  br i1 %"$gascmp_1471", label %"$out_of_gas_1472", label %"$have_gas_1473"

"$out_of_gas_1472":                               ; preds = %"$have_gas_1464"
  call void @_out_of_gas()
  br label %"$have_gas_1473"

"$have_gas_1473":                                 ; preds = %"$out_of_gas_1472", %"$have_gas_1464"
  %"$consume_1474" = sub i64 %"$gasrem_1470", %"$gasadd_1469"
  store i64 %"$consume_1474", i64* @_gasrem, align 8
  %"$indices_buf_1475_salloc_load" = load i8*, i8** @_execptr, align 8
  %"$indices_buf_1475_salloc_salloc" = call i8* @_salloc(i8* %"$indices_buf_1475_salloc_load", i64 32)
  %"$indices_buf_1475_salloc" = bitcast i8* %"$indices_buf_1475_salloc_salloc" to [32 x i8]*
  %"$indices_buf_1475" = bitcast [32 x i8]* %"$indices_buf_1475_salloc" to i8*
  %"$k1_1476" = load %Uint128, %Uint128* %k1, align 8
  %"$indices_gep_1477" = getelementptr i8, i8* %"$indices_buf_1475", i32 0
  %indices_cast = bitcast i8* %"$indices_gep_1477" to %Uint128*
  store %Uint128 %"$k1_1476", %Uint128* %indices_cast, align 8
  %"$k2_1478" = load %Uint128, %Uint128* %k2, align 8
  %"$indices_gep_1479" = getelementptr i8, i8* %"$indices_buf_1475", i32 16
  %indices_cast1 = bitcast i8* %"$indices_gep_1479" to %Uint128*
  store %Uint128 %"$k2_1478", %Uint128* %indices_cast1, align 8
  %"$execptr_load_1480" = load i8*, i8** @_execptr, align 8
  %"$$x_2_1482" = load %TName_0x3620c286757a29985cee194eb90064270fb65414.AddressADT*, %TName_0x3620c286757a29985cee194eb90064270fb65414.AddressADT** %"$x_2", align 8
  %"$update_value_1483" = bitcast %TName_0x3620c286757a29985cee194eb90064270fb65414.AddressADT* %"$$x_2_1482" to i8*
  call void @_update_field(i8* %"$execptr_load_1480", i8* getelementptr inbounds ([15 x i8], [15 x i8]* @"$assign_test_10_1481", i32 0, i32 0), %_TyDescrTy_Typ* @"$TyDescr_Map_79", i32 2, i8* %"$indices_buf_1475", i8* %"$update_value_1483")
=======
  %"$_amount_1269" = getelementptr i8, i8* %0, i32 0
  %"$_amount_1270" = bitcast i8* %"$_amount_1269" to %Uint128*
  %_amount = load %Uint128, %Uint128* %"$_amount_1270", align 8
  %"$_origin_1271" = getelementptr i8, i8* %0, i32 16
  %"$_origin_1272" = bitcast i8* %"$_origin_1271" to [20 x i8]*
  %"$_sender_1273" = getelementptr i8, i8* %0, i32 36
  %"$_sender_1274" = bitcast i8* %"$_sender_1273" to [20 x i8]*
  call void @"$ExceptionTest_1227"(%Uint128 %_amount, [20 x i8]* %"$_origin_1272", [20 x i8]* %"$_sender_1274")
  ret void
}

define internal void @"$AssignTest_1275"(%Uint128 %_amount, [20 x i8]* %"$_origin_1276", [20 x i8]* %"$_sender_1277") {
entry:
  %_origin = load [20 x i8], [20 x i8]* %"$_origin_1276", align 1
  %_sender = load [20 x i8], [20 x i8]* %"$_sender_1277", align 1
  %"$gasrem_1278" = load i64, i64* @_gasrem, align 8
  %"$gascmp_1279" = icmp ugt i64 1, %"$gasrem_1278"
  br i1 %"$gascmp_1279", label %"$out_of_gas_1280", label %"$have_gas_1281"

"$out_of_gas_1280":                               ; preds = %entry
  call void @_out_of_gas()
  br label %"$have_gas_1281"

"$have_gas_1281":                                 ; preds = %"$out_of_gas_1280", %entry
  %"$consume_1282" = sub i64 %"$gasrem_1278", 1
  store i64 %"$consume_1282", i64* @_gasrem, align 8
  %"$x_1" = alloca %TName_0x3620c286757a29985cee194eb90064270fb65414.AddressADT*, align 8
  %"$gasrem_1283" = load i64, i64* @_gasrem, align 8
  %"$gascmp_1284" = icmp ugt i64 1, %"$gasrem_1283"
  br i1 %"$gascmp_1284", label %"$out_of_gas_1285", label %"$have_gas_1286"

"$out_of_gas_1285":                               ; preds = %"$have_gas_1281"
  call void @_out_of_gas()
  br label %"$have_gas_1286"

"$have_gas_1286":                                 ; preds = %"$out_of_gas_1285", %"$have_gas_1281"
  %"$consume_1287" = sub i64 %"$gasrem_1283", 1
  store i64 %"$consume_1287", i64* @_gasrem, align 8
  %"$cparam3_1288" = load [20 x i8], [20 x i8]* @_cparam_cparam3, align 1
  %"$adtval_1289_load" = load i8*, i8** @_execptr, align 8
  %"$adtval_1289_salloc" = call i8* @_salloc(i8* %"$adtval_1289_load", i64 21)
  %"$adtval_1289" = bitcast i8* %"$adtval_1289_salloc" to %CName_0x3620c286757a29985cee194eb90064270fb65414.Address2*
  %"$adtgep_1290" = getelementptr inbounds %CName_0x3620c286757a29985cee194eb90064270fb65414.Address2, %CName_0x3620c286757a29985cee194eb90064270fb65414.Address2* %"$adtval_1289", i32 0, i32 0
  store i8 1, i8* %"$adtgep_1290", align 1
  %"$adtgep_1291" = getelementptr inbounds %CName_0x3620c286757a29985cee194eb90064270fb65414.Address2, %CName_0x3620c286757a29985cee194eb90064270fb65414.Address2* %"$adtval_1289", i32 0, i32 1
  store [20 x i8] %"$cparam3_1288", [20 x i8]* %"$adtgep_1291", align 1
  %"$adtptr_1292" = bitcast %CName_0x3620c286757a29985cee194eb90064270fb65414.Address2* %"$adtval_1289" to %TName_0x3620c286757a29985cee194eb90064270fb65414.AddressADT*
  store %TName_0x3620c286757a29985cee194eb90064270fb65414.AddressADT* %"$adtptr_1292", %TName_0x3620c286757a29985cee194eb90064270fb65414.AddressADT** %"$x_1", align 8
  %"$$x_1_1293" = load %TName_0x3620c286757a29985cee194eb90064270fb65414.AddressADT*, %TName_0x3620c286757a29985cee194eb90064270fb65414.AddressADT** %"$x_1", align 8
  %"$$$x_1_1293_1294" = bitcast %TName_0x3620c286757a29985cee194eb90064270fb65414.AddressADT* %"$$x_1_1293" to i8*
  %"$_literal_cost_call_1295" = call i64 @_literal_cost(%_TyDescrTy_Typ* @"$TyDescr_ADT_0x3620c286757a29985cee194eb90064270fb65414.AddressADT_74", i8* %"$$$x_1_1293_1294")
  %"$gasrem_1296" = load i64, i64* @_gasrem, align 8
  %"$gascmp_1297" = icmp ugt i64 %"$_literal_cost_call_1295", %"$gasrem_1296"
  br i1 %"$gascmp_1297", label %"$out_of_gas_1298", label %"$have_gas_1299"

"$out_of_gas_1298":                               ; preds = %"$have_gas_1286"
  call void @_out_of_gas()
  br label %"$have_gas_1299"

"$have_gas_1299":                                 ; preds = %"$out_of_gas_1298", %"$have_gas_1286"
  %"$consume_1300" = sub i64 %"$gasrem_1296", %"$_literal_cost_call_1295"
  store i64 %"$consume_1300", i64* @_gasrem, align 8
  %"$execptr_load_1301" = load i8*, i8** @_execptr, align 8
  %"$$x_1_1303" = load %TName_0x3620c286757a29985cee194eb90064270fb65414.AddressADT*, %TName_0x3620c286757a29985cee194eb90064270fb65414.AddressADT** %"$x_1", align 8
  %"$update_value_1304" = bitcast %TName_0x3620c286757a29985cee194eb90064270fb65414.AddressADT* %"$$x_1_1303" to i8*
  call void @_update_field(i8* %"$execptr_load_1301", i8* getelementptr inbounds ([14 x i8], [14 x i8]* @"$assign_test_8_1302", i32 0, i32 0), %_TyDescrTy_Typ* @"$TyDescr_ADT_0x3620c286757a29985cee194eb90064270fb65414.AddressADT_74", i32 0, i8* null, i8* %"$update_value_1304")
  %"$gasrem_1305" = load i64, i64* @_gasrem, align 8
  %"$gascmp_1306" = icmp ugt i64 1, %"$gasrem_1305"
  br i1 %"$gascmp_1306", label %"$out_of_gas_1307", label %"$have_gas_1308"

"$out_of_gas_1307":                               ; preds = %"$have_gas_1299"
  call void @_out_of_gas()
  br label %"$have_gas_1308"

"$have_gas_1308":                                 ; preds = %"$out_of_gas_1307", %"$have_gas_1299"
  %"$consume_1309" = sub i64 %"$gasrem_1305", 1
  store i64 %"$consume_1309", i64* @_gasrem, align 8
  %y = alloca %TName_List_0x3620c286757a29985cee194eb90064270fb65414.AddressADT*, align 8
  %"$gasrem_1310" = load i64, i64* @_gasrem, align 8
  %"$gascmp_1311" = icmp ugt i64 1, %"$gasrem_1310"
  br i1 %"$gascmp_1311", label %"$out_of_gas_1312", label %"$have_gas_1313"

"$out_of_gas_1312":                               ; preds = %"$have_gas_1308"
  call void @_out_of_gas()
  br label %"$have_gas_1313"

"$have_gas_1313":                                 ; preds = %"$out_of_gas_1312", %"$have_gas_1308"
  %"$consume_1314" = sub i64 %"$gasrem_1310", 1
  store i64 %"$consume_1314", i64* @_gasrem, align 8
  %n = alloca %TName_List_0x3620c286757a29985cee194eb90064270fb65414.AddressADT*, align 8
  %"$gasrem_1315" = load i64, i64* @_gasrem, align 8
  %"$gascmp_1316" = icmp ugt i64 1, %"$gasrem_1315"
  br i1 %"$gascmp_1316", label %"$out_of_gas_1317", label %"$have_gas_1318"

"$out_of_gas_1317":                               ; preds = %"$have_gas_1313"
  call void @_out_of_gas()
  br label %"$have_gas_1318"

"$have_gas_1318":                                 ; preds = %"$out_of_gas_1317", %"$have_gas_1313"
  %"$consume_1319" = sub i64 %"$gasrem_1315", 1
  store i64 %"$consume_1319", i64* @_gasrem, align 8
  %"$adtval_1320_load" = load i8*, i8** @_execptr, align 8
  %"$adtval_1320_salloc" = call i8* @_salloc(i8* %"$adtval_1320_load", i64 1)
  %"$adtval_1320" = bitcast i8* %"$adtval_1320_salloc" to %CName_Nil_0x3620c286757a29985cee194eb90064270fb65414.AddressADT*
  %"$adtgep_1321" = getelementptr inbounds %CName_Nil_0x3620c286757a29985cee194eb90064270fb65414.AddressADT, %CName_Nil_0x3620c286757a29985cee194eb90064270fb65414.AddressADT* %"$adtval_1320", i32 0, i32 0
  store i8 1, i8* %"$adtgep_1321", align 1
  %"$adtptr_1322" = bitcast %CName_Nil_0x3620c286757a29985cee194eb90064270fb65414.AddressADT* %"$adtval_1320" to %TName_List_0x3620c286757a29985cee194eb90064270fb65414.AddressADT*
  store %TName_List_0x3620c286757a29985cee194eb90064270fb65414.AddressADT* %"$adtptr_1322", %TName_List_0x3620c286757a29985cee194eb90064270fb65414.AddressADT** %n, align 8
  %"$gasrem_1323" = load i64, i64* @_gasrem, align 8
  %"$gascmp_1324" = icmp ugt i64 1, %"$gasrem_1323"
  br i1 %"$gascmp_1324", label %"$out_of_gas_1325", label %"$have_gas_1326"

"$out_of_gas_1325":                               ; preds = %"$have_gas_1318"
  call void @_out_of_gas()
  br label %"$have_gas_1326"

"$have_gas_1326":                                 ; preds = %"$out_of_gas_1325", %"$have_gas_1318"
  %"$consume_1327" = sub i64 %"$gasrem_1323", 1
  store i64 %"$consume_1327", i64* @_gasrem, align 8
  %"$$x_1_1328" = load %TName_0x3620c286757a29985cee194eb90064270fb65414.AddressADT*, %TName_0x3620c286757a29985cee194eb90064270fb65414.AddressADT** %"$x_1", align 8
  %"$n_1329" = load %TName_List_0x3620c286757a29985cee194eb90064270fb65414.AddressADT*, %TName_List_0x3620c286757a29985cee194eb90064270fb65414.AddressADT** %n, align 8
  %"$adtval_1330_load" = load i8*, i8** @_execptr, align 8
  %"$adtval_1330_salloc" = call i8* @_salloc(i8* %"$adtval_1330_load", i64 17)
  %"$adtval_1330" = bitcast i8* %"$adtval_1330_salloc" to %CName_Cons_0x3620c286757a29985cee194eb90064270fb65414.AddressADT*
  %"$adtgep_1331" = getelementptr inbounds %CName_Cons_0x3620c286757a29985cee194eb90064270fb65414.AddressADT, %CName_Cons_0x3620c286757a29985cee194eb90064270fb65414.AddressADT* %"$adtval_1330", i32 0, i32 0
  store i8 0, i8* %"$adtgep_1331", align 1
  %"$adtgep_1332" = getelementptr inbounds %CName_Cons_0x3620c286757a29985cee194eb90064270fb65414.AddressADT, %CName_Cons_0x3620c286757a29985cee194eb90064270fb65414.AddressADT* %"$adtval_1330", i32 0, i32 1
  store %TName_0x3620c286757a29985cee194eb90064270fb65414.AddressADT* %"$$x_1_1328", %TName_0x3620c286757a29985cee194eb90064270fb65414.AddressADT** %"$adtgep_1332", align 8
  %"$adtgep_1333" = getelementptr inbounds %CName_Cons_0x3620c286757a29985cee194eb90064270fb65414.AddressADT, %CName_Cons_0x3620c286757a29985cee194eb90064270fb65414.AddressADT* %"$adtval_1330", i32 0, i32 2
  store %TName_List_0x3620c286757a29985cee194eb90064270fb65414.AddressADT* %"$n_1329", %TName_List_0x3620c286757a29985cee194eb90064270fb65414.AddressADT** %"$adtgep_1333", align 8
  %"$adtptr_1334" = bitcast %CName_Cons_0x3620c286757a29985cee194eb90064270fb65414.AddressADT* %"$adtval_1330" to %TName_List_0x3620c286757a29985cee194eb90064270fb65414.AddressADT*
  store %TName_List_0x3620c286757a29985cee194eb90064270fb65414.AddressADT* %"$adtptr_1334", %TName_List_0x3620c286757a29985cee194eb90064270fb65414.AddressADT** %y, align 8
  %"$y_1335" = load %TName_List_0x3620c286757a29985cee194eb90064270fb65414.AddressADT*, %TName_List_0x3620c286757a29985cee194eb90064270fb65414.AddressADT** %y, align 8
  %"$$y_1335_1336" = bitcast %TName_List_0x3620c286757a29985cee194eb90064270fb65414.AddressADT* %"$y_1335" to i8*
  %"$_literal_cost_call_1337" = call i64 @_literal_cost(%_TyDescrTy_Typ* @"$TyDescr_ADT_List_0x3620c286757a29985cee194eb90064270fb65414.AddressADT_69", i8* %"$$y_1335_1336")
  %"$gasrem_1338" = load i64, i64* @_gasrem, align 8
  %"$gascmp_1339" = icmp ugt i64 %"$_literal_cost_call_1337", %"$gasrem_1338"
  br i1 %"$gascmp_1339", label %"$out_of_gas_1340", label %"$have_gas_1341"

"$out_of_gas_1340":                               ; preds = %"$have_gas_1326"
  call void @_out_of_gas()
  br label %"$have_gas_1341"

"$have_gas_1341":                                 ; preds = %"$out_of_gas_1340", %"$have_gas_1326"
  %"$consume_1342" = sub i64 %"$gasrem_1338", %"$_literal_cost_call_1337"
  store i64 %"$consume_1342", i64* @_gasrem, align 8
  %"$execptr_load_1343" = load i8*, i8** @_execptr, align 8
  %"$y_1345" = load %TName_List_0x3620c286757a29985cee194eb90064270fb65414.AddressADT*, %TName_List_0x3620c286757a29985cee194eb90064270fb65414.AddressADT** %y, align 8
  %"$update_value_1346" = bitcast %TName_List_0x3620c286757a29985cee194eb90064270fb65414.AddressADT* %"$y_1345" to i8*
  call void @_update_field(i8* %"$execptr_load_1343", i8* getelementptr inbounds ([14 x i8], [14 x i8]* @"$assign_test_9_1344", i32 0, i32 0), %_TyDescrTy_Typ* @"$TyDescr_ADT_List_0x3620c286757a29985cee194eb90064270fb65414.AddressADT_69", i32 0, i8* null, i8* %"$update_value_1346")
  %"$gasrem_1347" = load i64, i64* @_gasrem, align 8
  %"$gascmp_1348" = icmp ugt i64 1, %"$gasrem_1347"
  br i1 %"$gascmp_1348", label %"$out_of_gas_1349", label %"$have_gas_1350"

"$out_of_gas_1349":                               ; preds = %"$have_gas_1341"
  call void @_out_of_gas()
  br label %"$have_gas_1350"

"$have_gas_1350":                                 ; preds = %"$out_of_gas_1349", %"$have_gas_1341"
  %"$consume_1351" = sub i64 %"$gasrem_1347", 1
  store i64 %"$consume_1351", i64* @_gasrem, align 8
  %z = alloca %"Map_Uint128_Map_(Uint128)_(0x3620c286757a29985cee194eb90064270fb65414.AddressADT)"*, align 8
  %"$gasrem_1352" = load i64, i64* @_gasrem, align 8
  %"$gascmp_1353" = icmp ugt i64 1, %"$gasrem_1352"
  br i1 %"$gascmp_1353", label %"$out_of_gas_1354", label %"$have_gas_1355"

"$out_of_gas_1354":                               ; preds = %"$have_gas_1350"
  call void @_out_of_gas()
  br label %"$have_gas_1355"

"$have_gas_1355":                                 ; preds = %"$out_of_gas_1354", %"$have_gas_1350"
  %"$consume_1356" = sub i64 %"$gasrem_1352", 1
  store i64 %"$consume_1356", i64* @_gasrem, align 8
  %"$n_2" = alloca %"Map_Uint128_Map_(Uint128)_(0x3620c286757a29985cee194eb90064270fb65414.AddressADT)"*, align 8
  %"$gasrem_1357" = load i64, i64* @_gasrem, align 8
  %"$gascmp_1358" = icmp ugt i64 1, %"$gasrem_1357"
  br i1 %"$gascmp_1358", label %"$out_of_gas_1359", label %"$have_gas_1360"

"$out_of_gas_1359":                               ; preds = %"$have_gas_1355"
  call void @_out_of_gas()
  br label %"$have_gas_1360"

"$have_gas_1360":                                 ; preds = %"$out_of_gas_1359", %"$have_gas_1355"
  %"$consume_1361" = sub i64 %"$gasrem_1357", 1
  store i64 %"$consume_1361", i64* @_gasrem, align 8
  %"$execptr_load_1362" = load i8*, i8** @_execptr, align 8
  %"$_new_empty_map_call_1363" = call i8* @_new_empty_map(i8* %"$execptr_load_1362")
  %"$_new_empty_map_1364" = bitcast i8* %"$_new_empty_map_call_1363" to %"Map_Uint128_Map_(Uint128)_(0x3620c286757a29985cee194eb90064270fb65414.AddressADT)"*
  store %"Map_Uint128_Map_(Uint128)_(0x3620c286757a29985cee194eb90064270fb65414.AddressADT)"* %"$_new_empty_map_1364", %"Map_Uint128_Map_(Uint128)_(0x3620c286757a29985cee194eb90064270fb65414.AddressADT)"** %"$n_2", align 8
  %"$gasrem_1365" = load i64, i64* @_gasrem, align 8
  %"$gascmp_1366" = icmp ugt i64 1, %"$gasrem_1365"
  br i1 %"$gascmp_1366", label %"$out_of_gas_1367", label %"$have_gas_1368"

"$out_of_gas_1367":                               ; preds = %"$have_gas_1360"
  call void @_out_of_gas()
  br label %"$have_gas_1368"

"$have_gas_1368":                                 ; preds = %"$out_of_gas_1367", %"$have_gas_1360"
  %"$consume_1369" = sub i64 %"$gasrem_1365", 1
  store i64 %"$consume_1369", i64* @_gasrem, align 8
  %sub_n = alloca %Map_Uint128_0x3620c286757a29985cee194eb90064270fb65414.AddressADT*, align 8
  %"$gasrem_1370" = load i64, i64* @_gasrem, align 8
  %"$gascmp_1371" = icmp ugt i64 1, %"$gasrem_1370"
  br i1 %"$gascmp_1371", label %"$out_of_gas_1372", label %"$have_gas_1373"

"$out_of_gas_1372":                               ; preds = %"$have_gas_1368"
  call void @_out_of_gas()
  br label %"$have_gas_1373"

"$have_gas_1373":                                 ; preds = %"$out_of_gas_1372", %"$have_gas_1368"
  %"$consume_1374" = sub i64 %"$gasrem_1370", 1
  store i64 %"$consume_1374", i64* @_gasrem, align 8
  %"$execptr_load_1375" = load i8*, i8** @_execptr, align 8
  %"$_new_empty_map_call_1376" = call i8* @_new_empty_map(i8* %"$execptr_load_1375")
  %"$_new_empty_map_1377" = bitcast i8* %"$_new_empty_map_call_1376" to %Map_Uint128_0x3620c286757a29985cee194eb90064270fb65414.AddressADT*
  store %Map_Uint128_0x3620c286757a29985cee194eb90064270fb65414.AddressADT* %"$_new_empty_map_1377", %Map_Uint128_0x3620c286757a29985cee194eb90064270fb65414.AddressADT** %sub_n, align 8
  %"$gasrem_1378" = load i64, i64* @_gasrem, align 8
  %"$gascmp_1379" = icmp ugt i64 1, %"$gasrem_1378"
  br i1 %"$gascmp_1379", label %"$out_of_gas_1380", label %"$have_gas_1381"

"$out_of_gas_1380":                               ; preds = %"$have_gas_1373"
  call void @_out_of_gas()
  br label %"$have_gas_1381"

"$have_gas_1381":                                 ; preds = %"$out_of_gas_1380", %"$have_gas_1373"
  %"$consume_1382" = sub i64 %"$gasrem_1378", 1
  store i64 %"$consume_1382", i64* @_gasrem, align 8
  %sub_k = alloca %Uint128, align 8
  %"$gasrem_1383" = load i64, i64* @_gasrem, align 8
  %"$gascmp_1384" = icmp ugt i64 1, %"$gasrem_1383"
  br i1 %"$gascmp_1384", label %"$out_of_gas_1385", label %"$have_gas_1386"

"$out_of_gas_1385":                               ; preds = %"$have_gas_1381"
  call void @_out_of_gas()
  br label %"$have_gas_1386"

"$have_gas_1386":                                 ; preds = %"$out_of_gas_1385", %"$have_gas_1381"
  %"$consume_1387" = sub i64 %"$gasrem_1383", 1
  store i64 %"$consume_1387", i64* @_gasrem, align 8
  store %Uint128 zeroinitializer, %Uint128* %sub_k, align 8
  %"$gasrem_1388" = load i64, i64* @_gasrem, align 8
  %"$gascmp_1389" = icmp ugt i64 1, %"$gasrem_1388"
  br i1 %"$gascmp_1389", label %"$out_of_gas_1390", label %"$have_gas_1391"

"$out_of_gas_1390":                               ; preds = %"$have_gas_1386"
  call void @_out_of_gas()
  br label %"$have_gas_1391"

"$have_gas_1391":                                 ; preds = %"$out_of_gas_1390", %"$have_gas_1386"
  %"$consume_1392" = sub i64 %"$gasrem_1388", 1
  store i64 %"$consume_1392", i64* @_gasrem, align 8
  %sub_res = alloca %Map_Uint128_0x3620c286757a29985cee194eb90064270fb65414.AddressADT*, align 8
  %"$sub_n_1393" = load %Map_Uint128_0x3620c286757a29985cee194eb90064270fb65414.AddressADT*, %Map_Uint128_0x3620c286757a29985cee194eb90064270fb65414.AddressADT** %sub_n, align 8
  %"$$sub_n_1393_1394" = bitcast %Map_Uint128_0x3620c286757a29985cee194eb90064270fb65414.AddressADT* %"$sub_n_1393" to i8*
  %"$_lengthof_call_1395" = call i64 @_lengthof(%_TyDescrTy_Typ* @"$TyDescr_Map_77", i8* %"$$sub_n_1393_1394")
  %"$gasadd_1396" = add i64 1, %"$_lengthof_call_1395"
  %"$gasrem_1397" = load i64, i64* @_gasrem, align 8
  %"$gascmp_1398" = icmp ugt i64 %"$gasadd_1396", %"$gasrem_1397"
  br i1 %"$gascmp_1398", label %"$out_of_gas_1399", label %"$have_gas_1400"

"$out_of_gas_1399":                               ; preds = %"$have_gas_1391"
  call void @_out_of_gas()
  br label %"$have_gas_1400"

"$have_gas_1400":                                 ; preds = %"$out_of_gas_1399", %"$have_gas_1391"
  %"$consume_1401" = sub i64 %"$gasrem_1397", %"$gasadd_1396"
  store i64 %"$consume_1401", i64* @_gasrem, align 8
  %"$execptr_load_1402" = load i8*, i8** @_execptr, align 8
  %"$sub_n_1403" = load %Map_Uint128_0x3620c286757a29985cee194eb90064270fb65414.AddressADT*, %Map_Uint128_0x3620c286757a29985cee194eb90064270fb65414.AddressADT** %sub_n, align 8
  %"$$sub_n_1403_1404" = bitcast %Map_Uint128_0x3620c286757a29985cee194eb90064270fb65414.AddressADT* %"$sub_n_1403" to i8*
  %"$put_sub_k_1405" = alloca %Uint128, align 8
  %"$sub_k_1406" = load %Uint128, %Uint128* %sub_k, align 8
  store %Uint128 %"$sub_k_1406", %Uint128* %"$put_sub_k_1405", align 8
  %"$$put_sub_k_1405_1407" = bitcast %Uint128* %"$put_sub_k_1405" to i8*
  %"$$x_1_1408" = load %TName_0x3620c286757a29985cee194eb90064270fb65414.AddressADT*, %TName_0x3620c286757a29985cee194eb90064270fb65414.AddressADT** %"$x_1", align 8
  %"$$$x_1_1408_1409" = bitcast %TName_0x3620c286757a29985cee194eb90064270fb65414.AddressADT* %"$$x_1_1408" to i8*
  %"$put_call_1410" = call i8* @_put(i8* %"$execptr_load_1402", %_TyDescrTy_Typ* @"$TyDescr_Map_77", i8* %"$$sub_n_1403_1404", i8* %"$$put_sub_k_1405_1407", i8* %"$$$x_1_1408_1409")
  %"$put_1411" = bitcast i8* %"$put_call_1410" to %Map_Uint128_0x3620c286757a29985cee194eb90064270fb65414.AddressADT*
  store %Map_Uint128_0x3620c286757a29985cee194eb90064270fb65414.AddressADT* %"$put_1411", %Map_Uint128_0x3620c286757a29985cee194eb90064270fb65414.AddressADT** %sub_res, align 8
  %"$$n_2_1412" = load %"Map_Uint128_Map_(Uint128)_(0x3620c286757a29985cee194eb90064270fb65414.AddressADT)"*, %"Map_Uint128_Map_(Uint128)_(0x3620c286757a29985cee194eb90064270fb65414.AddressADT)"** %"$n_2", align 8
  %"$$$n_2_1412_1413" = bitcast %"Map_Uint128_Map_(Uint128)_(0x3620c286757a29985cee194eb90064270fb65414.AddressADT)"* %"$$n_2_1412" to i8*
  %"$_lengthof_call_1414" = call i64 @_lengthof(%_TyDescrTy_Typ* @"$TyDescr_Map_78", i8* %"$$$n_2_1412_1413")
  %"$gasadd_1415" = add i64 1, %"$_lengthof_call_1414"
  %"$gasrem_1416" = load i64, i64* @_gasrem, align 8
  %"$gascmp_1417" = icmp ugt i64 %"$gasadd_1415", %"$gasrem_1416"
  br i1 %"$gascmp_1417", label %"$out_of_gas_1418", label %"$have_gas_1419"

"$out_of_gas_1418":                               ; preds = %"$have_gas_1400"
  call void @_out_of_gas()
  br label %"$have_gas_1419"

"$have_gas_1419":                                 ; preds = %"$out_of_gas_1418", %"$have_gas_1400"
  %"$consume_1420" = sub i64 %"$gasrem_1416", %"$gasadd_1415"
  store i64 %"$consume_1420", i64* @_gasrem, align 8
  %"$execptr_load_1421" = load i8*, i8** @_execptr, align 8
  %"$$n_2_1422" = load %"Map_Uint128_Map_(Uint128)_(0x3620c286757a29985cee194eb90064270fb65414.AddressADT)"*, %"Map_Uint128_Map_(Uint128)_(0x3620c286757a29985cee194eb90064270fb65414.AddressADT)"** %"$n_2", align 8
  %"$$$n_2_1422_1423" = bitcast %"Map_Uint128_Map_(Uint128)_(0x3620c286757a29985cee194eb90064270fb65414.AddressADT)"* %"$$n_2_1422" to i8*
  %"$put_sub_k_1424" = alloca %Uint128, align 8
  %"$sub_k_1425" = load %Uint128, %Uint128* %sub_k, align 8
  store %Uint128 %"$sub_k_1425", %Uint128* %"$put_sub_k_1424", align 8
  %"$$put_sub_k_1424_1426" = bitcast %Uint128* %"$put_sub_k_1424" to i8*
  %"$sub_res_1427" = load %Map_Uint128_0x3620c286757a29985cee194eb90064270fb65414.AddressADT*, %Map_Uint128_0x3620c286757a29985cee194eb90064270fb65414.AddressADT** %sub_res, align 8
  %"$$sub_res_1427_1428" = bitcast %Map_Uint128_0x3620c286757a29985cee194eb90064270fb65414.AddressADT* %"$sub_res_1427" to i8*
  %"$put_call_1429" = call i8* @_put(i8* %"$execptr_load_1421", %_TyDescrTy_Typ* @"$TyDescr_Map_78", i8* %"$$$n_2_1422_1423", i8* %"$$put_sub_k_1424_1426", i8* %"$$sub_res_1427_1428")
  %"$put_1430" = bitcast i8* %"$put_call_1429" to %"Map_Uint128_Map_(Uint128)_(0x3620c286757a29985cee194eb90064270fb65414.AddressADT)"*
  store %"Map_Uint128_Map_(Uint128)_(0x3620c286757a29985cee194eb90064270fb65414.AddressADT)"* %"$put_1430", %"Map_Uint128_Map_(Uint128)_(0x3620c286757a29985cee194eb90064270fb65414.AddressADT)"** %z, align 8
  %"$z_1431" = load %"Map_Uint128_Map_(Uint128)_(0x3620c286757a29985cee194eb90064270fb65414.AddressADT)"*, %"Map_Uint128_Map_(Uint128)_(0x3620c286757a29985cee194eb90064270fb65414.AddressADT)"** %z, align 8
  %"$$z_1431_1432" = bitcast %"Map_Uint128_Map_(Uint128)_(0x3620c286757a29985cee194eb90064270fb65414.AddressADT)"* %"$z_1431" to i8*
  %"$_literal_cost_call_1433" = call i64 @_literal_cost(%_TyDescrTy_Typ* @"$TyDescr_Map_78", i8* %"$$z_1431_1432")
  %"$gasrem_1434" = load i64, i64* @_gasrem, align 8
  %"$gascmp_1435" = icmp ugt i64 %"$_literal_cost_call_1433", %"$gasrem_1434"
  br i1 %"$gascmp_1435", label %"$out_of_gas_1436", label %"$have_gas_1437"

"$out_of_gas_1436":                               ; preds = %"$have_gas_1419"
  call void @_out_of_gas()
  br label %"$have_gas_1437"

"$have_gas_1437":                                 ; preds = %"$out_of_gas_1436", %"$have_gas_1419"
  %"$consume_1438" = sub i64 %"$gasrem_1434", %"$_literal_cost_call_1433"
  store i64 %"$consume_1438", i64* @_gasrem, align 8
  %"$execptr_load_1439" = load i8*, i8** @_execptr, align 8
  %"$z_1441" = load %"Map_Uint128_Map_(Uint128)_(0x3620c286757a29985cee194eb90064270fb65414.AddressADT)"*, %"Map_Uint128_Map_(Uint128)_(0x3620c286757a29985cee194eb90064270fb65414.AddressADT)"** %z, align 8
  %"$update_value_1442" = bitcast %"Map_Uint128_Map_(Uint128)_(0x3620c286757a29985cee194eb90064270fb65414.AddressADT)"* %"$z_1441" to i8*
  call void @_update_field(i8* %"$execptr_load_1439", i8* getelementptr inbounds ([15 x i8], [15 x i8]* @"$assign_test_10_1440", i32 0, i32 0), %_TyDescrTy_Typ* @"$TyDescr_Map_78", i32 0, i8* null, i8* %"$update_value_1442")
  %"$gasrem_1443" = load i64, i64* @_gasrem, align 8
  %"$gascmp_1444" = icmp ugt i64 1, %"$gasrem_1443"
  br i1 %"$gascmp_1444", label %"$out_of_gas_1445", label %"$have_gas_1446"

"$out_of_gas_1445":                               ; preds = %"$have_gas_1437"
  call void @_out_of_gas()
  br label %"$have_gas_1446"

"$have_gas_1446":                                 ; preds = %"$out_of_gas_1445", %"$have_gas_1437"
  %"$consume_1447" = sub i64 %"$gasrem_1443", 1
  store i64 %"$consume_1447", i64* @_gasrem, align 8
  %k1 = alloca %Uint128, align 8
  %"$gasrem_1448" = load i64, i64* @_gasrem, align 8
  %"$gascmp_1449" = icmp ugt i64 1, %"$gasrem_1448"
  br i1 %"$gascmp_1449", label %"$out_of_gas_1450", label %"$have_gas_1451"

"$out_of_gas_1450":                               ; preds = %"$have_gas_1446"
  call void @_out_of_gas()
  br label %"$have_gas_1451"

"$have_gas_1451":                                 ; preds = %"$out_of_gas_1450", %"$have_gas_1446"
  %"$consume_1452" = sub i64 %"$gasrem_1448", 1
  store i64 %"$consume_1452", i64* @_gasrem, align 8
  store %Uint128 { i128 1 }, %Uint128* %k1, align 8
  %"$gasrem_1453" = load i64, i64* @_gasrem, align 8
  %"$gascmp_1454" = icmp ugt i64 1, %"$gasrem_1453"
  br i1 %"$gascmp_1454", label %"$out_of_gas_1455", label %"$have_gas_1456"

"$out_of_gas_1455":                               ; preds = %"$have_gas_1451"
  call void @_out_of_gas()
  br label %"$have_gas_1456"

"$have_gas_1456":                                 ; preds = %"$out_of_gas_1455", %"$have_gas_1451"
  %"$consume_1457" = sub i64 %"$gasrem_1453", 1
  store i64 %"$consume_1457", i64* @_gasrem, align 8
  %k2 = alloca %Uint128, align 8
  %"$gasrem_1458" = load i64, i64* @_gasrem, align 8
  %"$gascmp_1459" = icmp ugt i64 1, %"$gasrem_1458"
  br i1 %"$gascmp_1459", label %"$out_of_gas_1460", label %"$have_gas_1461"

"$out_of_gas_1460":                               ; preds = %"$have_gas_1456"
  call void @_out_of_gas()
  br label %"$have_gas_1461"

"$have_gas_1461":                                 ; preds = %"$out_of_gas_1460", %"$have_gas_1456"
  %"$consume_1462" = sub i64 %"$gasrem_1458", 1
  store i64 %"$consume_1462", i64* @_gasrem, align 8
  store %Uint128 { i128 42 }, %Uint128* %k2, align 8
  %"$$x_1_1463" = load %TName_0x3620c286757a29985cee194eb90064270fb65414.AddressADT*, %TName_0x3620c286757a29985cee194eb90064270fb65414.AddressADT** %"$x_1", align 8
  %"$$$x_1_1463_1464" = bitcast %TName_0x3620c286757a29985cee194eb90064270fb65414.AddressADT* %"$$x_1_1463" to i8*
  %"$_literal_cost_call_1465" = call i64 @_literal_cost(%_TyDescrTy_Typ* @"$TyDescr_ADT_0x3620c286757a29985cee194eb90064270fb65414.AddressADT_74", i8* %"$$$x_1_1463_1464")
  %"$gasadd_1466" = add i64 %"$_literal_cost_call_1465", 2
  %"$gasrem_1467" = load i64, i64* @_gasrem, align 8
  %"$gascmp_1468" = icmp ugt i64 %"$gasadd_1466", %"$gasrem_1467"
  br i1 %"$gascmp_1468", label %"$out_of_gas_1469", label %"$have_gas_1470"

"$out_of_gas_1469":                               ; preds = %"$have_gas_1461"
  call void @_out_of_gas()
  br label %"$have_gas_1470"

"$have_gas_1470":                                 ; preds = %"$out_of_gas_1469", %"$have_gas_1461"
  %"$consume_1471" = sub i64 %"$gasrem_1467", %"$gasadd_1466"
  store i64 %"$consume_1471", i64* @_gasrem, align 8
  %"$indices_buf_1472_salloc_load" = load i8*, i8** @_execptr, align 8
  %"$indices_buf_1472_salloc_salloc" = call i8* @_salloc(i8* %"$indices_buf_1472_salloc_load", i64 32)
  %"$indices_buf_1472_salloc" = bitcast i8* %"$indices_buf_1472_salloc_salloc" to [32 x i8]*
  %"$indices_buf_1472" = bitcast [32 x i8]* %"$indices_buf_1472_salloc" to i8*
  %"$k1_1473" = load %Uint128, %Uint128* %k1, align 8
  %"$indices_gep_1474" = getelementptr i8, i8* %"$indices_buf_1472", i32 0
  %indices_cast = bitcast i8* %"$indices_gep_1474" to %Uint128*
  store %Uint128 %"$k1_1473", %Uint128* %indices_cast, align 8
  %"$k2_1475" = load %Uint128, %Uint128* %k2, align 8
  %"$indices_gep_1476" = getelementptr i8, i8* %"$indices_buf_1472", i32 16
  %indices_cast1 = bitcast i8* %"$indices_gep_1476" to %Uint128*
  store %Uint128 %"$k2_1475", %Uint128* %indices_cast1, align 8
  %"$execptr_load_1477" = load i8*, i8** @_execptr, align 8
  %"$$x_1_1479" = load %TName_0x3620c286757a29985cee194eb90064270fb65414.AddressADT*, %TName_0x3620c286757a29985cee194eb90064270fb65414.AddressADT** %"$x_1", align 8
  %"$update_value_1480" = bitcast %TName_0x3620c286757a29985cee194eb90064270fb65414.AddressADT* %"$$x_1_1479" to i8*
  call void @_update_field(i8* %"$execptr_load_1477", i8* getelementptr inbounds ([15 x i8], [15 x i8]* @"$assign_test_10_1478", i32 0, i32 0), %_TyDescrTy_Typ* @"$TyDescr_Map_78", i32 2, i8* %"$indices_buf_1472", i8* %"$update_value_1480")
>>>>>>> f105e354
  ret void
}

declare i64 @_lengthof(%_TyDescrTy_Typ*, i8*)

declare i8* @_put(i8*, %_TyDescrTy_Typ*, i8*, i8*, i8*)

define void @AssignTest(i8* %0) {
entry:
<<<<<<< HEAD
  %"$_amount_1485" = getelementptr i8, i8* %0, i32 0
  %"$_amount_1486" = bitcast i8* %"$_amount_1485" to %Uint128*
  %_amount = load %Uint128, %Uint128* %"$_amount_1486", align 8
  %"$_origin_1487" = getelementptr i8, i8* %0, i32 16
  %"$_origin_1488" = bitcast i8* %"$_origin_1487" to [20 x i8]*
  %"$_sender_1489" = getelementptr i8, i8* %0, i32 36
  %"$_sender_1490" = bitcast i8* %"$_sender_1489" to [20 x i8]*
  call void @"$AssignTest_1278"(%Uint128 %_amount, [20 x i8]* %"$_origin_1488", [20 x i8]* %"$_sender_1490")
=======
  %"$_amount_1482" = getelementptr i8, i8* %0, i32 0
  %"$_amount_1483" = bitcast i8* %"$_amount_1482" to %Uint128*
  %_amount = load %Uint128, %Uint128* %"$_amount_1483", align 8
  %"$_origin_1484" = getelementptr i8, i8* %0, i32 16
  %"$_origin_1485" = bitcast i8* %"$_origin_1484" to [20 x i8]*
  %"$_sender_1486" = getelementptr i8, i8* %0, i32 36
  %"$_sender_1487" = bitcast i8* %"$_sender_1486" to [20 x i8]*
  call void @"$AssignTest_1275"(%Uint128 %_amount, [20 x i8]* %"$_origin_1485", [20 x i8]* %"$_sender_1487")
>>>>>>> f105e354
  ret void
}<|MERGE_RESOLUTION|>--- conflicted
+++ resolved
@@ -17,15 +17,9 @@
 %"$TyDescr_AddrTyp_87" = type { i32, %"$TyDescr_AddrFieldTyp_86"* }
 %Int32 = type { i32 }
 %Uint32 = type { i32 }
-<<<<<<< HEAD
-%"$ParamDescr_1491" = type { %ParamDescrString, %_TyDescrTy_Typ* }
+%"$ParamDescr_1494" = type { %ParamDescrString, %_TyDescrTy_Typ* }
 %ParamDescrString = type { i8*, i32 }
-%"$TransDescr_1492" = type { %ParamDescrString, i32, %"$ParamDescr_1491"* }
-=======
-%"$ParamDescr_1488" = type { %ParamDescrString, %_TyDescrTy_Typ* }
-%ParamDescrString = type { i8*, i32 }
-%"$TransDescr_1489" = type { %ParamDescrString, i32, %"$ParamDescr_1488"* }
->>>>>>> f105e354
+%"$TransDescr_1495" = type { %ParamDescrString, i32, %"$ParamDescr_1494"* }
 %TName_0x3620c286757a29985cee194eb90064270fb65414.AddressADT = type { i8, %CName_0x3620c286757a29985cee194eb90064270fb65414.Address1*, %CName_0x3620c286757a29985cee194eb90064270fb65414.Address2* }
 %CName_0x3620c286757a29985cee194eb90064270fb65414.Address1 = type <{ i8, [20 x i8] }>
 %CName_0x3620c286757a29985cee194eb90064270fb65414.Address2 = type <{ i8, [20 x i8] }>
@@ -302,7 +296,6 @@
 @_cparam_cparam1 = global [20 x i8] zeroinitializer
 @_cparam_cparam2 = global [20 x i8] zeroinitializer
 @_cparam_cparam3 = global [20 x i8] zeroinitializer
-<<<<<<< HEAD
 @"$assign_test_1_281" = unnamed_addr constant [14 x i8] c"assign_test_1\00"
 @"$assign_test_2_292" = unnamed_addr constant [14 x i8] c"assign_test_2\00"
 @"$assign_test_3_303" = unnamed_addr constant [14 x i8] c"assign_test_3\00"
@@ -353,194 +346,74 @@
 @"$signatures_907" = unnamed_addr constant [11 x i8] c"signatures\00"
 @"$remote_reads_test_res_3_10_931" = unnamed_addr constant [27 x i8] c"remote_reads_test_res_3_10\00"
 @"$signatures_937" = unnamed_addr constant [11 x i8] c"signatures\00"
-@"$remote_reads_test_res_3_11_961" = unnamed_addr constant [27 x i8] c"remote_reads_test_res_3_11\00"
-@"$signatures_968" = unnamed_addr constant [11 x i8] c"signatures\00"
-@"$remote_reads_test_res_3_12_992" = unnamed_addr constant [27 x i8] c"remote_reads_test_res_3_12\00"
-@"$signatures_999" = unnamed_addr constant [11 x i8] c"signatures\00"
-@"$remote_reads_test_res_3_13_1023" = unnamed_addr constant [27 x i8] c"remote_reads_test_res_3_13\00"
-@"$stringlit_1076" = unnamed_addr constant [4 x i8] c"_tag"
-@"$stringlit_1081" = unnamed_addr constant [0 x i8] zeroinitializer
-@"$stringlit_1084" = unnamed_addr constant [10 x i8] c"_recipient"
-@"$stringlit_1091" = unnamed_addr constant [7 x i8] c"_amount"
-@"$stringlit_1098" = unnamed_addr constant [5 x i8] c"param"
-@"$stringlit_1158" = unnamed_addr constant [10 x i8] c"_eventname"
-@"$stringlit_1163" = unnamed_addr constant [9 x i8] c"TestEvent"
-@"$stringlit_1166" = unnamed_addr constant [4 x i8] c"info"
-@"$stringlit_1196" = unnamed_addr constant [10 x i8] c"_eventname"
-@"$stringlit_1201" = unnamed_addr constant [9 x i8] c"TestEvent"
-@"$stringlit_1204" = unnamed_addr constant [4 x i8] c"info"
-@"$stringlit_1244" = unnamed_addr constant [10 x i8] c"_exception"
-@"$stringlit_1249" = unnamed_addr constant [13 x i8] c"TestException"
-@"$stringlit_1252" = unnamed_addr constant [5 x i8] c"value"
-@"$assign_test_8_1305" = unnamed_addr constant [14 x i8] c"assign_test_8\00"
-@"$assign_test_9_1347" = unnamed_addr constant [14 x i8] c"assign_test_9\00"
-@"$assign_test_10_1443" = unnamed_addr constant [15 x i8] c"assign_test_10\00"
-@"$assign_test_10_1481" = unnamed_addr constant [15 x i8] c"assign_test_10\00"
+@"$remote_reads_test_res_3_11_964" = unnamed_addr constant [27 x i8] c"remote_reads_test_res_3_11\00"
+@"$signatures_971" = unnamed_addr constant [11 x i8] c"signatures\00"
+@"$remote_reads_test_res_3_12_995" = unnamed_addr constant [27 x i8] c"remote_reads_test_res_3_12\00"
+@"$signatures_1002" = unnamed_addr constant [11 x i8] c"signatures\00"
+@"$remote_reads_test_res_3_13_1026" = unnamed_addr constant [27 x i8] c"remote_reads_test_res_3_13\00"
+@"$stringlit_1079" = unnamed_addr constant [4 x i8] c"_tag"
+@"$stringlit_1084" = unnamed_addr constant [0 x i8] zeroinitializer
+@"$stringlit_1087" = unnamed_addr constant [10 x i8] c"_recipient"
+@"$stringlit_1094" = unnamed_addr constant [7 x i8] c"_amount"
+@"$stringlit_1101" = unnamed_addr constant [5 x i8] c"param"
+@"$stringlit_1161" = unnamed_addr constant [10 x i8] c"_eventname"
+@"$stringlit_1166" = unnamed_addr constant [9 x i8] c"TestEvent"
+@"$stringlit_1169" = unnamed_addr constant [4 x i8] c"info"
+@"$stringlit_1199" = unnamed_addr constant [10 x i8] c"_eventname"
+@"$stringlit_1204" = unnamed_addr constant [9 x i8] c"TestEvent"
+@"$stringlit_1207" = unnamed_addr constant [4 x i8] c"info"
+@"$stringlit_1247" = unnamed_addr constant [10 x i8] c"_exception"
+@"$stringlit_1252" = unnamed_addr constant [13 x i8] c"TestException"
+@"$stringlit_1255" = unnamed_addr constant [5 x i8] c"value"
+@"$assign_test_8_1308" = unnamed_addr constant [14 x i8] c"assign_test_8\00"
+@"$assign_test_9_1350" = unnamed_addr constant [14 x i8] c"assign_test_9\00"
+@"$assign_test_10_1446" = unnamed_addr constant [15 x i8] c"assign_test_10\00"
+@"$assign_test_10_1484" = unnamed_addr constant [15 x i8] c"assign_test_10\00"
 @_tydescr_table = constant [48 x %_TyDescrTy_Typ*] [%_TyDescrTy_Typ* @"$TyDescr_Map_84", %_TyDescrTy_Typ* @"$TyDescr_Event_55", %_TyDescrTy_Typ* @"$TyDescr_Int64_37", %_TyDescrTy_Typ* @"$TyDescr_Addr_96", %_TyDescrTy_Typ* @"$TyDescr_ADT_List_0x3620c286757a29985cee194eb90064270fb65414.AddressADT_70", %_TyDescrTy_Typ* @"$TyDescr_ADT_Pair_ByStr20_with_end_0x3620c286757a29985cee194eb90064270fb65414.AddressADT_71", %_TyDescrTy_Typ* @"$TyDescr_ADT_List_ByStr20_with_contract_field_g_:_0x3620c286757a29985cee194eb90064270fb65414.AddressADT_end_66", %_TyDescrTy_Typ* @"$TyDescr_Addr_92", %_TyDescrTy_Typ* @"$TyDescr_Addr_89", %_TyDescrTy_Typ* @"$TyDescr_Map_82", %_TyDescrTy_Typ* @"$TyDescr_Exception_57", %_TyDescrTy_Typ* @"$TyDescr_String_49", %_TyDescrTy_Typ* @"$TyDescr_ADT_Option_Map_(ByStr20_with_end)_(Bool)_73", %_TyDescrTy_Typ* @"$TyDescr_ADT_List_ByStr20_69", %_TyDescrTy_Typ* @"$TyDescr_ADT_List_ByStr20_with_contract_field_f_:_Uint128_end_67", %_TyDescrTy_Typ* @"$TyDescr_Int256_45", %_TyDescrTy_Typ* @"$TyDescr_Int128_41", %_TyDescrTy_Typ* @"$TyDescr_Addr_98", %_TyDescrTy_Typ* @"$TyDescr_ADT_Pair_ByStr20_0x3620c286757a29985cee194eb90064270fb65414.AddressADT_72", %_TyDescrTy_Typ* @"$TyDescr_Bystr_59", %_TyDescrTy_Typ* @"$TyDescr_Addr_94", %_TyDescrTy_Typ* @"$TyDescr_Map_85", %_TyDescrTy_Typ* @"$TyDescr_Map_81", %_TyDescrTy_Typ* @"$TyDescr_Map_79", %_TyDescrTy_Typ* @"$TyDescr_ADT_List_ByStr20_with_end_68", %_TyDescrTy_Typ* @"$TyDescr_ADT_List_Message_65", %_TyDescrTy_Typ* @"$TyDescr_Map_83", %_TyDescrTy_Typ* @"$TyDescr_ADT_0x3620c286757a29985cee194eb90064270fb65414.AddressADT_75", %_TyDescrTy_Typ* @"$TyDescr_Addr_100", %_TyDescrTy_Typ* @"$TyDescr_ADT_Bool_76", %_TyDescrTy_Typ* @"$TyDescr_Bystr20_61", %_TyDescrTy_Typ* @"$TyDescr_Uint256_47", %_TyDescrTy_Typ* @"$TyDescr_Uint32_35", %_TyDescrTy_Typ* @"$TyDescr_Addr_99", %_TyDescrTy_Typ* @"$TyDescr_Addr_90", %_TyDescrTy_Typ* @"$TyDescr_Addr_88", %_TyDescrTy_Typ* @"$TyDescr_ADT_Option_Bool_74", %_TyDescrTy_Typ* @"$TyDescr_Uint64_39", %_TyDescrTy_Typ* @"$TyDescr_Bnum_51", %_TyDescrTy_Typ* @"$TyDescr_Uint128_43", %_TyDescrTy_Typ* @"$TyDescr_Addr_95", %_TyDescrTy_Typ* @"$TyDescr_Map_80", %_TyDescrTy_Typ* @"$TyDescr_Addr_91", %_TyDescrTy_Typ* @"$TyDescr_Addr_93", %_TyDescrTy_Typ* @"$TyDescr_Map_78", %_TyDescrTy_Typ* @"$TyDescr_Message_53", %_TyDescrTy_Typ* @"$TyDescr_Addr_97", %_TyDescrTy_Typ* @"$TyDescr_Int32_33"]
 @_tydescr_table_length = constant i32 48
-@"$pname__scilla_version_1493" = unnamed_addr constant [15 x i8] c"_scilla_version"
-@"$pname__this_address_1494" = unnamed_addr constant [13 x i8] c"_this_address"
-@"$pname__creation_block_1495" = unnamed_addr constant [15 x i8] c"_creation_block"
-@"$pname_cparam1_1496" = unnamed_addr constant [7 x i8] c"cparam1"
-@"$pname_cparam2_1497" = unnamed_addr constant [7 x i8] c"cparam2"
-@"$pname_cparam3_1498" = unnamed_addr constant [7 x i8] c"cparam3"
-@_contract_parameters = constant [6 x %"$ParamDescr_1491"] [%"$ParamDescr_1491" { %ParamDescrString { i8* getelementptr inbounds ([15 x i8], [15 x i8]* @"$pname__scilla_version_1493", i32 0, i32 0), i32 15 }, %_TyDescrTy_Typ* @"$TyDescr_Uint32_35" }, %"$ParamDescr_1491" { %ParamDescrString { i8* getelementptr inbounds ([13 x i8], [13 x i8]* @"$pname__this_address_1494", i32 0, i32 0), i32 13 }, %_TyDescrTy_Typ* @"$TyDescr_Bystr20_61" }, %"$ParamDescr_1491" { %ParamDescrString { i8* getelementptr inbounds ([15 x i8], [15 x i8]* @"$pname__creation_block_1495", i32 0, i32 0), i32 15 }, %_TyDescrTy_Typ* @"$TyDescr_Bnum_51" }, %"$ParamDescr_1491" { %ParamDescrString { i8* getelementptr inbounds ([7 x i8], [7 x i8]* @"$pname_cparam1_1496", i32 0, i32 0), i32 7 }, %_TyDescrTy_Typ* @"$TyDescr_Addr_100" }, %"$ParamDescr_1491" { %ParamDescrString { i8* getelementptr inbounds ([7 x i8], [7 x i8]* @"$pname_cparam2_1497", i32 0, i32 0), i32 7 }, %_TyDescrTy_Typ* @"$TyDescr_Addr_99" }, %"$ParamDescr_1491" { %ParamDescrString { i8* getelementptr inbounds ([7 x i8], [7 x i8]* @"$pname_cparam3_1498", i32 0, i32 0), i32 7 }, %_TyDescrTy_Typ* @"$TyDescr_Addr_98" }]
+@"$pname__scilla_version_1496" = unnamed_addr constant [15 x i8] c"_scilla_version"
+@"$pname__this_address_1497" = unnamed_addr constant [13 x i8] c"_this_address"
+@"$pname__creation_block_1498" = unnamed_addr constant [15 x i8] c"_creation_block"
+@"$pname_cparam1_1499" = unnamed_addr constant [7 x i8] c"cparam1"
+@"$pname_cparam2_1500" = unnamed_addr constant [7 x i8] c"cparam2"
+@"$pname_cparam3_1501" = unnamed_addr constant [7 x i8] c"cparam3"
+@_contract_parameters = constant [6 x %"$ParamDescr_1494"] [%"$ParamDescr_1494" { %ParamDescrString { i8* getelementptr inbounds ([15 x i8], [15 x i8]* @"$pname__scilla_version_1496", i32 0, i32 0), i32 15 }, %_TyDescrTy_Typ* @"$TyDescr_Uint32_35" }, %"$ParamDescr_1494" { %ParamDescrString { i8* getelementptr inbounds ([13 x i8], [13 x i8]* @"$pname__this_address_1497", i32 0, i32 0), i32 13 }, %_TyDescrTy_Typ* @"$TyDescr_Bystr20_61" }, %"$ParamDescr_1494" { %ParamDescrString { i8* getelementptr inbounds ([15 x i8], [15 x i8]* @"$pname__creation_block_1498", i32 0, i32 0), i32 15 }, %_TyDescrTy_Typ* @"$TyDescr_Bnum_51" }, %"$ParamDescr_1494" { %ParamDescrString { i8* getelementptr inbounds ([7 x i8], [7 x i8]* @"$pname_cparam1_1499", i32 0, i32 0), i32 7 }, %_TyDescrTy_Typ* @"$TyDescr_Addr_100" }, %"$ParamDescr_1494" { %ParamDescrString { i8* getelementptr inbounds ([7 x i8], [7 x i8]* @"$pname_cparam2_1500", i32 0, i32 0), i32 7 }, %_TyDescrTy_Typ* @"$TyDescr_Addr_99" }, %"$ParamDescr_1494" { %ParamDescrString { i8* getelementptr inbounds ([7 x i8], [7 x i8]* @"$pname_cparam3_1501", i32 0, i32 0), i32 7 }, %_TyDescrTy_Typ* @"$TyDescr_Addr_98" }]
 @_contract_parameters_length = constant i32 6
-@"$tpname__amount_1499" = unnamed_addr constant [7 x i8] c"_amount"
-@"$tpname__origin_1500" = unnamed_addr constant [7 x i8] c"_origin"
-@"$tpname__sender_1501" = unnamed_addr constant [7 x i8] c"_sender"
-@"$tpname_remote1_1502" = unnamed_addr constant [7 x i8] c"remote1"
-@"$tpname_remote2_1503" = unnamed_addr constant [7 x i8] c"remote2"
-@"$tpname_remote3_1504" = unnamed_addr constant [7 x i8] c"remote3"
-@"$tparams_RemoteReadsTest_1505" = unnamed_addr constant [6 x %"$ParamDescr_1491"] [%"$ParamDescr_1491" { %ParamDescrString { i8* getelementptr inbounds ([7 x i8], [7 x i8]* @"$tpname__amount_1499", i32 0, i32 0), i32 7 }, %_TyDescrTy_Typ* @"$TyDescr_Uint128_43" }, %"$ParamDescr_1491" { %ParamDescrString { i8* getelementptr inbounds ([7 x i8], [7 x i8]* @"$tpname__origin_1500", i32 0, i32 0), i32 7 }, %_TyDescrTy_Typ* @"$TyDescr_Addr_100" }, %"$ParamDescr_1491" { %ParamDescrString { i8* getelementptr inbounds ([7 x i8], [7 x i8]* @"$tpname__sender_1501", i32 0, i32 0), i32 7 }, %_TyDescrTy_Typ* @"$TyDescr_Addr_100" }, %"$ParamDescr_1491" { %ParamDescrString { i8* getelementptr inbounds ([7 x i8], [7 x i8]* @"$tpname_remote1_1502", i32 0, i32 0), i32 7 }, %_TyDescrTy_Typ* @"$TyDescr_Addr_100" }, %"$ParamDescr_1491" { %ParamDescrString { i8* getelementptr inbounds ([7 x i8], [7 x i8]* @"$tpname_remote2_1503", i32 0, i32 0), i32 7 }, %_TyDescrTy_Typ* @"$TyDescr_Addr_99" }, %"$ParamDescr_1491" { %ParamDescrString { i8* getelementptr inbounds ([7 x i8], [7 x i8]* @"$tpname_remote3_1504", i32 0, i32 0), i32 7 }, %_TyDescrTy_Typ* @"$TyDescr_Addr_91" }]
-@"$tname_RemoteReadsTest_1506" = unnamed_addr constant [15 x i8] c"RemoteReadsTest"
-@"$tpname__amount_1507" = unnamed_addr constant [7 x i8] c"_amount"
-@"$tpname__origin_1508" = unnamed_addr constant [7 x i8] c"_origin"
-@"$tpname__sender_1509" = unnamed_addr constant [7 x i8] c"_sender"
-@"$tpname_list1_1510" = unnamed_addr constant [5 x i8] c"list1"
-@"$tpname_list2_1511" = unnamed_addr constant [5 x i8] c"list2"
-@"$tpname_list3_1512" = unnamed_addr constant [5 x i8] c"list3"
-@"$tpname_pair1_1513" = unnamed_addr constant [5 x i8] c"pair1"
-@"$tpname_adt1_1514" = unnamed_addr constant [4 x i8] c"adt1"
-@"$tpname_remote1_1515" = unnamed_addr constant [7 x i8] c"remote1"
-@"$tparams_RemoteReadsADTTest_1516" = unnamed_addr constant [9 x %"$ParamDescr_1491"] [%"$ParamDescr_1491" { %ParamDescrString { i8* getelementptr inbounds ([7 x i8], [7 x i8]* @"$tpname__amount_1507", i32 0, i32 0), i32 7 }, %_TyDescrTy_Typ* @"$TyDescr_Uint128_43" }, %"$ParamDescr_1491" { %ParamDescrString { i8* getelementptr inbounds ([7 x i8], [7 x i8]* @"$tpname__origin_1508", i32 0, i32 0), i32 7 }, %_TyDescrTy_Typ* @"$TyDescr_Addr_100" }, %"$ParamDescr_1491" { %ParamDescrString { i8* getelementptr inbounds ([7 x i8], [7 x i8]* @"$tpname__sender_1509", i32 0, i32 0), i32 7 }, %_TyDescrTy_Typ* @"$TyDescr_Addr_100" }, %"$ParamDescr_1491" { %ParamDescrString { i8* getelementptr inbounds ([5 x i8], [5 x i8]* @"$tpname_list1_1510", i32 0, i32 0), i32 5 }, %_TyDescrTy_Typ* @"$TyDescr_ADT_List_ByStr20_with_end_68" }, %"$ParamDescr_1491" { %ParamDescrString { i8* getelementptr inbounds ([5 x i8], [5 x i8]* @"$tpname_list2_1511", i32 0, i32 0), i32 5 }, %_TyDescrTy_Typ* @"$TyDescr_ADT_List_ByStr20_with_contract_field_f_:_Uint128_end_67" }, %"$ParamDescr_1491" { %ParamDescrString { i8* getelementptr inbounds ([5 x i8], [5 x i8]* @"$tpname_list3_1512", i32 0, i32 0), i32 5 }, %_TyDescrTy_Typ* @"$TyDescr_ADT_List_ByStr20_with_contract_field_g_:_0x3620c286757a29985cee194eb90064270fb65414.AddressADT_end_66" }, %"$ParamDescr_1491" { %ParamDescrString { i8* getelementptr inbounds ([5 x i8], [5 x i8]* @"$tpname_pair1_1513", i32 0, i32 0), i32 5 }, %_TyDescrTy_Typ* @"$TyDescr_ADT_Pair_ByStr20_with_end_0x3620c286757a29985cee194eb90064270fb65414.AddressADT_71" }, %"$ParamDescr_1491" { %ParamDescrString { i8* getelementptr inbounds ([4 x i8], [4 x i8]* @"$tpname_adt1_1514", i32 0, i32 0), i32 4 }, %_TyDescrTy_Typ* @"$TyDescr_ADT_0x3620c286757a29985cee194eb90064270fb65414.AddressADT_75" }, %"$ParamDescr_1491" { %ParamDescrString { i8* getelementptr inbounds ([7 x i8], [7 x i8]* @"$tpname_remote1_1515", i32 0, i32 0), i32 7 }, %_TyDescrTy_Typ* @"$TyDescr_Addr_88" }]
-@"$tname_RemoteReadsADTTest_1517" = unnamed_addr constant [18 x i8] c"RemoteReadsADTTest"
-@"$tpname__amount_1518" = unnamed_addr constant [7 x i8] c"_amount"
-@"$tpname__origin_1519" = unnamed_addr constant [7 x i8] c"_origin"
-@"$tpname__sender_1520" = unnamed_addr constant [7 x i8] c"_sender"
-@"$tparams_OutgoingMsgTest_1521" = unnamed_addr constant [3 x %"$ParamDescr_1491"] [%"$ParamDescr_1491" { %ParamDescrString { i8* getelementptr inbounds ([7 x i8], [7 x i8]* @"$tpname__amount_1518", i32 0, i32 0), i32 7 }, %_TyDescrTy_Typ* @"$TyDescr_Uint128_43" }, %"$ParamDescr_1491" { %ParamDescrString { i8* getelementptr inbounds ([7 x i8], [7 x i8]* @"$tpname__origin_1519", i32 0, i32 0), i32 7 }, %_TyDescrTy_Typ* @"$TyDescr_Addr_100" }, %"$ParamDescr_1491" { %ParamDescrString { i8* getelementptr inbounds ([7 x i8], [7 x i8]* @"$tpname__sender_1520", i32 0, i32 0), i32 7 }, %_TyDescrTy_Typ* @"$TyDescr_Addr_100" }]
-@"$tname_OutgoingMsgTest_1522" = unnamed_addr constant [15 x i8] c"OutgoingMsgTest"
-@"$tpname__amount_1523" = unnamed_addr constant [7 x i8] c"_amount"
-@"$tpname__origin_1524" = unnamed_addr constant [7 x i8] c"_origin"
-@"$tpname__sender_1525" = unnamed_addr constant [7 x i8] c"_sender"
-@"$tparams_ExceptionTest_1526" = unnamed_addr constant [3 x %"$ParamDescr_1491"] [%"$ParamDescr_1491" { %ParamDescrString { i8* getelementptr inbounds ([7 x i8], [7 x i8]* @"$tpname__amount_1523", i32 0, i32 0), i32 7 }, %_TyDescrTy_Typ* @"$TyDescr_Uint128_43" }, %"$ParamDescr_1491" { %ParamDescrString { i8* getelementptr inbounds ([7 x i8], [7 x i8]* @"$tpname__origin_1524", i32 0, i32 0), i32 7 }, %_TyDescrTy_Typ* @"$TyDescr_Addr_100" }, %"$ParamDescr_1491" { %ParamDescrString { i8* getelementptr inbounds ([7 x i8], [7 x i8]* @"$tpname__sender_1525", i32 0, i32 0), i32 7 }, %_TyDescrTy_Typ* @"$TyDescr_Addr_100" }]
-@"$tname_ExceptionTest_1527" = unnamed_addr constant [13 x i8] c"ExceptionTest"
-@"$tpname__amount_1528" = unnamed_addr constant [7 x i8] c"_amount"
-@"$tpname__origin_1529" = unnamed_addr constant [7 x i8] c"_origin"
-@"$tpname__sender_1530" = unnamed_addr constant [7 x i8] c"_sender"
-@"$tparams_AssignTest_1531" = unnamed_addr constant [3 x %"$ParamDescr_1491"] [%"$ParamDescr_1491" { %ParamDescrString { i8* getelementptr inbounds ([7 x i8], [7 x i8]* @"$tpname__amount_1528", i32 0, i32 0), i32 7 }, %_TyDescrTy_Typ* @"$TyDescr_Uint128_43" }, %"$ParamDescr_1491" { %ParamDescrString { i8* getelementptr inbounds ([7 x i8], [7 x i8]* @"$tpname__origin_1529", i32 0, i32 0), i32 7 }, %_TyDescrTy_Typ* @"$TyDescr_Addr_100" }, %"$ParamDescr_1491" { %ParamDescrString { i8* getelementptr inbounds ([7 x i8], [7 x i8]* @"$tpname__sender_1530", i32 0, i32 0), i32 7 }, %_TyDescrTy_Typ* @"$TyDescr_Addr_100" }]
-@"$tname_AssignTest_1532" = unnamed_addr constant [10 x i8] c"AssignTest"
-@_transition_parameters = constant [5 x %"$TransDescr_1492"] [%"$TransDescr_1492" { %ParamDescrString { i8* getelementptr inbounds ([15 x i8], [15 x i8]* @"$tname_RemoteReadsTest_1506", i32 0, i32 0), i32 15 }, i32 6, %"$ParamDescr_1491"* getelementptr inbounds ([6 x %"$ParamDescr_1491"], [6 x %"$ParamDescr_1491"]* @"$tparams_RemoteReadsTest_1505", i32 0, i32 0) }, %"$TransDescr_1492" { %ParamDescrString { i8* getelementptr inbounds ([18 x i8], [18 x i8]* @"$tname_RemoteReadsADTTest_1517", i32 0, i32 0), i32 18 }, i32 9, %"$ParamDescr_1491"* getelementptr inbounds ([9 x %"$ParamDescr_1491"], [9 x %"$ParamDescr_1491"]* @"$tparams_RemoteReadsADTTest_1516", i32 0, i32 0) }, %"$TransDescr_1492" { %ParamDescrString { i8* getelementptr inbounds ([15 x i8], [15 x i8]* @"$tname_OutgoingMsgTest_1522", i32 0, i32 0), i32 15 }, i32 3, %"$ParamDescr_1491"* getelementptr inbounds ([3 x %"$ParamDescr_1491"], [3 x %"$ParamDescr_1491"]* @"$tparams_OutgoingMsgTest_1521", i32 0, i32 0) }, %"$TransDescr_1492" { %ParamDescrString { i8* getelementptr inbounds ([13 x i8], [13 x i8]* @"$tname_ExceptionTest_1527", i32 0, i32 0), i32 13 }, i32 3, %"$ParamDescr_1491"* getelementptr inbounds ([3 x %"$ParamDescr_1491"], [3 x %"$ParamDescr_1491"]* @"$tparams_ExceptionTest_1526", i32 0, i32 0) }, %"$TransDescr_1492" { %ParamDescrString { i8* getelementptr inbounds ([10 x i8], [10 x i8]* @"$tname_AssignTest_1532", i32 0, i32 0), i32 10 }, i32 3, %"$ParamDescr_1491"* getelementptr inbounds ([3 x %"$ParamDescr_1491"], [3 x %"$ParamDescr_1491"]* @"$tparams_AssignTest_1531", i32 0, i32 0) }]
-=======
-@"$assign_test_1_275" = unnamed_addr constant [14 x i8] c"assign_test_1\00"
-@"$assign_test_2_286" = unnamed_addr constant [14 x i8] c"assign_test_2\00"
-@"$assign_test_3_297" = unnamed_addr constant [14 x i8] c"assign_test_3\00"
-@"$assign_test_4_308" = unnamed_addr constant [14 x i8] c"assign_test_4\00"
-@"$assign_test_5_319" = unnamed_addr constant [14 x i8] c"assign_test_5\00"
-@"$assign_test_6_330" = unnamed_addr constant [14 x i8] c"assign_test_6\00"
-@"$assign_test_7_341" = unnamed_addr constant [14 x i8] c"assign_test_7\00"
-@"$assign_test_8_356" = unnamed_addr constant [14 x i8] c"assign_test_8\00"
-@"$assign_test_9_368" = unnamed_addr constant [14 x i8] c"assign_test_9\00"
-@"$assign_test_10_380" = unnamed_addr constant [15 x i8] c"assign_test_10\00"
-@"$remote_reads_test_res_1_1_389" = unnamed_addr constant [26 x i8] c"remote_reads_test_res_1_1\00"
-@"$remote_reads_test_res_2_1_399" = unnamed_addr constant [26 x i8] c"remote_reads_test_res_2_1\00"
-@"$remote_reads_test_res_3_1_409" = unnamed_addr constant [26 x i8] c"remote_reads_test_res_3_1\00"
-@"$remote_reads_test_res_3_3_419" = unnamed_addr constant [26 x i8] c"remote_reads_test_res_3_3\00"
-@"$remote_reads_test_res_3_4_430" = unnamed_addr constant [26 x i8] c"remote_reads_test_res_3_4\00"
-@"$remote_reads_test_res_3_5_440" = unnamed_addr constant [26 x i8] c"remote_reads_test_res_3_5\00"
-@"$remote_reads_test_res_3_6_453" = unnamed_addr constant [26 x i8] c"remote_reads_test_res_3_6\00"
-@"$remote_reads_test_res_3_7_465" = unnamed_addr constant [26 x i8] c"remote_reads_test_res_3_7\00"
-@"$remote_reads_test_res_3_8_492" = unnamed_addr constant [26 x i8] c"remote_reads_test_res_3_8\00"
-@"$remote_reads_test_res_3_9_504" = unnamed_addr constant [26 x i8] c"remote_reads_test_res_3_9\00"
-@"$remote_reads_test_res_3_10_516" = unnamed_addr constant [27 x i8] c"remote_reads_test_res_3_10\00"
-@"$remote_reads_test_res_3_11_528" = unnamed_addr constant [27 x i8] c"remote_reads_test_res_3_11\00"
-@"$remote_reads_test_res_3_12_540" = unnamed_addr constant [27 x i8] c"remote_reads_test_res_3_12\00"
-@"$remote_reads_test_res_3_13_552" = unnamed_addr constant [27 x i8] c"remote_reads_test_res_3_13\00"
-@"$sender_balance_pre_561" = unnamed_addr constant [19 x i8] c"sender_balance_pre\00"
-@"$sender_balance_mid_571" = unnamed_addr constant [19 x i8] c"sender_balance_mid\00"
-@"$sender_balance_post_581" = unnamed_addr constant [20 x i8] c"sender_balance_post\00"
-@"$_balance_591" = unnamed_addr constant [9 x i8] c"_balance\00"
-@"$remote_reads_test_res_1_1_617" = unnamed_addr constant [26 x i8] c"remote_reads_test_res_1_1\00"
-@"$_balance_621" = unnamed_addr constant [9 x i8] c"_balance\00"
-@"$remote_reads_test_res_2_1_647" = unnamed_addr constant [26 x i8] c"remote_reads_test_res_2_1\00"
-@"$_balance_651" = unnamed_addr constant [9 x i8] c"_balance\00"
-@"$remote_reads_test_res_3_1_677" = unnamed_addr constant [26 x i8] c"remote_reads_test_res_3_1\00"
-@"$transactionCount_681" = unnamed_addr constant [17 x i8] c"transactionCount\00"
-@"$remote_reads_test_res_3_3_707" = unnamed_addr constant [26 x i8] c"remote_reads_test_res_3_3\00"
-@"$admin_711" = unnamed_addr constant [6 x i8] c"admin\00"
-@"$remote_reads_test_res_3_4_737" = unnamed_addr constant [26 x i8] c"remote_reads_test_res_3_4\00"
-@"$_balance_741" = unnamed_addr constant [9 x i8] c"_balance\00"
-@"$remote_reads_test_res_3_5_768" = unnamed_addr constant [26 x i8] c"remote_reads_test_res_3_5\00"
-@"$owners_772" = unnamed_addr constant [7 x i8] c"owners\00"
-@"$remote_reads_test_res_3_6_798" = unnamed_addr constant [26 x i8] c"remote_reads_test_res_3_6\00"
-@"$owners_803" = unnamed_addr constant [7 x i8] c"owners\00"
-@"$remote_reads_test_res_3_7_827" = unnamed_addr constant [26 x i8] c"remote_reads_test_res_3_7\00"
-@"$owners_832" = unnamed_addr constant [7 x i8] c"owners\00"
-@"$remote_reads_test_res_3_8_856" = unnamed_addr constant [26 x i8] c"remote_reads_test_res_3_8\00"
-@"$signatures_859" = unnamed_addr constant [11 x i8] c"signatures\00"
-@"$remote_reads_test_res_3_9_885" = unnamed_addr constant [26 x i8] c"remote_reads_test_res_3_9\00"
-@"$signatures_901" = unnamed_addr constant [11 x i8] c"signatures\00"
-@"$remote_reads_test_res_3_10_925" = unnamed_addr constant [27 x i8] c"remote_reads_test_res_3_10\00"
-@"$signatures_931" = unnamed_addr constant [11 x i8] c"signatures\00"
-@"$remote_reads_test_res_3_11_958" = unnamed_addr constant [27 x i8] c"remote_reads_test_res_3_11\00"
-@"$signatures_965" = unnamed_addr constant [11 x i8] c"signatures\00"
-@"$remote_reads_test_res_3_12_989" = unnamed_addr constant [27 x i8] c"remote_reads_test_res_3_12\00"
-@"$signatures_996" = unnamed_addr constant [11 x i8] c"signatures\00"
-@"$remote_reads_test_res_3_13_1020" = unnamed_addr constant [27 x i8] c"remote_reads_test_res_3_13\00"
-@"$stringlit_1073" = unnamed_addr constant [4 x i8] c"_tag"
-@"$stringlit_1078" = unnamed_addr constant [0 x i8] zeroinitializer
-@"$stringlit_1081" = unnamed_addr constant [10 x i8] c"_recipient"
-@"$stringlit_1088" = unnamed_addr constant [7 x i8] c"_amount"
-@"$stringlit_1095" = unnamed_addr constant [5 x i8] c"param"
-@"$stringlit_1155" = unnamed_addr constant [10 x i8] c"_eventname"
-@"$stringlit_1160" = unnamed_addr constant [9 x i8] c"TestEvent"
-@"$stringlit_1163" = unnamed_addr constant [4 x i8] c"info"
-@"$stringlit_1193" = unnamed_addr constant [10 x i8] c"_eventname"
-@"$stringlit_1198" = unnamed_addr constant [9 x i8] c"TestEvent"
-@"$stringlit_1201" = unnamed_addr constant [4 x i8] c"info"
-@"$stringlit_1241" = unnamed_addr constant [10 x i8] c"_exception"
-@"$stringlit_1246" = unnamed_addr constant [13 x i8] c"TestException"
-@"$stringlit_1249" = unnamed_addr constant [5 x i8] c"value"
-@"$assign_test_8_1302" = unnamed_addr constant [14 x i8] c"assign_test_8\00"
-@"$assign_test_9_1344" = unnamed_addr constant [14 x i8] c"assign_test_9\00"
-@"$assign_test_10_1440" = unnamed_addr constant [15 x i8] c"assign_test_10\00"
-@"$assign_test_10_1478" = unnamed_addr constant [15 x i8] c"assign_test_10\00"
-@_tydescr_table = constant [48 x %_TyDescrTy_Typ*] [%_TyDescrTy_Typ* @"$TyDescr_Map_83", %_TyDescrTy_Typ* @"$TyDescr_Event_54", %_TyDescrTy_Typ* @"$TyDescr_Int64_36", %_TyDescrTy_Typ* @"$TyDescr_Addr_95", %_TyDescrTy_Typ* @"$TyDescr_ADT_List_0x3620c286757a29985cee194eb90064270fb65414.AddressADT_69", %_TyDescrTy_Typ* @"$TyDescr_ADT_Pair_ByStr20_with_end_0x3620c286757a29985cee194eb90064270fb65414.AddressADT_70", %_TyDescrTy_Typ* @"$TyDescr_ADT_List_ByStr20_with_contract_field_g_:_0x3620c286757a29985cee194eb90064270fb65414.AddressADT_end_65", %_TyDescrTy_Typ* @"$TyDescr_Addr_91", %_TyDescrTy_Typ* @"$TyDescr_Addr_88", %_TyDescrTy_Typ* @"$TyDescr_Map_81", %_TyDescrTy_Typ* @"$TyDescr_Exception_56", %_TyDescrTy_Typ* @"$TyDescr_String_48", %_TyDescrTy_Typ* @"$TyDescr_ADT_Option_Map_(ByStr20_with_end)_(Bool)_72", %_TyDescrTy_Typ* @"$TyDescr_ADT_List_ByStr20_68", %_TyDescrTy_Typ* @"$TyDescr_ADT_List_ByStr20_with_contract_field_f_:_Uint128_end_66", %_TyDescrTy_Typ* @"$TyDescr_Int256_44", %_TyDescrTy_Typ* @"$TyDescr_Int128_40", %_TyDescrTy_Typ* @"$TyDescr_Addr_97", %_TyDescrTy_Typ* @"$TyDescr_ADT_Pair_ByStr20_0x3620c286757a29985cee194eb90064270fb65414.AddressADT_71", %_TyDescrTy_Typ* @"$TyDescr_Bystr_58", %_TyDescrTy_Typ* @"$TyDescr_Addr_93", %_TyDescrTy_Typ* @"$TyDescr_Map_84", %_TyDescrTy_Typ* @"$TyDescr_Map_80", %_TyDescrTy_Typ* @"$TyDescr_Map_78", %_TyDescrTy_Typ* @"$TyDescr_ADT_List_ByStr20_with_end_67", %_TyDescrTy_Typ* @"$TyDescr_ADT_List_Message_64", %_TyDescrTy_Typ* @"$TyDescr_Map_82", %_TyDescrTy_Typ* @"$TyDescr_ADT_0x3620c286757a29985cee194eb90064270fb65414.AddressADT_74", %_TyDescrTy_Typ* @"$TyDescr_Addr_99", %_TyDescrTy_Typ* @"$TyDescr_ADT_Bool_75", %_TyDescrTy_Typ* @"$TyDescr_Bystr20_60", %_TyDescrTy_Typ* @"$TyDescr_Uint256_46", %_TyDescrTy_Typ* @"$TyDescr_Uint32_34", %_TyDescrTy_Typ* @"$TyDescr_Addr_98", %_TyDescrTy_Typ* @"$TyDescr_Addr_89", %_TyDescrTy_Typ* @"$TyDescr_Addr_87", %_TyDescrTy_Typ* @"$TyDescr_ADT_Option_Bool_73", %_TyDescrTy_Typ* @"$TyDescr_Uint64_38", %_TyDescrTy_Typ* @"$TyDescr_Bnum_50", %_TyDescrTy_Typ* @"$TyDescr_Uint128_42", %_TyDescrTy_Typ* @"$TyDescr_Addr_94", %_TyDescrTy_Typ* @"$TyDescr_Map_79", %_TyDescrTy_Typ* @"$TyDescr_Addr_90", %_TyDescrTy_Typ* @"$TyDescr_Addr_92", %_TyDescrTy_Typ* @"$TyDescr_Map_77", %_TyDescrTy_Typ* @"$TyDescr_Message_52", %_TyDescrTy_Typ* @"$TyDescr_Addr_96", %_TyDescrTy_Typ* @"$TyDescr_Int32_32"]
-@_tydescr_table_length = constant i32 48
-@"$pname__scilla_version_1490" = unnamed_addr constant [15 x i8] c"_scilla_version"
-@"$pname__this_address_1491" = unnamed_addr constant [13 x i8] c"_this_address"
-@"$pname__creation_block_1492" = unnamed_addr constant [15 x i8] c"_creation_block"
-@"$pname_cparam1_1493" = unnamed_addr constant [7 x i8] c"cparam1"
-@"$pname_cparam2_1494" = unnamed_addr constant [7 x i8] c"cparam2"
-@"$pname_cparam3_1495" = unnamed_addr constant [7 x i8] c"cparam3"
-@_contract_parameters = constant [6 x %"$ParamDescr_1488"] [%"$ParamDescr_1488" { %ParamDescrString { i8* getelementptr inbounds ([15 x i8], [15 x i8]* @"$pname__scilla_version_1490", i32 0, i32 0), i32 15 }, %_TyDescrTy_Typ* @"$TyDescr_Uint32_34" }, %"$ParamDescr_1488" { %ParamDescrString { i8* getelementptr inbounds ([13 x i8], [13 x i8]* @"$pname__this_address_1491", i32 0, i32 0), i32 13 }, %_TyDescrTy_Typ* @"$TyDescr_Bystr20_60" }, %"$ParamDescr_1488" { %ParamDescrString { i8* getelementptr inbounds ([15 x i8], [15 x i8]* @"$pname__creation_block_1492", i32 0, i32 0), i32 15 }, %_TyDescrTy_Typ* @"$TyDescr_Bnum_50" }, %"$ParamDescr_1488" { %ParamDescrString { i8* getelementptr inbounds ([7 x i8], [7 x i8]* @"$pname_cparam1_1493", i32 0, i32 0), i32 7 }, %_TyDescrTy_Typ* @"$TyDescr_Addr_99" }, %"$ParamDescr_1488" { %ParamDescrString { i8* getelementptr inbounds ([7 x i8], [7 x i8]* @"$pname_cparam2_1494", i32 0, i32 0), i32 7 }, %_TyDescrTy_Typ* @"$TyDescr_Addr_98" }, %"$ParamDescr_1488" { %ParamDescrString { i8* getelementptr inbounds ([7 x i8], [7 x i8]* @"$pname_cparam3_1495", i32 0, i32 0), i32 7 }, %_TyDescrTy_Typ* @"$TyDescr_Addr_97" }]
-@_contract_parameters_length = constant i32 6
-@"$tpname__amount_1496" = unnamed_addr constant [7 x i8] c"_amount"
-@"$tpname__origin_1497" = unnamed_addr constant [7 x i8] c"_origin"
-@"$tpname__sender_1498" = unnamed_addr constant [7 x i8] c"_sender"
-@"$tpname_remote1_1499" = unnamed_addr constant [7 x i8] c"remote1"
-@"$tpname_remote2_1500" = unnamed_addr constant [7 x i8] c"remote2"
-@"$tpname_remote3_1501" = unnamed_addr constant [7 x i8] c"remote3"
-@"$tparams_RemoteReadsTest_1502" = unnamed_addr constant [6 x %"$ParamDescr_1488"] [%"$ParamDescr_1488" { %ParamDescrString { i8* getelementptr inbounds ([7 x i8], [7 x i8]* @"$tpname__amount_1496", i32 0, i32 0), i32 7 }, %_TyDescrTy_Typ* @"$TyDescr_Uint128_42" }, %"$ParamDescr_1488" { %ParamDescrString { i8* getelementptr inbounds ([7 x i8], [7 x i8]* @"$tpname__origin_1497", i32 0, i32 0), i32 7 }, %_TyDescrTy_Typ* @"$TyDescr_Addr_99" }, %"$ParamDescr_1488" { %ParamDescrString { i8* getelementptr inbounds ([7 x i8], [7 x i8]* @"$tpname__sender_1498", i32 0, i32 0), i32 7 }, %_TyDescrTy_Typ* @"$TyDescr_Addr_99" }, %"$ParamDescr_1488" { %ParamDescrString { i8* getelementptr inbounds ([7 x i8], [7 x i8]* @"$tpname_remote1_1499", i32 0, i32 0), i32 7 }, %_TyDescrTy_Typ* @"$TyDescr_Addr_99" }, %"$ParamDescr_1488" { %ParamDescrString { i8* getelementptr inbounds ([7 x i8], [7 x i8]* @"$tpname_remote2_1500", i32 0, i32 0), i32 7 }, %_TyDescrTy_Typ* @"$TyDescr_Addr_98" }, %"$ParamDescr_1488" { %ParamDescrString { i8* getelementptr inbounds ([7 x i8], [7 x i8]* @"$tpname_remote3_1501", i32 0, i32 0), i32 7 }, %_TyDescrTy_Typ* @"$TyDescr_Addr_90" }]
-@"$tname_RemoteReadsTest_1503" = unnamed_addr constant [15 x i8] c"RemoteReadsTest"
-@"$tpname__amount_1504" = unnamed_addr constant [7 x i8] c"_amount"
-@"$tpname__origin_1505" = unnamed_addr constant [7 x i8] c"_origin"
-@"$tpname__sender_1506" = unnamed_addr constant [7 x i8] c"_sender"
-@"$tpname_list1_1507" = unnamed_addr constant [5 x i8] c"list1"
-@"$tpname_list2_1508" = unnamed_addr constant [5 x i8] c"list2"
-@"$tpname_list3_1509" = unnamed_addr constant [5 x i8] c"list3"
-@"$tpname_pair1_1510" = unnamed_addr constant [5 x i8] c"pair1"
-@"$tpname_adt1_1511" = unnamed_addr constant [4 x i8] c"adt1"
-@"$tpname_remote1_1512" = unnamed_addr constant [7 x i8] c"remote1"
-@"$tparams_RemoteReadsADTTest_1513" = unnamed_addr constant [9 x %"$ParamDescr_1488"] [%"$ParamDescr_1488" { %ParamDescrString { i8* getelementptr inbounds ([7 x i8], [7 x i8]* @"$tpname__amount_1504", i32 0, i32 0), i32 7 }, %_TyDescrTy_Typ* @"$TyDescr_Uint128_42" }, %"$ParamDescr_1488" { %ParamDescrString { i8* getelementptr inbounds ([7 x i8], [7 x i8]* @"$tpname__origin_1505", i32 0, i32 0), i32 7 }, %_TyDescrTy_Typ* @"$TyDescr_Addr_99" }, %"$ParamDescr_1488" { %ParamDescrString { i8* getelementptr inbounds ([7 x i8], [7 x i8]* @"$tpname__sender_1506", i32 0, i32 0), i32 7 }, %_TyDescrTy_Typ* @"$TyDescr_Addr_99" }, %"$ParamDescr_1488" { %ParamDescrString { i8* getelementptr inbounds ([5 x i8], [5 x i8]* @"$tpname_list1_1507", i32 0, i32 0), i32 5 }, %_TyDescrTy_Typ* @"$TyDescr_ADT_List_ByStr20_with_end_67" }, %"$ParamDescr_1488" { %ParamDescrString { i8* getelementptr inbounds ([5 x i8], [5 x i8]* @"$tpname_list2_1508", i32 0, i32 0), i32 5 }, %_TyDescrTy_Typ* @"$TyDescr_ADT_List_ByStr20_with_contract_field_f_:_Uint128_end_66" }, %"$ParamDescr_1488" { %ParamDescrString { i8* getelementptr inbounds ([5 x i8], [5 x i8]* @"$tpname_list3_1509", i32 0, i32 0), i32 5 }, %_TyDescrTy_Typ* @"$TyDescr_ADT_List_ByStr20_with_contract_field_g_:_0x3620c286757a29985cee194eb90064270fb65414.AddressADT_end_65" }, %"$ParamDescr_1488" { %ParamDescrString { i8* getelementptr inbounds ([5 x i8], [5 x i8]* @"$tpname_pair1_1510", i32 0, i32 0), i32 5 }, %_TyDescrTy_Typ* @"$TyDescr_ADT_Pair_ByStr20_with_end_0x3620c286757a29985cee194eb90064270fb65414.AddressADT_70" }, %"$ParamDescr_1488" { %ParamDescrString { i8* getelementptr inbounds ([4 x i8], [4 x i8]* @"$tpname_adt1_1511", i32 0, i32 0), i32 4 }, %_TyDescrTy_Typ* @"$TyDescr_ADT_0x3620c286757a29985cee194eb90064270fb65414.AddressADT_74" }, %"$ParamDescr_1488" { %ParamDescrString { i8* getelementptr inbounds ([7 x i8], [7 x i8]* @"$tpname_remote1_1512", i32 0, i32 0), i32 7 }, %_TyDescrTy_Typ* @"$TyDescr_Addr_87" }]
-@"$tname_RemoteReadsADTTest_1514" = unnamed_addr constant [18 x i8] c"RemoteReadsADTTest"
-@"$tpname__amount_1515" = unnamed_addr constant [7 x i8] c"_amount"
-@"$tpname__origin_1516" = unnamed_addr constant [7 x i8] c"_origin"
-@"$tpname__sender_1517" = unnamed_addr constant [7 x i8] c"_sender"
-@"$tparams_OutgoingMsgTest_1518" = unnamed_addr constant [3 x %"$ParamDescr_1488"] [%"$ParamDescr_1488" { %ParamDescrString { i8* getelementptr inbounds ([7 x i8], [7 x i8]* @"$tpname__amount_1515", i32 0, i32 0), i32 7 }, %_TyDescrTy_Typ* @"$TyDescr_Uint128_42" }, %"$ParamDescr_1488" { %ParamDescrString { i8* getelementptr inbounds ([7 x i8], [7 x i8]* @"$tpname__origin_1516", i32 0, i32 0), i32 7 }, %_TyDescrTy_Typ* @"$TyDescr_Addr_99" }, %"$ParamDescr_1488" { %ParamDescrString { i8* getelementptr inbounds ([7 x i8], [7 x i8]* @"$tpname__sender_1517", i32 0, i32 0), i32 7 }, %_TyDescrTy_Typ* @"$TyDescr_Addr_99" }]
-@"$tname_OutgoingMsgTest_1519" = unnamed_addr constant [15 x i8] c"OutgoingMsgTest"
-@"$tpname__amount_1520" = unnamed_addr constant [7 x i8] c"_amount"
-@"$tpname__origin_1521" = unnamed_addr constant [7 x i8] c"_origin"
-@"$tpname__sender_1522" = unnamed_addr constant [7 x i8] c"_sender"
-@"$tparams_ExceptionTest_1523" = unnamed_addr constant [3 x %"$ParamDescr_1488"] [%"$ParamDescr_1488" { %ParamDescrString { i8* getelementptr inbounds ([7 x i8], [7 x i8]* @"$tpname__amount_1520", i32 0, i32 0), i32 7 }, %_TyDescrTy_Typ* @"$TyDescr_Uint128_42" }, %"$ParamDescr_1488" { %ParamDescrString { i8* getelementptr inbounds ([7 x i8], [7 x i8]* @"$tpname__origin_1521", i32 0, i32 0), i32 7 }, %_TyDescrTy_Typ* @"$TyDescr_Addr_99" }, %"$ParamDescr_1488" { %ParamDescrString { i8* getelementptr inbounds ([7 x i8], [7 x i8]* @"$tpname__sender_1522", i32 0, i32 0), i32 7 }, %_TyDescrTy_Typ* @"$TyDescr_Addr_99" }]
-@"$tname_ExceptionTest_1524" = unnamed_addr constant [13 x i8] c"ExceptionTest"
-@"$tpname__amount_1525" = unnamed_addr constant [7 x i8] c"_amount"
-@"$tpname__origin_1526" = unnamed_addr constant [7 x i8] c"_origin"
-@"$tpname__sender_1527" = unnamed_addr constant [7 x i8] c"_sender"
-@"$tparams_AssignTest_1528" = unnamed_addr constant [3 x %"$ParamDescr_1488"] [%"$ParamDescr_1488" { %ParamDescrString { i8* getelementptr inbounds ([7 x i8], [7 x i8]* @"$tpname__amount_1525", i32 0, i32 0), i32 7 }, %_TyDescrTy_Typ* @"$TyDescr_Uint128_42" }, %"$ParamDescr_1488" { %ParamDescrString { i8* getelementptr inbounds ([7 x i8], [7 x i8]* @"$tpname__origin_1526", i32 0, i32 0), i32 7 }, %_TyDescrTy_Typ* @"$TyDescr_Addr_99" }, %"$ParamDescr_1488" { %ParamDescrString { i8* getelementptr inbounds ([7 x i8], [7 x i8]* @"$tpname__sender_1527", i32 0, i32 0), i32 7 }, %_TyDescrTy_Typ* @"$TyDescr_Addr_99" }]
-@"$tname_AssignTest_1529" = unnamed_addr constant [10 x i8] c"AssignTest"
-@_transition_parameters = constant [5 x %"$TransDescr_1489"] [%"$TransDescr_1489" { %ParamDescrString { i8* getelementptr inbounds ([15 x i8], [15 x i8]* @"$tname_RemoteReadsTest_1503", i32 0, i32 0), i32 15 }, i32 6, %"$ParamDescr_1488"* getelementptr inbounds ([6 x %"$ParamDescr_1488"], [6 x %"$ParamDescr_1488"]* @"$tparams_RemoteReadsTest_1502", i32 0, i32 0) }, %"$TransDescr_1489" { %ParamDescrString { i8* getelementptr inbounds ([18 x i8], [18 x i8]* @"$tname_RemoteReadsADTTest_1514", i32 0, i32 0), i32 18 }, i32 9, %"$ParamDescr_1488"* getelementptr inbounds ([9 x %"$ParamDescr_1488"], [9 x %"$ParamDescr_1488"]* @"$tparams_RemoteReadsADTTest_1513", i32 0, i32 0) }, %"$TransDescr_1489" { %ParamDescrString { i8* getelementptr inbounds ([15 x i8], [15 x i8]* @"$tname_OutgoingMsgTest_1519", i32 0, i32 0), i32 15 }, i32 3, %"$ParamDescr_1488"* getelementptr inbounds ([3 x %"$ParamDescr_1488"], [3 x %"$ParamDescr_1488"]* @"$tparams_OutgoingMsgTest_1518", i32 0, i32 0) }, %"$TransDescr_1489" { %ParamDescrString { i8* getelementptr inbounds ([13 x i8], [13 x i8]* @"$tname_ExceptionTest_1524", i32 0, i32 0), i32 13 }, i32 3, %"$ParamDescr_1488"* getelementptr inbounds ([3 x %"$ParamDescr_1488"], [3 x %"$ParamDescr_1488"]* @"$tparams_ExceptionTest_1523", i32 0, i32 0) }, %"$TransDescr_1489" { %ParamDescrString { i8* getelementptr inbounds ([10 x i8], [10 x i8]* @"$tname_AssignTest_1529", i32 0, i32 0), i32 10 }, i32 3, %"$ParamDescr_1488"* getelementptr inbounds ([3 x %"$ParamDescr_1488"], [3 x %"$ParamDescr_1488"]* @"$tparams_AssignTest_1528", i32 0, i32 0) }]
->>>>>>> f105e354
+@"$tpname__amount_1502" = unnamed_addr constant [7 x i8] c"_amount"
+@"$tpname__origin_1503" = unnamed_addr constant [7 x i8] c"_origin"
+@"$tpname__sender_1504" = unnamed_addr constant [7 x i8] c"_sender"
+@"$tpname_remote1_1505" = unnamed_addr constant [7 x i8] c"remote1"
+@"$tpname_remote2_1506" = unnamed_addr constant [7 x i8] c"remote2"
+@"$tpname_remote3_1507" = unnamed_addr constant [7 x i8] c"remote3"
+@"$tparams_RemoteReadsTest_1508" = unnamed_addr constant [6 x %"$ParamDescr_1494"] [%"$ParamDescr_1494" { %ParamDescrString { i8* getelementptr inbounds ([7 x i8], [7 x i8]* @"$tpname__amount_1502", i32 0, i32 0), i32 7 }, %_TyDescrTy_Typ* @"$TyDescr_Uint128_43" }, %"$ParamDescr_1494" { %ParamDescrString { i8* getelementptr inbounds ([7 x i8], [7 x i8]* @"$tpname__origin_1503", i32 0, i32 0), i32 7 }, %_TyDescrTy_Typ* @"$TyDescr_Addr_100" }, %"$ParamDescr_1494" { %ParamDescrString { i8* getelementptr inbounds ([7 x i8], [7 x i8]* @"$tpname__sender_1504", i32 0, i32 0), i32 7 }, %_TyDescrTy_Typ* @"$TyDescr_Addr_100" }, %"$ParamDescr_1494" { %ParamDescrString { i8* getelementptr inbounds ([7 x i8], [7 x i8]* @"$tpname_remote1_1505", i32 0, i32 0), i32 7 }, %_TyDescrTy_Typ* @"$TyDescr_Addr_100" }, %"$ParamDescr_1494" { %ParamDescrString { i8* getelementptr inbounds ([7 x i8], [7 x i8]* @"$tpname_remote2_1506", i32 0, i32 0), i32 7 }, %_TyDescrTy_Typ* @"$TyDescr_Addr_99" }, %"$ParamDescr_1494" { %ParamDescrString { i8* getelementptr inbounds ([7 x i8], [7 x i8]* @"$tpname_remote3_1507", i32 0, i32 0), i32 7 }, %_TyDescrTy_Typ* @"$TyDescr_Addr_91" }]
+@"$tname_RemoteReadsTest_1509" = unnamed_addr constant [15 x i8] c"RemoteReadsTest"
+@"$tpname__amount_1510" = unnamed_addr constant [7 x i8] c"_amount"
+@"$tpname__origin_1511" = unnamed_addr constant [7 x i8] c"_origin"
+@"$tpname__sender_1512" = unnamed_addr constant [7 x i8] c"_sender"
+@"$tpname_list1_1513" = unnamed_addr constant [5 x i8] c"list1"
+@"$tpname_list2_1514" = unnamed_addr constant [5 x i8] c"list2"
+@"$tpname_list3_1515" = unnamed_addr constant [5 x i8] c"list3"
+@"$tpname_pair1_1516" = unnamed_addr constant [5 x i8] c"pair1"
+@"$tpname_adt1_1517" = unnamed_addr constant [4 x i8] c"adt1"
+@"$tpname_remote1_1518" = unnamed_addr constant [7 x i8] c"remote1"
+@"$tparams_RemoteReadsADTTest_1519" = unnamed_addr constant [9 x %"$ParamDescr_1494"] [%"$ParamDescr_1494" { %ParamDescrString { i8* getelementptr inbounds ([7 x i8], [7 x i8]* @"$tpname__amount_1510", i32 0, i32 0), i32 7 }, %_TyDescrTy_Typ* @"$TyDescr_Uint128_43" }, %"$ParamDescr_1494" { %ParamDescrString { i8* getelementptr inbounds ([7 x i8], [7 x i8]* @"$tpname__origin_1511", i32 0, i32 0), i32 7 }, %_TyDescrTy_Typ* @"$TyDescr_Addr_100" }, %"$ParamDescr_1494" { %ParamDescrString { i8* getelementptr inbounds ([7 x i8], [7 x i8]* @"$tpname__sender_1512", i32 0, i32 0), i32 7 }, %_TyDescrTy_Typ* @"$TyDescr_Addr_100" }, %"$ParamDescr_1494" { %ParamDescrString { i8* getelementptr inbounds ([5 x i8], [5 x i8]* @"$tpname_list1_1513", i32 0, i32 0), i32 5 }, %_TyDescrTy_Typ* @"$TyDescr_ADT_List_ByStr20_with_end_68" }, %"$ParamDescr_1494" { %ParamDescrString { i8* getelementptr inbounds ([5 x i8], [5 x i8]* @"$tpname_list2_1514", i32 0, i32 0), i32 5 }, %_TyDescrTy_Typ* @"$TyDescr_ADT_List_ByStr20_with_contract_field_f_:_Uint128_end_67" }, %"$ParamDescr_1494" { %ParamDescrString { i8* getelementptr inbounds ([5 x i8], [5 x i8]* @"$tpname_list3_1515", i32 0, i32 0), i32 5 }, %_TyDescrTy_Typ* @"$TyDescr_ADT_List_ByStr20_with_contract_field_g_:_0x3620c286757a29985cee194eb90064270fb65414.AddressADT_end_66" }, %"$ParamDescr_1494" { %ParamDescrString { i8* getelementptr inbounds ([5 x i8], [5 x i8]* @"$tpname_pair1_1516", i32 0, i32 0), i32 5 }, %_TyDescrTy_Typ* @"$TyDescr_ADT_Pair_ByStr20_with_end_0x3620c286757a29985cee194eb90064270fb65414.AddressADT_71" }, %"$ParamDescr_1494" { %ParamDescrString { i8* getelementptr inbounds ([4 x i8], [4 x i8]* @"$tpname_adt1_1517", i32 0, i32 0), i32 4 }, %_TyDescrTy_Typ* @"$TyDescr_ADT_0x3620c286757a29985cee194eb90064270fb65414.AddressADT_75" }, %"$ParamDescr_1494" { %ParamDescrString { i8* getelementptr inbounds ([7 x i8], [7 x i8]* @"$tpname_remote1_1518", i32 0, i32 0), i32 7 }, %_TyDescrTy_Typ* @"$TyDescr_Addr_88" }]
+@"$tname_RemoteReadsADTTest_1520" = unnamed_addr constant [18 x i8] c"RemoteReadsADTTest"
+@"$tpname__amount_1521" = unnamed_addr constant [7 x i8] c"_amount"
+@"$tpname__origin_1522" = unnamed_addr constant [7 x i8] c"_origin"
+@"$tpname__sender_1523" = unnamed_addr constant [7 x i8] c"_sender"
+@"$tparams_OutgoingMsgTest_1524" = unnamed_addr constant [3 x %"$ParamDescr_1494"] [%"$ParamDescr_1494" { %ParamDescrString { i8* getelementptr inbounds ([7 x i8], [7 x i8]* @"$tpname__amount_1521", i32 0, i32 0), i32 7 }, %_TyDescrTy_Typ* @"$TyDescr_Uint128_43" }, %"$ParamDescr_1494" { %ParamDescrString { i8* getelementptr inbounds ([7 x i8], [7 x i8]* @"$tpname__origin_1522", i32 0, i32 0), i32 7 }, %_TyDescrTy_Typ* @"$TyDescr_Addr_100" }, %"$ParamDescr_1494" { %ParamDescrString { i8* getelementptr inbounds ([7 x i8], [7 x i8]* @"$tpname__sender_1523", i32 0, i32 0), i32 7 }, %_TyDescrTy_Typ* @"$TyDescr_Addr_100" }]
+@"$tname_OutgoingMsgTest_1525" = unnamed_addr constant [15 x i8] c"OutgoingMsgTest"
+@"$tpname__amount_1526" = unnamed_addr constant [7 x i8] c"_amount"
+@"$tpname__origin_1527" = unnamed_addr constant [7 x i8] c"_origin"
+@"$tpname__sender_1528" = unnamed_addr constant [7 x i8] c"_sender"
+@"$tparams_ExceptionTest_1529" = unnamed_addr constant [3 x %"$ParamDescr_1494"] [%"$ParamDescr_1494" { %ParamDescrString { i8* getelementptr inbounds ([7 x i8], [7 x i8]* @"$tpname__amount_1526", i32 0, i32 0), i32 7 }, %_TyDescrTy_Typ* @"$TyDescr_Uint128_43" }, %"$ParamDescr_1494" { %ParamDescrString { i8* getelementptr inbounds ([7 x i8], [7 x i8]* @"$tpname__origin_1527", i32 0, i32 0), i32 7 }, %_TyDescrTy_Typ* @"$TyDescr_Addr_100" }, %"$ParamDescr_1494" { %ParamDescrString { i8* getelementptr inbounds ([7 x i8], [7 x i8]* @"$tpname__sender_1528", i32 0, i32 0), i32 7 }, %_TyDescrTy_Typ* @"$TyDescr_Addr_100" }]
+@"$tname_ExceptionTest_1530" = unnamed_addr constant [13 x i8] c"ExceptionTest"
+@"$tpname__amount_1531" = unnamed_addr constant [7 x i8] c"_amount"
+@"$tpname__origin_1532" = unnamed_addr constant [7 x i8] c"_origin"
+@"$tpname__sender_1533" = unnamed_addr constant [7 x i8] c"_sender"
+@"$tparams_AssignTest_1534" = unnamed_addr constant [3 x %"$ParamDescr_1494"] [%"$ParamDescr_1494" { %ParamDescrString { i8* getelementptr inbounds ([7 x i8], [7 x i8]* @"$tpname__amount_1531", i32 0, i32 0), i32 7 }, %_TyDescrTy_Typ* @"$TyDescr_Uint128_43" }, %"$ParamDescr_1494" { %ParamDescrString { i8* getelementptr inbounds ([7 x i8], [7 x i8]* @"$tpname__origin_1532", i32 0, i32 0), i32 7 }, %_TyDescrTy_Typ* @"$TyDescr_Addr_100" }, %"$ParamDescr_1494" { %ParamDescrString { i8* getelementptr inbounds ([7 x i8], [7 x i8]* @"$tpname__sender_1533", i32 0, i32 0), i32 7 }, %_TyDescrTy_Typ* @"$TyDescr_Addr_100" }]
+@"$tname_AssignTest_1535" = unnamed_addr constant [10 x i8] c"AssignTest"
+@_transition_parameters = constant [5 x %"$TransDescr_1495"] [%"$TransDescr_1495" { %ParamDescrString { i8* getelementptr inbounds ([15 x i8], [15 x i8]* @"$tname_RemoteReadsTest_1509", i32 0, i32 0), i32 15 }, i32 6, %"$ParamDescr_1494"* getelementptr inbounds ([6 x %"$ParamDescr_1494"], [6 x %"$ParamDescr_1494"]* @"$tparams_RemoteReadsTest_1508", i32 0, i32 0) }, %"$TransDescr_1495" { %ParamDescrString { i8* getelementptr inbounds ([18 x i8], [18 x i8]* @"$tname_RemoteReadsADTTest_1520", i32 0, i32 0), i32 18 }, i32 9, %"$ParamDescr_1494"* getelementptr inbounds ([9 x %"$ParamDescr_1494"], [9 x %"$ParamDescr_1494"]* @"$tparams_RemoteReadsADTTest_1519", i32 0, i32 0) }, %"$TransDescr_1495" { %ParamDescrString { i8* getelementptr inbounds ([15 x i8], [15 x i8]* @"$tname_OutgoingMsgTest_1525", i32 0, i32 0), i32 15 }, i32 3, %"$ParamDescr_1494"* getelementptr inbounds ([3 x %"$ParamDescr_1494"], [3 x %"$ParamDescr_1494"]* @"$tparams_OutgoingMsgTest_1524", i32 0, i32 0) }, %"$TransDescr_1495" { %ParamDescrString { i8* getelementptr inbounds ([13 x i8], [13 x i8]* @"$tname_ExceptionTest_1530", i32 0, i32 0), i32 13 }, i32 3, %"$ParamDescr_1494"* getelementptr inbounds ([3 x %"$ParamDescr_1494"], [3 x %"$ParamDescr_1494"]* @"$tparams_ExceptionTest_1529", i32 0, i32 0) }, %"$TransDescr_1495" { %ParamDescrString { i8* getelementptr inbounds ([10 x i8], [10 x i8]* @"$tname_AssignTest_1535", i32 0, i32 0), i32 10 }, i32 3, %"$ParamDescr_1494"* getelementptr inbounds ([3 x %"$ParamDescr_1494"], [3 x %"$ParamDescr_1494"]* @"$tparams_AssignTest_1534", i32 0, i32 0) }]
 @_transition_parameters_length = constant i32 5
 
 define void @_init_libs() {
@@ -1450,7 +1323,6 @@
   %"$consume_772" = sub i64 %"$gasrem_768", %"$_literal_cost_call_767"
   store i64 %"$consume_772", i64* @_gasrem, align 8
   %"$execptr_load_773" = load i8*, i8** @_execptr, align 8
-<<<<<<< HEAD
   %"$tmp_3_5_775" = load %Uint128, %Uint128* %tmp_3_5, align 8
   %"$update_value_776" = alloca %Uint128, align 8
   store %Uint128 %"$tmp_3_5_775", %Uint128* %"$update_value_776", align 8
@@ -1468,7 +1340,7 @@
   %"$_literal_cost_call_785" = call i64 @_literal_cost(%_TyDescrTy_Typ* @"$TyDescr_Map_84", i8* %"$$tmp_3_6_783_784")
   %"$tmp_3_6_786" = load %Map_ByStr20_with_end_Bool*, %Map_ByStr20_with_end_Bool** %tmp_3_6, align 8
   %"$$tmp_3_6_786_787" = bitcast %Map_ByStr20_with_end_Bool* %"$tmp_3_6_786" to i8*
-  %"$_mapsortcost_call_788" = call i64 @_mapsortcost(i8* %"$$tmp_3_6_786_787")
+  %"$_mapsortcost_call_788" = call i64 @_mapsortcost(%_TyDescrTy_Typ* @"$TyDescr_Map_84", i8* %"$$tmp_3_6_786_787")
   %"$gasadd_789" = add i64 %"$_literal_cost_call_785", %"$_mapsortcost_call_788"
   %"$gasrem_790" = load i64, i64* @_gasrem, align 8
   %"$gascmp_791" = icmp ugt i64 %"$gasadd_789", %"$gasrem_790"
@@ -1499,49 +1371,6 @@
   %"$tmp_3_6_805" = load %Map_ByStr20_with_end_Bool*, %Map_ByStr20_with_end_Bool** %tmp_3_6, align 8
   %"$update_value_806" = bitcast %Map_ByStr20_with_end_Bool* %"$tmp_3_6_805" to i8*
   call void @_update_field(i8* %"$execptr_load_803", i8* getelementptr inbounds ([26 x i8], [26 x i8]* @"$remote_reads_test_res_3_6_804", i32 0, i32 0), %_TyDescrTy_Typ* @"$TyDescr_Map_84", i32 0, i8* null, i8* %"$update_value_806")
-=======
-  %"$tmp_3_6_remote3_774" = alloca [20 x i8], align 1
-  store [20 x i8] %remote3, [20 x i8]* %"$tmp_3_6_remote3_774", align 1
-  %"$tmp_3_6_call_775" = call i8* @_fetch_remote_field(i8* %"$execptr_load_773", [20 x i8]* %"$tmp_3_6_remote3_774", i8* getelementptr inbounds ([7 x i8], [7 x i8]* @"$owners_772", i32 0, i32 0), %_TyDescrTy_Typ* @"$TyDescr_Map_83", i32 0, i8* null, i32 1)
-  %"$tmp_3_6_776" = bitcast i8* %"$tmp_3_6_call_775" to %Map_ByStr20_with_end_Bool*
-  store %Map_ByStr20_with_end_Bool* %"$tmp_3_6_776", %Map_ByStr20_with_end_Bool** %tmp_3_6, align 8
-  %"$tmp_3_6_777" = load %Map_ByStr20_with_end_Bool*, %Map_ByStr20_with_end_Bool** %tmp_3_6, align 8
-  %"$$tmp_3_6_777_778" = bitcast %Map_ByStr20_with_end_Bool* %"$tmp_3_6_777" to i8*
-  %"$_literal_cost_call_779" = call i64 @_literal_cost(%_TyDescrTy_Typ* @"$TyDescr_Map_83", i8* %"$$tmp_3_6_777_778")
-  %"$tmp_3_6_780" = load %Map_ByStr20_with_end_Bool*, %Map_ByStr20_with_end_Bool** %tmp_3_6, align 8
-  %"$$tmp_3_6_780_781" = bitcast %Map_ByStr20_with_end_Bool* %"$tmp_3_6_780" to i8*
-  %"$_mapsortcost_call_782" = call i64 @_mapsortcost(%_TyDescrTy_Typ* @"$TyDescr_Map_83", i8* %"$$tmp_3_6_780_781")
-  %"$gasadd_783" = add i64 %"$_literal_cost_call_779", %"$_mapsortcost_call_782"
-  %"$gasrem_784" = load i64, i64* @_gasrem, align 8
-  %"$gascmp_785" = icmp ugt i64 %"$gasadd_783", %"$gasrem_784"
-  br i1 %"$gascmp_785", label %"$out_of_gas_786", label %"$have_gas_787"
-
-"$out_of_gas_786":                                ; preds = %"$have_gas_765"
-  call void @_out_of_gas()
-  br label %"$have_gas_787"
-
-"$have_gas_787":                                  ; preds = %"$out_of_gas_786", %"$have_gas_765"
-  %"$consume_788" = sub i64 %"$gasrem_784", %"$gasadd_783"
-  store i64 %"$consume_788", i64* @_gasrem, align 8
-  %"$tmp_3_6_789" = load %Map_ByStr20_with_end_Bool*, %Map_ByStr20_with_end_Bool** %tmp_3_6, align 8
-  %"$$tmp_3_6_789_790" = bitcast %Map_ByStr20_with_end_Bool* %"$tmp_3_6_789" to i8*
-  %"$_literal_cost_call_791" = call i64 @_literal_cost(%_TyDescrTy_Typ* @"$TyDescr_Map_83", i8* %"$$tmp_3_6_789_790")
-  %"$gasrem_792" = load i64, i64* @_gasrem, align 8
-  %"$gascmp_793" = icmp ugt i64 %"$_literal_cost_call_791", %"$gasrem_792"
-  br i1 %"$gascmp_793", label %"$out_of_gas_794", label %"$have_gas_795"
-
-"$out_of_gas_794":                                ; preds = %"$have_gas_787"
-  call void @_out_of_gas()
-  br label %"$have_gas_795"
-
-"$have_gas_795":                                  ; preds = %"$out_of_gas_794", %"$have_gas_787"
-  %"$consume_796" = sub i64 %"$gasrem_792", %"$_literal_cost_call_791"
-  store i64 %"$consume_796", i64* @_gasrem, align 8
-  %"$execptr_load_797" = load i8*, i8** @_execptr, align 8
-  %"$tmp_3_6_799" = load %Map_ByStr20_with_end_Bool*, %Map_ByStr20_with_end_Bool** %tmp_3_6, align 8
-  %"$update_value_800" = bitcast %Map_ByStr20_with_end_Bool* %"$tmp_3_6_799" to i8*
-  call void @_update_field(i8* %"$execptr_load_797", i8* getelementptr inbounds ([26 x i8], [26 x i8]* @"$remote_reads_test_res_3_6_798", i32 0, i32 0), %_TyDescrTy_Typ* @"$TyDescr_Map_83", i32 0, i8* null, i8* %"$update_value_800")
->>>>>>> f105e354
   %tmp_3_7 = alloca %TName_Bool*, align 8
   %"$indices_buf_807_salloc_load" = load i8*, i8** @_execptr, align 8
   %"$indices_buf_807_salloc_salloc" = call i8* @_salloc(i8* %"$indices_buf_807_salloc_load", i64 20)
@@ -1639,7 +1468,6 @@
   %"$update_value_864" = bitcast %TName_Option_Bool* %"$tmp_3_8_863" to i8*
   call void @_update_field(i8* %"$execptr_load_861", i8* getelementptr inbounds ([26 x i8], [26 x i8]* @"$remote_reads_test_res_3_8_862", i32 0, i32 0), %_TyDescrTy_Typ* @"$TyDescr_ADT_Option_Bool_74", i32 0, i8* null, i8* %"$update_value_864")
   %tmp_3_9 = alloca %"Map_Uint32_Map_(ByStr20_with_end)_(Bool)"*, align 8
-<<<<<<< HEAD
   %"$execptr_load_866" = load i8*, i8** @_execptr, align 8
   %"$tmp_3_9_remote3_867" = alloca [20 x i8], align 1
   store [20 x i8] %remote3, [20 x i8]* %"$tmp_3_9_remote3_867", align 1
@@ -1651,7 +1479,7 @@
   %"$_literal_cost_call_872" = call i64 @_literal_cost(%_TyDescrTy_Typ* @"$TyDescr_Map_83", i8* %"$$tmp_3_9_870_871")
   %"$tmp_3_9_873" = load %"Map_Uint32_Map_(ByStr20_with_end)_(Bool)"*, %"Map_Uint32_Map_(ByStr20_with_end)_(Bool)"** %tmp_3_9, align 8
   %"$$tmp_3_9_873_874" = bitcast %"Map_Uint32_Map_(ByStr20_with_end)_(Bool)"* %"$tmp_3_9_873" to i8*
-  %"$_mapsortcost_call_875" = call i64 @_mapsortcost(i8* %"$$tmp_3_9_873_874")
+  %"$_mapsortcost_call_875" = call i64 @_mapsortcost(%_TyDescrTy_Typ* @"$TyDescr_Map_83", i8* %"$$tmp_3_9_873_874")
   %"$gasadd_876" = add i64 %"$_literal_cost_call_872", %"$_mapsortcost_call_875"
   %"$gasrem_877" = load i64, i64* @_gasrem, align 8
   %"$gascmp_878" = icmp ugt i64 %"$gasadd_876", %"$gasrem_877"
@@ -1706,74 +1534,6 @@
   %"$consume_903" = sub i64 %"$gasrem_899", 1
   store i64 %"$consume_903", i64* @_gasrem, align 8
   store %Uint32 zeroinitializer, %Uint32* %"$x_1", align 4
-=======
-  %"$execptr_load_860" = load i8*, i8** @_execptr, align 8
-  %"$tmp_3_9_remote3_861" = alloca [20 x i8], align 1
-  store [20 x i8] %remote3, [20 x i8]* %"$tmp_3_9_remote3_861", align 1
-  %"$tmp_3_9_call_862" = call i8* @_fetch_remote_field(i8* %"$execptr_load_860", [20 x i8]* %"$tmp_3_9_remote3_861", i8* getelementptr inbounds ([11 x i8], [11 x i8]* @"$signatures_859", i32 0, i32 0), %_TyDescrTy_Typ* @"$TyDescr_Map_82", i32 0, i8* null, i32 1)
-  %"$tmp_3_9_863" = bitcast i8* %"$tmp_3_9_call_862" to %"Map_Uint32_Map_(ByStr20_with_end)_(Bool)"*
-  store %"Map_Uint32_Map_(ByStr20_with_end)_(Bool)"* %"$tmp_3_9_863", %"Map_Uint32_Map_(ByStr20_with_end)_(Bool)"** %tmp_3_9, align 8
-  %"$tmp_3_9_864" = load %"Map_Uint32_Map_(ByStr20_with_end)_(Bool)"*, %"Map_Uint32_Map_(ByStr20_with_end)_(Bool)"** %tmp_3_9, align 8
-  %"$$tmp_3_9_864_865" = bitcast %"Map_Uint32_Map_(ByStr20_with_end)_(Bool)"* %"$tmp_3_9_864" to i8*
-  %"$_literal_cost_call_866" = call i64 @_literal_cost(%_TyDescrTy_Typ* @"$TyDescr_Map_82", i8* %"$$tmp_3_9_864_865")
-  %"$tmp_3_9_867" = load %"Map_Uint32_Map_(ByStr20_with_end)_(Bool)"*, %"Map_Uint32_Map_(ByStr20_with_end)_(Bool)"** %tmp_3_9, align 8
-  %"$$tmp_3_9_867_868" = bitcast %"Map_Uint32_Map_(ByStr20_with_end)_(Bool)"* %"$tmp_3_9_867" to i8*
-  %"$_mapsortcost_call_869" = call i64 @_mapsortcost(%_TyDescrTy_Typ* @"$TyDescr_Map_82", i8* %"$$tmp_3_9_867_868")
-  %"$gasadd_870" = add i64 %"$_literal_cost_call_866", %"$_mapsortcost_call_869"
-  %"$gasrem_871" = load i64, i64* @_gasrem, align 8
-  %"$gascmp_872" = icmp ugt i64 %"$gasadd_870", %"$gasrem_871"
-  br i1 %"$gascmp_872", label %"$out_of_gas_873", label %"$have_gas_874"
-
-"$out_of_gas_873":                                ; preds = %"$have_gas_853"
-  call void @_out_of_gas()
-  br label %"$have_gas_874"
-
-"$have_gas_874":                                  ; preds = %"$out_of_gas_873", %"$have_gas_853"
-  %"$consume_875" = sub i64 %"$gasrem_871", %"$gasadd_870"
-  store i64 %"$consume_875", i64* @_gasrem, align 8
-  %"$tmp_3_9_876" = load %"Map_Uint32_Map_(ByStr20_with_end)_(Bool)"*, %"Map_Uint32_Map_(ByStr20_with_end)_(Bool)"** %tmp_3_9, align 8
-  %"$$tmp_3_9_876_877" = bitcast %"Map_Uint32_Map_(ByStr20_with_end)_(Bool)"* %"$tmp_3_9_876" to i8*
-  %"$_literal_cost_call_878" = call i64 @_literal_cost(%_TyDescrTy_Typ* @"$TyDescr_Map_82", i8* %"$$tmp_3_9_876_877")
-  %"$gasrem_879" = load i64, i64* @_gasrem, align 8
-  %"$gascmp_880" = icmp ugt i64 %"$_literal_cost_call_878", %"$gasrem_879"
-  br i1 %"$gascmp_880", label %"$out_of_gas_881", label %"$have_gas_882"
-
-"$out_of_gas_881":                                ; preds = %"$have_gas_874"
-  call void @_out_of_gas()
-  br label %"$have_gas_882"
-
-"$have_gas_882":                                  ; preds = %"$out_of_gas_881", %"$have_gas_874"
-  %"$consume_883" = sub i64 %"$gasrem_879", %"$_literal_cost_call_878"
-  store i64 %"$consume_883", i64* @_gasrem, align 8
-  %"$execptr_load_884" = load i8*, i8** @_execptr, align 8
-  %"$tmp_3_9_886" = load %"Map_Uint32_Map_(ByStr20_with_end)_(Bool)"*, %"Map_Uint32_Map_(ByStr20_with_end)_(Bool)"** %tmp_3_9, align 8
-  %"$update_value_887" = bitcast %"Map_Uint32_Map_(ByStr20_with_end)_(Bool)"* %"$tmp_3_9_886" to i8*
-  call void @_update_field(i8* %"$execptr_load_884", i8* getelementptr inbounds ([26 x i8], [26 x i8]* @"$remote_reads_test_res_3_9_885", i32 0, i32 0), %_TyDescrTy_Typ* @"$TyDescr_Map_82", i32 0, i8* null, i8* %"$update_value_887")
-  %"$gasrem_888" = load i64, i64* @_gasrem, align 8
-  %"$gascmp_889" = icmp ugt i64 1, %"$gasrem_888"
-  br i1 %"$gascmp_889", label %"$out_of_gas_890", label %"$have_gas_891"
-
-"$out_of_gas_890":                                ; preds = %"$have_gas_882"
-  call void @_out_of_gas()
-  br label %"$have_gas_891"
-
-"$have_gas_891":                                  ; preds = %"$out_of_gas_890", %"$have_gas_882"
-  %"$consume_892" = sub i64 %"$gasrem_888", 1
-  store i64 %"$consume_892", i64* @_gasrem, align 8
-  %"$x_0" = alloca %Uint32, align 8
-  %"$gasrem_893" = load i64, i64* @_gasrem, align 8
-  %"$gascmp_894" = icmp ugt i64 1, %"$gasrem_893"
-  br i1 %"$gascmp_894", label %"$out_of_gas_895", label %"$have_gas_896"
-
-"$out_of_gas_895":                                ; preds = %"$have_gas_891"
-  call void @_out_of_gas()
-  br label %"$have_gas_896"
-
-"$have_gas_896":                                  ; preds = %"$out_of_gas_895", %"$have_gas_891"
-  %"$consume_897" = sub i64 %"$gasrem_893", 1
-  store i64 %"$consume_897", i64* @_gasrem, align 8
-  store %Uint32 zeroinitializer, %Uint32* %"$x_0", align 4
->>>>>>> f105e354
   %tmp_3_10 = alloca %TName_Bool*, align 8
   %"$indices_buf_904_salloc_load" = load i8*, i8** @_execptr, align 8
   %"$indices_buf_904_salloc_salloc" = call i8* @_salloc(i8* %"$indices_buf_904_salloc_load", i64 4)
@@ -1824,7 +1584,6 @@
   %"$update_value_933" = bitcast %TName_Bool* %"$tmp_3_10_932" to i8*
   call void @_update_field(i8* %"$execptr_load_930", i8* getelementptr inbounds ([27 x i8], [27 x i8]* @"$remote_reads_test_res_3_10_931", i32 0, i32 0), %_TyDescrTy_Typ* @"$TyDescr_ADT_Bool_76", i32 0, i8* null, i8* %"$update_value_933")
   %tmp_3_11 = alloca %"TName_Option_Map_(ByStr20_with_end)_(Bool)"*, align 8
-<<<<<<< HEAD
   %"$indices_buf_934_salloc_load" = load i8*, i8** @_execptr, align 8
   %"$indices_buf_934_salloc_salloc" = call i8* @_salloc(i8* %"$indices_buf_934_salloc_load", i64 4)
   %"$indices_buf_934_salloc" = bitcast i8* %"$indices_buf_934_salloc_salloc" to [4 x i8]*
@@ -1842,298 +1601,144 @@
   %"$tmp_3_11_942" = load %"TName_Option_Map_(ByStr20_with_end)_(Bool)"*, %"TName_Option_Map_(ByStr20_with_end)_(Bool)"** %tmp_3_11, align 8
   %"$$tmp_3_11_942_943" = bitcast %"TName_Option_Map_(ByStr20_with_end)_(Bool)"* %"$tmp_3_11_942" to i8*
   %"$_literal_cost_call_944" = call i64 @_literal_cost(%_TyDescrTy_Typ* @"$TyDescr_ADT_Option_Map_(ByStr20_with_end)_(Bool)_73", i8* %"$$tmp_3_11_942_943")
-  %"$gasadd_945" = add i64 %"$_literal_cost_call_944", 0
-  %"$gasadd_946" = add i64 %"$gasadd_945", 1
-  %"$gasrem_947" = load i64, i64* @_gasrem, align 8
-  %"$gascmp_948" = icmp ugt i64 %"$gasadd_946", %"$gasrem_947"
-  br i1 %"$gascmp_948", label %"$out_of_gas_949", label %"$have_gas_950"
-
-"$out_of_gas_949":                                ; preds = %"$have_gas_928"
-  call void @_out_of_gas()
-  br label %"$have_gas_950"
-
-"$have_gas_950":                                  ; preds = %"$out_of_gas_949", %"$have_gas_928"
-  %"$consume_951" = sub i64 %"$gasrem_947", %"$gasadd_946"
-  store i64 %"$consume_951", i64* @_gasrem, align 8
-  %"$tmp_3_11_952" = load %"TName_Option_Map_(ByStr20_with_end)_(Bool)"*, %"TName_Option_Map_(ByStr20_with_end)_(Bool)"** %tmp_3_11, align 8
-  %"$$tmp_3_11_952_953" = bitcast %"TName_Option_Map_(ByStr20_with_end)_(Bool)"* %"$tmp_3_11_952" to i8*
-  %"$_literal_cost_call_954" = call i64 @_literal_cost(%_TyDescrTy_Typ* @"$TyDescr_ADT_Option_Map_(ByStr20_with_end)_(Bool)_73", i8* %"$$tmp_3_11_952_953")
-  %"$gasrem_955" = load i64, i64* @_gasrem, align 8
-  %"$gascmp_956" = icmp ugt i64 %"$_literal_cost_call_954", %"$gasrem_955"
-  br i1 %"$gascmp_956", label %"$out_of_gas_957", label %"$have_gas_958"
-
-"$out_of_gas_957":                                ; preds = %"$have_gas_950"
-  call void @_out_of_gas()
-  br label %"$have_gas_958"
-
-"$have_gas_958":                                  ; preds = %"$out_of_gas_957", %"$have_gas_950"
-  %"$consume_959" = sub i64 %"$gasrem_955", %"$_literal_cost_call_954"
-  store i64 %"$consume_959", i64* @_gasrem, align 8
-  %"$execptr_load_960" = load i8*, i8** @_execptr, align 8
-  %"$tmp_3_11_962" = load %"TName_Option_Map_(ByStr20_with_end)_(Bool)"*, %"TName_Option_Map_(ByStr20_with_end)_(Bool)"** %tmp_3_11, align 8
-  %"$update_value_963" = bitcast %"TName_Option_Map_(ByStr20_with_end)_(Bool)"* %"$tmp_3_11_962" to i8*
-  call void @_update_field(i8* %"$execptr_load_960", i8* getelementptr inbounds ([27 x i8], [27 x i8]* @"$remote_reads_test_res_3_11_961", i32 0, i32 0), %_TyDescrTy_Typ* @"$TyDescr_ADT_Option_Map_(ByStr20_with_end)_(Bool)_73", i32 0, i8* null, i8* %"$update_value_963")
+  %"$tmp_3_11_945" = load %"TName_Option_Map_(ByStr20_with_end)_(Bool)"*, %"TName_Option_Map_(ByStr20_with_end)_(Bool)"** %tmp_3_11, align 8
+  %"$$tmp_3_11_945_946" = bitcast %"TName_Option_Map_(ByStr20_with_end)_(Bool)"* %"$tmp_3_11_945" to i8*
+  %"$_mapsortcost_call_947" = call i64 @_mapsortcost(%_TyDescrTy_Typ* @"$TyDescr_ADT_Option_Map_(ByStr20_with_end)_(Bool)_73", i8* %"$$tmp_3_11_945_946")
+  %"$gasadd_948" = add i64 %"$_literal_cost_call_944", %"$_mapsortcost_call_947"
+  %"$gasadd_949" = add i64 %"$gasadd_948", 1
+  %"$gasrem_950" = load i64, i64* @_gasrem, align 8
+  %"$gascmp_951" = icmp ugt i64 %"$gasadd_949", %"$gasrem_950"
+  br i1 %"$gascmp_951", label %"$out_of_gas_952", label %"$have_gas_953"
+
+"$out_of_gas_952":                                ; preds = %"$have_gas_928"
+  call void @_out_of_gas()
+  br label %"$have_gas_953"
+
+"$have_gas_953":                                  ; preds = %"$out_of_gas_952", %"$have_gas_928"
+  %"$consume_954" = sub i64 %"$gasrem_950", %"$gasadd_949"
+  store i64 %"$consume_954", i64* @_gasrem, align 8
+  %"$tmp_3_11_955" = load %"TName_Option_Map_(ByStr20_with_end)_(Bool)"*, %"TName_Option_Map_(ByStr20_with_end)_(Bool)"** %tmp_3_11, align 8
+  %"$$tmp_3_11_955_956" = bitcast %"TName_Option_Map_(ByStr20_with_end)_(Bool)"* %"$tmp_3_11_955" to i8*
+  %"$_literal_cost_call_957" = call i64 @_literal_cost(%_TyDescrTy_Typ* @"$TyDescr_ADT_Option_Map_(ByStr20_with_end)_(Bool)_73", i8* %"$$tmp_3_11_955_956")
+  %"$gasrem_958" = load i64, i64* @_gasrem, align 8
+  %"$gascmp_959" = icmp ugt i64 %"$_literal_cost_call_957", %"$gasrem_958"
+  br i1 %"$gascmp_959", label %"$out_of_gas_960", label %"$have_gas_961"
+
+"$out_of_gas_960":                                ; preds = %"$have_gas_953"
+  call void @_out_of_gas()
+  br label %"$have_gas_961"
+
+"$have_gas_961":                                  ; preds = %"$out_of_gas_960", %"$have_gas_953"
+  %"$consume_962" = sub i64 %"$gasrem_958", %"$_literal_cost_call_957"
+  store i64 %"$consume_962", i64* @_gasrem, align 8
+  %"$execptr_load_963" = load i8*, i8** @_execptr, align 8
+  %"$tmp_3_11_965" = load %"TName_Option_Map_(ByStr20_with_end)_(Bool)"*, %"TName_Option_Map_(ByStr20_with_end)_(Bool)"** %tmp_3_11, align 8
+  %"$update_value_966" = bitcast %"TName_Option_Map_(ByStr20_with_end)_(Bool)"* %"$tmp_3_11_965" to i8*
+  call void @_update_field(i8* %"$execptr_load_963", i8* getelementptr inbounds ([27 x i8], [27 x i8]* @"$remote_reads_test_res_3_11_964", i32 0, i32 0), %_TyDescrTy_Typ* @"$TyDescr_ADT_Option_Map_(ByStr20_with_end)_(Bool)_73", i32 0, i8* null, i8* %"$update_value_966")
   %tmp_3_12 = alloca %TName_Bool*, align 8
-  %"$indices_buf_964_salloc_load" = load i8*, i8** @_execptr, align 8
-  %"$indices_buf_964_salloc_salloc" = call i8* @_salloc(i8* %"$indices_buf_964_salloc_load", i64 24)
-  %"$indices_buf_964_salloc" = bitcast i8* %"$indices_buf_964_salloc_salloc" to [24 x i8]*
-  %"$indices_buf_964" = bitcast [24 x i8]* %"$indices_buf_964_salloc" to i8*
-  %"$$x_1_965" = load %Uint32, %Uint32* %"$x_1", align 4
-  %"$indices_gep_966" = getelementptr i8, i8* %"$indices_buf_964", i32 0
-  %indices_cast4 = bitcast i8* %"$indices_gep_966" to %Uint32*
-  store %Uint32 %"$$x_1_965", %Uint32* %indices_cast4, align 4
-  %"$indices_gep_967" = getelementptr i8, i8* %"$indices_buf_964", i32 4
-  %indices_cast5 = bitcast i8* %"$indices_gep_967" to [20 x i8]*
+  %"$indices_buf_967_salloc_load" = load i8*, i8** @_execptr, align 8
+  %"$indices_buf_967_salloc_salloc" = call i8* @_salloc(i8* %"$indices_buf_967_salloc_load", i64 24)
+  %"$indices_buf_967_salloc" = bitcast i8* %"$indices_buf_967_salloc_salloc" to [24 x i8]*
+  %"$indices_buf_967" = bitcast [24 x i8]* %"$indices_buf_967_salloc" to i8*
+  %"$$x_1_968" = load %Uint32, %Uint32* %"$x_1", align 4
+  %"$indices_gep_969" = getelementptr i8, i8* %"$indices_buf_967", i32 0
+  %indices_cast4 = bitcast i8* %"$indices_gep_969" to %Uint32*
+  store %Uint32 %"$$x_1_968", %Uint32* %indices_cast4, align 4
+  %"$indices_gep_970" = getelementptr i8, i8* %"$indices_buf_967", i32 4
+  %indices_cast5 = bitcast i8* %"$indices_gep_970" to [20 x i8]*
   store [20 x i8] %_origin, [20 x i8]* %indices_cast5, align 1
-  %"$execptr_load_969" = load i8*, i8** @_execptr, align 8
-  %"$tmp_3_12_remote3_970" = alloca [20 x i8], align 1
-  store [20 x i8] %remote3, [20 x i8]* %"$tmp_3_12_remote3_970", align 1
-  %"$tmp_3_12_call_971" = call i8* @_fetch_remote_field(i8* %"$execptr_load_969", [20 x i8]* %"$tmp_3_12_remote3_970", i8* getelementptr inbounds ([11 x i8], [11 x i8]* @"$signatures_968", i32 0, i32 0), %_TyDescrTy_Typ* @"$TyDescr_Map_83", i32 2, i8* %"$indices_buf_964", i32 0)
-  %"$tmp_3_12_972" = bitcast i8* %"$tmp_3_12_call_971" to %TName_Bool*
-  store %TName_Bool* %"$tmp_3_12_972", %TName_Bool** %tmp_3_12, align 8
-  %"$tmp_3_12_973" = load %TName_Bool*, %TName_Bool** %tmp_3_12, align 8
-  %"$$tmp_3_12_973_974" = bitcast %TName_Bool* %"$tmp_3_12_973" to i8*
-  %"$_literal_cost_call_975" = call i64 @_literal_cost(%_TyDescrTy_Typ* @"$TyDescr_ADT_Bool_76", i8* %"$$tmp_3_12_973_974")
-  %"$gasadd_976" = add i64 %"$_literal_cost_call_975", 0
-  %"$gasadd_977" = add i64 %"$gasadd_976", 2
-  %"$gasrem_978" = load i64, i64* @_gasrem, align 8
-  %"$gascmp_979" = icmp ugt i64 %"$gasadd_977", %"$gasrem_978"
-  br i1 %"$gascmp_979", label %"$out_of_gas_980", label %"$have_gas_981"
-
-"$out_of_gas_980":                                ; preds = %"$have_gas_958"
-  call void @_out_of_gas()
-  br label %"$have_gas_981"
-
-"$have_gas_981":                                  ; preds = %"$out_of_gas_980", %"$have_gas_958"
-  %"$consume_982" = sub i64 %"$gasrem_978", %"$gasadd_977"
-  store i64 %"$consume_982", i64* @_gasrem, align 8
-  %"$tmp_3_12_983" = load %TName_Bool*, %TName_Bool** %tmp_3_12, align 8
-  %"$$tmp_3_12_983_984" = bitcast %TName_Bool* %"$tmp_3_12_983" to i8*
-  %"$_literal_cost_call_985" = call i64 @_literal_cost(%_TyDescrTy_Typ* @"$TyDescr_ADT_Bool_76", i8* %"$$tmp_3_12_983_984")
-  %"$gasrem_986" = load i64, i64* @_gasrem, align 8
-  %"$gascmp_987" = icmp ugt i64 %"$_literal_cost_call_985", %"$gasrem_986"
-  br i1 %"$gascmp_987", label %"$out_of_gas_988", label %"$have_gas_989"
-
-"$out_of_gas_988":                                ; preds = %"$have_gas_981"
-  call void @_out_of_gas()
-  br label %"$have_gas_989"
-
-"$have_gas_989":                                  ; preds = %"$out_of_gas_988", %"$have_gas_981"
-  %"$consume_990" = sub i64 %"$gasrem_986", %"$_literal_cost_call_985"
-  store i64 %"$consume_990", i64* @_gasrem, align 8
-  %"$execptr_load_991" = load i8*, i8** @_execptr, align 8
-  %"$tmp_3_12_993" = load %TName_Bool*, %TName_Bool** %tmp_3_12, align 8
-  %"$update_value_994" = bitcast %TName_Bool* %"$tmp_3_12_993" to i8*
-  call void @_update_field(i8* %"$execptr_load_991", i8* getelementptr inbounds ([27 x i8], [27 x i8]* @"$remote_reads_test_res_3_12_992", i32 0, i32 0), %_TyDescrTy_Typ* @"$TyDescr_ADT_Bool_76", i32 0, i8* null, i8* %"$update_value_994")
+  %"$execptr_load_972" = load i8*, i8** @_execptr, align 8
+  %"$tmp_3_12_remote3_973" = alloca [20 x i8], align 1
+  store [20 x i8] %remote3, [20 x i8]* %"$tmp_3_12_remote3_973", align 1
+  %"$tmp_3_12_call_974" = call i8* @_fetch_remote_field(i8* %"$execptr_load_972", [20 x i8]* %"$tmp_3_12_remote3_973", i8* getelementptr inbounds ([11 x i8], [11 x i8]* @"$signatures_971", i32 0, i32 0), %_TyDescrTy_Typ* @"$TyDescr_Map_83", i32 2, i8* %"$indices_buf_967", i32 0)
+  %"$tmp_3_12_975" = bitcast i8* %"$tmp_3_12_call_974" to %TName_Bool*
+  store %TName_Bool* %"$tmp_3_12_975", %TName_Bool** %tmp_3_12, align 8
+  %"$tmp_3_12_976" = load %TName_Bool*, %TName_Bool** %tmp_3_12, align 8
+  %"$$tmp_3_12_976_977" = bitcast %TName_Bool* %"$tmp_3_12_976" to i8*
+  %"$_literal_cost_call_978" = call i64 @_literal_cost(%_TyDescrTy_Typ* @"$TyDescr_ADT_Bool_76", i8* %"$$tmp_3_12_976_977")
+  %"$gasadd_979" = add i64 %"$_literal_cost_call_978", 0
+  %"$gasadd_980" = add i64 %"$gasadd_979", 2
+  %"$gasrem_981" = load i64, i64* @_gasrem, align 8
+  %"$gascmp_982" = icmp ugt i64 %"$gasadd_980", %"$gasrem_981"
+  br i1 %"$gascmp_982", label %"$out_of_gas_983", label %"$have_gas_984"
+
+"$out_of_gas_983":                                ; preds = %"$have_gas_961"
+  call void @_out_of_gas()
+  br label %"$have_gas_984"
+
+"$have_gas_984":                                  ; preds = %"$out_of_gas_983", %"$have_gas_961"
+  %"$consume_985" = sub i64 %"$gasrem_981", %"$gasadd_980"
+  store i64 %"$consume_985", i64* @_gasrem, align 8
+  %"$tmp_3_12_986" = load %TName_Bool*, %TName_Bool** %tmp_3_12, align 8
+  %"$$tmp_3_12_986_987" = bitcast %TName_Bool* %"$tmp_3_12_986" to i8*
+  %"$_literal_cost_call_988" = call i64 @_literal_cost(%_TyDescrTy_Typ* @"$TyDescr_ADT_Bool_76", i8* %"$$tmp_3_12_986_987")
+  %"$gasrem_989" = load i64, i64* @_gasrem, align 8
+  %"$gascmp_990" = icmp ugt i64 %"$_literal_cost_call_988", %"$gasrem_989"
+  br i1 %"$gascmp_990", label %"$out_of_gas_991", label %"$have_gas_992"
+
+"$out_of_gas_991":                                ; preds = %"$have_gas_984"
+  call void @_out_of_gas()
+  br label %"$have_gas_992"
+
+"$have_gas_992":                                  ; preds = %"$out_of_gas_991", %"$have_gas_984"
+  %"$consume_993" = sub i64 %"$gasrem_989", %"$_literal_cost_call_988"
+  store i64 %"$consume_993", i64* @_gasrem, align 8
+  %"$execptr_load_994" = load i8*, i8** @_execptr, align 8
+  %"$tmp_3_12_996" = load %TName_Bool*, %TName_Bool** %tmp_3_12, align 8
+  %"$update_value_997" = bitcast %TName_Bool* %"$tmp_3_12_996" to i8*
+  call void @_update_field(i8* %"$execptr_load_994", i8* getelementptr inbounds ([27 x i8], [27 x i8]* @"$remote_reads_test_res_3_12_995", i32 0, i32 0), %_TyDescrTy_Typ* @"$TyDescr_ADT_Bool_76", i32 0, i8* null, i8* %"$update_value_997")
   %tmp_3_13 = alloca %TName_Option_Bool*, align 8
-  %"$indices_buf_995_salloc_load" = load i8*, i8** @_execptr, align 8
-  %"$indices_buf_995_salloc_salloc" = call i8* @_salloc(i8* %"$indices_buf_995_salloc_load", i64 24)
-  %"$indices_buf_995_salloc" = bitcast i8* %"$indices_buf_995_salloc_salloc" to [24 x i8]*
-  %"$indices_buf_995" = bitcast [24 x i8]* %"$indices_buf_995_salloc" to i8*
-  %"$$x_1_996" = load %Uint32, %Uint32* %"$x_1", align 4
-  %"$indices_gep_997" = getelementptr i8, i8* %"$indices_buf_995", i32 0
-  %indices_cast6 = bitcast i8* %"$indices_gep_997" to %Uint32*
-  store %Uint32 %"$$x_1_996", %Uint32* %indices_cast6, align 4
-  %"$indices_gep_998" = getelementptr i8, i8* %"$indices_buf_995", i32 4
-  %indices_cast7 = bitcast i8* %"$indices_gep_998" to [20 x i8]*
+  %"$indices_buf_998_salloc_load" = load i8*, i8** @_execptr, align 8
+  %"$indices_buf_998_salloc_salloc" = call i8* @_salloc(i8* %"$indices_buf_998_salloc_load", i64 24)
+  %"$indices_buf_998_salloc" = bitcast i8* %"$indices_buf_998_salloc_salloc" to [24 x i8]*
+  %"$indices_buf_998" = bitcast [24 x i8]* %"$indices_buf_998_salloc" to i8*
+  %"$$x_1_999" = load %Uint32, %Uint32* %"$x_1", align 4
+  %"$indices_gep_1000" = getelementptr i8, i8* %"$indices_buf_998", i32 0
+  %indices_cast6 = bitcast i8* %"$indices_gep_1000" to %Uint32*
+  store %Uint32 %"$$x_1_999", %Uint32* %indices_cast6, align 4
+  %"$indices_gep_1001" = getelementptr i8, i8* %"$indices_buf_998", i32 4
+  %indices_cast7 = bitcast i8* %"$indices_gep_1001" to [20 x i8]*
   store [20 x i8] %_origin, [20 x i8]* %indices_cast7, align 1
-  %"$execptr_load_1000" = load i8*, i8** @_execptr, align 8
-  %"$tmp_3_13_remote3_1001" = alloca [20 x i8], align 1
-  store [20 x i8] %remote3, [20 x i8]* %"$tmp_3_13_remote3_1001", align 1
-  %"$tmp_3_13_call_1002" = call i8* @_fetch_remote_field(i8* %"$execptr_load_1000", [20 x i8]* %"$tmp_3_13_remote3_1001", i8* getelementptr inbounds ([11 x i8], [11 x i8]* @"$signatures_999", i32 0, i32 0), %_TyDescrTy_Typ* @"$TyDescr_Map_83", i32 2, i8* %"$indices_buf_995", i32 1)
-  %"$tmp_3_13_1003" = bitcast i8* %"$tmp_3_13_call_1002" to %TName_Option_Bool*
-  store %TName_Option_Bool* %"$tmp_3_13_1003", %TName_Option_Bool** %tmp_3_13, align 8
-  %"$tmp_3_13_1004" = load %TName_Option_Bool*, %TName_Option_Bool** %tmp_3_13, align 8
-  %"$$tmp_3_13_1004_1005" = bitcast %TName_Option_Bool* %"$tmp_3_13_1004" to i8*
-  %"$_literal_cost_call_1006" = call i64 @_literal_cost(%_TyDescrTy_Typ* @"$TyDescr_ADT_Option_Bool_74", i8* %"$$tmp_3_13_1004_1005")
-  %"$gasadd_1007" = add i64 %"$_literal_cost_call_1006", 0
-  %"$gasadd_1008" = add i64 %"$gasadd_1007", 2
-  %"$gasrem_1009" = load i64, i64* @_gasrem, align 8
-  %"$gascmp_1010" = icmp ugt i64 %"$gasadd_1008", %"$gasrem_1009"
-  br i1 %"$gascmp_1010", label %"$out_of_gas_1011", label %"$have_gas_1012"
-
-"$out_of_gas_1011":                               ; preds = %"$have_gas_989"
-  call void @_out_of_gas()
-  br label %"$have_gas_1012"
-
-"$have_gas_1012":                                 ; preds = %"$out_of_gas_1011", %"$have_gas_989"
-  %"$consume_1013" = sub i64 %"$gasrem_1009", %"$gasadd_1008"
-  store i64 %"$consume_1013", i64* @_gasrem, align 8
-  %"$tmp_3_13_1014" = load %TName_Option_Bool*, %TName_Option_Bool** %tmp_3_13, align 8
-  %"$$tmp_3_13_1014_1015" = bitcast %TName_Option_Bool* %"$tmp_3_13_1014" to i8*
-  %"$_literal_cost_call_1016" = call i64 @_literal_cost(%_TyDescrTy_Typ* @"$TyDescr_ADT_Option_Bool_74", i8* %"$$tmp_3_13_1014_1015")
-  %"$gasrem_1017" = load i64, i64* @_gasrem, align 8
-  %"$gascmp_1018" = icmp ugt i64 %"$_literal_cost_call_1016", %"$gasrem_1017"
-  br i1 %"$gascmp_1018", label %"$out_of_gas_1019", label %"$have_gas_1020"
-
-"$out_of_gas_1019":                               ; preds = %"$have_gas_1012"
-  call void @_out_of_gas()
-  br label %"$have_gas_1020"
-
-"$have_gas_1020":                                 ; preds = %"$out_of_gas_1019", %"$have_gas_1012"
-  %"$consume_1021" = sub i64 %"$gasrem_1017", %"$_literal_cost_call_1016"
-  store i64 %"$consume_1021", i64* @_gasrem, align 8
-  %"$execptr_load_1022" = load i8*, i8** @_execptr, align 8
-  %"$tmp_3_13_1024" = load %TName_Option_Bool*, %TName_Option_Bool** %tmp_3_13, align 8
-  %"$update_value_1025" = bitcast %TName_Option_Bool* %"$tmp_3_13_1024" to i8*
-  call void @_update_field(i8* %"$execptr_load_1022", i8* getelementptr inbounds ([27 x i8], [27 x i8]* @"$remote_reads_test_res_3_13_1023", i32 0, i32 0), %_TyDescrTy_Typ* @"$TyDescr_ADT_Option_Bool_74", i32 0, i8* null, i8* %"$update_value_1025")
-=======
-  %"$indices_buf_928_salloc_load" = load i8*, i8** @_execptr, align 8
-  %"$indices_buf_928_salloc_salloc" = call i8* @_salloc(i8* %"$indices_buf_928_salloc_load", i64 4)
-  %"$indices_buf_928_salloc" = bitcast i8* %"$indices_buf_928_salloc_salloc" to [4 x i8]*
-  %"$indices_buf_928" = bitcast [4 x i8]* %"$indices_buf_928_salloc" to i8*
-  %"$$x_0_929" = load %Uint32, %Uint32* %"$x_0", align 4
-  %"$indices_gep_930" = getelementptr i8, i8* %"$indices_buf_928", i32 0
-  %indices_cast3 = bitcast i8* %"$indices_gep_930" to %Uint32*
-  store %Uint32 %"$$x_0_929", %Uint32* %indices_cast3, align 4
-  %"$execptr_load_932" = load i8*, i8** @_execptr, align 8
-  %"$tmp_3_11_remote3_933" = alloca [20 x i8], align 1
-  store [20 x i8] %remote3, [20 x i8]* %"$tmp_3_11_remote3_933", align 1
-  %"$tmp_3_11_call_934" = call i8* @_fetch_remote_field(i8* %"$execptr_load_932", [20 x i8]* %"$tmp_3_11_remote3_933", i8* getelementptr inbounds ([11 x i8], [11 x i8]* @"$signatures_931", i32 0, i32 0), %_TyDescrTy_Typ* @"$TyDescr_Map_82", i32 1, i8* %"$indices_buf_928", i32 1)
-  %"$tmp_3_11_935" = bitcast i8* %"$tmp_3_11_call_934" to %"TName_Option_Map_(ByStr20_with_end)_(Bool)"*
-  store %"TName_Option_Map_(ByStr20_with_end)_(Bool)"* %"$tmp_3_11_935", %"TName_Option_Map_(ByStr20_with_end)_(Bool)"** %tmp_3_11, align 8
-  %"$tmp_3_11_936" = load %"TName_Option_Map_(ByStr20_with_end)_(Bool)"*, %"TName_Option_Map_(ByStr20_with_end)_(Bool)"** %tmp_3_11, align 8
-  %"$$tmp_3_11_936_937" = bitcast %"TName_Option_Map_(ByStr20_with_end)_(Bool)"* %"$tmp_3_11_936" to i8*
-  %"$_literal_cost_call_938" = call i64 @_literal_cost(%_TyDescrTy_Typ* @"$TyDescr_ADT_Option_Map_(ByStr20_with_end)_(Bool)_72", i8* %"$$tmp_3_11_936_937")
-  %"$tmp_3_11_939" = load %"TName_Option_Map_(ByStr20_with_end)_(Bool)"*, %"TName_Option_Map_(ByStr20_with_end)_(Bool)"** %tmp_3_11, align 8
-  %"$$tmp_3_11_939_940" = bitcast %"TName_Option_Map_(ByStr20_with_end)_(Bool)"* %"$tmp_3_11_939" to i8*
-  %"$_mapsortcost_call_941" = call i64 @_mapsortcost(%_TyDescrTy_Typ* @"$TyDescr_ADT_Option_Map_(ByStr20_with_end)_(Bool)_72", i8* %"$$tmp_3_11_939_940")
-  %"$gasadd_942" = add i64 %"$_literal_cost_call_938", %"$_mapsortcost_call_941"
-  %"$gasadd_943" = add i64 %"$gasadd_942", 1
-  %"$gasrem_944" = load i64, i64* @_gasrem, align 8
-  %"$gascmp_945" = icmp ugt i64 %"$gasadd_943", %"$gasrem_944"
-  br i1 %"$gascmp_945", label %"$out_of_gas_946", label %"$have_gas_947"
-
-"$out_of_gas_946":                                ; preds = %"$have_gas_922"
-  call void @_out_of_gas()
-  br label %"$have_gas_947"
-
-"$have_gas_947":                                  ; preds = %"$out_of_gas_946", %"$have_gas_922"
-  %"$consume_948" = sub i64 %"$gasrem_944", %"$gasadd_943"
-  store i64 %"$consume_948", i64* @_gasrem, align 8
-  %"$tmp_3_11_949" = load %"TName_Option_Map_(ByStr20_with_end)_(Bool)"*, %"TName_Option_Map_(ByStr20_with_end)_(Bool)"** %tmp_3_11, align 8
-  %"$$tmp_3_11_949_950" = bitcast %"TName_Option_Map_(ByStr20_with_end)_(Bool)"* %"$tmp_3_11_949" to i8*
-  %"$_literal_cost_call_951" = call i64 @_literal_cost(%_TyDescrTy_Typ* @"$TyDescr_ADT_Option_Map_(ByStr20_with_end)_(Bool)_72", i8* %"$$tmp_3_11_949_950")
-  %"$gasrem_952" = load i64, i64* @_gasrem, align 8
-  %"$gascmp_953" = icmp ugt i64 %"$_literal_cost_call_951", %"$gasrem_952"
-  br i1 %"$gascmp_953", label %"$out_of_gas_954", label %"$have_gas_955"
-
-"$out_of_gas_954":                                ; preds = %"$have_gas_947"
-  call void @_out_of_gas()
-  br label %"$have_gas_955"
-
-"$have_gas_955":                                  ; preds = %"$out_of_gas_954", %"$have_gas_947"
-  %"$consume_956" = sub i64 %"$gasrem_952", %"$_literal_cost_call_951"
-  store i64 %"$consume_956", i64* @_gasrem, align 8
-  %"$execptr_load_957" = load i8*, i8** @_execptr, align 8
-  %"$tmp_3_11_959" = load %"TName_Option_Map_(ByStr20_with_end)_(Bool)"*, %"TName_Option_Map_(ByStr20_with_end)_(Bool)"** %tmp_3_11, align 8
-  %"$update_value_960" = bitcast %"TName_Option_Map_(ByStr20_with_end)_(Bool)"* %"$tmp_3_11_959" to i8*
-  call void @_update_field(i8* %"$execptr_load_957", i8* getelementptr inbounds ([27 x i8], [27 x i8]* @"$remote_reads_test_res_3_11_958", i32 0, i32 0), %_TyDescrTy_Typ* @"$TyDescr_ADT_Option_Map_(ByStr20_with_end)_(Bool)_72", i32 0, i8* null, i8* %"$update_value_960")
-  %tmp_3_12 = alloca %TName_Bool*, align 8
-  %"$indices_buf_961_salloc_load" = load i8*, i8** @_execptr, align 8
-  %"$indices_buf_961_salloc_salloc" = call i8* @_salloc(i8* %"$indices_buf_961_salloc_load", i64 24)
-  %"$indices_buf_961_salloc" = bitcast i8* %"$indices_buf_961_salloc_salloc" to [24 x i8]*
-  %"$indices_buf_961" = bitcast [24 x i8]* %"$indices_buf_961_salloc" to i8*
-  %"$$x_0_962" = load %Uint32, %Uint32* %"$x_0", align 4
-  %"$indices_gep_963" = getelementptr i8, i8* %"$indices_buf_961", i32 0
-  %indices_cast4 = bitcast i8* %"$indices_gep_963" to %Uint32*
-  store %Uint32 %"$$x_0_962", %Uint32* %indices_cast4, align 4
-  %"$indices_gep_964" = getelementptr i8, i8* %"$indices_buf_961", i32 4
-  %indices_cast5 = bitcast i8* %"$indices_gep_964" to [20 x i8]*
-  store [20 x i8] %_origin, [20 x i8]* %indices_cast5, align 1
-  %"$execptr_load_966" = load i8*, i8** @_execptr, align 8
-  %"$tmp_3_12_remote3_967" = alloca [20 x i8], align 1
-  store [20 x i8] %remote3, [20 x i8]* %"$tmp_3_12_remote3_967", align 1
-  %"$tmp_3_12_call_968" = call i8* @_fetch_remote_field(i8* %"$execptr_load_966", [20 x i8]* %"$tmp_3_12_remote3_967", i8* getelementptr inbounds ([11 x i8], [11 x i8]* @"$signatures_965", i32 0, i32 0), %_TyDescrTy_Typ* @"$TyDescr_Map_82", i32 2, i8* %"$indices_buf_961", i32 0)
-  %"$tmp_3_12_969" = bitcast i8* %"$tmp_3_12_call_968" to %TName_Bool*
-  store %TName_Bool* %"$tmp_3_12_969", %TName_Bool** %tmp_3_12, align 8
-  %"$tmp_3_12_970" = load %TName_Bool*, %TName_Bool** %tmp_3_12, align 8
-  %"$$tmp_3_12_970_971" = bitcast %TName_Bool* %"$tmp_3_12_970" to i8*
-  %"$_literal_cost_call_972" = call i64 @_literal_cost(%_TyDescrTy_Typ* @"$TyDescr_ADT_Bool_75", i8* %"$$tmp_3_12_970_971")
-  %"$gasadd_973" = add i64 %"$_literal_cost_call_972", 0
-  %"$gasadd_974" = add i64 %"$gasadd_973", 2
-  %"$gasrem_975" = load i64, i64* @_gasrem, align 8
-  %"$gascmp_976" = icmp ugt i64 %"$gasadd_974", %"$gasrem_975"
-  br i1 %"$gascmp_976", label %"$out_of_gas_977", label %"$have_gas_978"
-
-"$out_of_gas_977":                                ; preds = %"$have_gas_955"
-  call void @_out_of_gas()
-  br label %"$have_gas_978"
-
-"$have_gas_978":                                  ; preds = %"$out_of_gas_977", %"$have_gas_955"
-  %"$consume_979" = sub i64 %"$gasrem_975", %"$gasadd_974"
-  store i64 %"$consume_979", i64* @_gasrem, align 8
-  %"$tmp_3_12_980" = load %TName_Bool*, %TName_Bool** %tmp_3_12, align 8
-  %"$$tmp_3_12_980_981" = bitcast %TName_Bool* %"$tmp_3_12_980" to i8*
-  %"$_literal_cost_call_982" = call i64 @_literal_cost(%_TyDescrTy_Typ* @"$TyDescr_ADT_Bool_75", i8* %"$$tmp_3_12_980_981")
-  %"$gasrem_983" = load i64, i64* @_gasrem, align 8
-  %"$gascmp_984" = icmp ugt i64 %"$_literal_cost_call_982", %"$gasrem_983"
-  br i1 %"$gascmp_984", label %"$out_of_gas_985", label %"$have_gas_986"
-
-"$out_of_gas_985":                                ; preds = %"$have_gas_978"
-  call void @_out_of_gas()
-  br label %"$have_gas_986"
-
-"$have_gas_986":                                  ; preds = %"$out_of_gas_985", %"$have_gas_978"
-  %"$consume_987" = sub i64 %"$gasrem_983", %"$_literal_cost_call_982"
-  store i64 %"$consume_987", i64* @_gasrem, align 8
-  %"$execptr_load_988" = load i8*, i8** @_execptr, align 8
-  %"$tmp_3_12_990" = load %TName_Bool*, %TName_Bool** %tmp_3_12, align 8
-  %"$update_value_991" = bitcast %TName_Bool* %"$tmp_3_12_990" to i8*
-  call void @_update_field(i8* %"$execptr_load_988", i8* getelementptr inbounds ([27 x i8], [27 x i8]* @"$remote_reads_test_res_3_12_989", i32 0, i32 0), %_TyDescrTy_Typ* @"$TyDescr_ADT_Bool_75", i32 0, i8* null, i8* %"$update_value_991")
-  %tmp_3_13 = alloca %TName_Option_Bool*, align 8
-  %"$indices_buf_992_salloc_load" = load i8*, i8** @_execptr, align 8
-  %"$indices_buf_992_salloc_salloc" = call i8* @_salloc(i8* %"$indices_buf_992_salloc_load", i64 24)
-  %"$indices_buf_992_salloc" = bitcast i8* %"$indices_buf_992_salloc_salloc" to [24 x i8]*
-  %"$indices_buf_992" = bitcast [24 x i8]* %"$indices_buf_992_salloc" to i8*
-  %"$$x_0_993" = load %Uint32, %Uint32* %"$x_0", align 4
-  %"$indices_gep_994" = getelementptr i8, i8* %"$indices_buf_992", i32 0
-  %indices_cast6 = bitcast i8* %"$indices_gep_994" to %Uint32*
-  store %Uint32 %"$$x_0_993", %Uint32* %indices_cast6, align 4
-  %"$indices_gep_995" = getelementptr i8, i8* %"$indices_buf_992", i32 4
-  %indices_cast7 = bitcast i8* %"$indices_gep_995" to [20 x i8]*
-  store [20 x i8] %_origin, [20 x i8]* %indices_cast7, align 1
-  %"$execptr_load_997" = load i8*, i8** @_execptr, align 8
-  %"$tmp_3_13_remote3_998" = alloca [20 x i8], align 1
-  store [20 x i8] %remote3, [20 x i8]* %"$tmp_3_13_remote3_998", align 1
-  %"$tmp_3_13_call_999" = call i8* @_fetch_remote_field(i8* %"$execptr_load_997", [20 x i8]* %"$tmp_3_13_remote3_998", i8* getelementptr inbounds ([11 x i8], [11 x i8]* @"$signatures_996", i32 0, i32 0), %_TyDescrTy_Typ* @"$TyDescr_Map_82", i32 2, i8* %"$indices_buf_992", i32 1)
-  %"$tmp_3_13_1000" = bitcast i8* %"$tmp_3_13_call_999" to %TName_Option_Bool*
-  store %TName_Option_Bool* %"$tmp_3_13_1000", %TName_Option_Bool** %tmp_3_13, align 8
-  %"$tmp_3_13_1001" = load %TName_Option_Bool*, %TName_Option_Bool** %tmp_3_13, align 8
-  %"$$tmp_3_13_1001_1002" = bitcast %TName_Option_Bool* %"$tmp_3_13_1001" to i8*
-  %"$_literal_cost_call_1003" = call i64 @_literal_cost(%_TyDescrTy_Typ* @"$TyDescr_ADT_Option_Bool_73", i8* %"$$tmp_3_13_1001_1002")
-  %"$gasadd_1004" = add i64 %"$_literal_cost_call_1003", 0
-  %"$gasadd_1005" = add i64 %"$gasadd_1004", 2
-  %"$gasrem_1006" = load i64, i64* @_gasrem, align 8
-  %"$gascmp_1007" = icmp ugt i64 %"$gasadd_1005", %"$gasrem_1006"
-  br i1 %"$gascmp_1007", label %"$out_of_gas_1008", label %"$have_gas_1009"
-
-"$out_of_gas_1008":                               ; preds = %"$have_gas_986"
-  call void @_out_of_gas()
-  br label %"$have_gas_1009"
-
-"$have_gas_1009":                                 ; preds = %"$out_of_gas_1008", %"$have_gas_986"
-  %"$consume_1010" = sub i64 %"$gasrem_1006", %"$gasadd_1005"
-  store i64 %"$consume_1010", i64* @_gasrem, align 8
-  %"$tmp_3_13_1011" = load %TName_Option_Bool*, %TName_Option_Bool** %tmp_3_13, align 8
-  %"$$tmp_3_13_1011_1012" = bitcast %TName_Option_Bool* %"$tmp_3_13_1011" to i8*
-  %"$_literal_cost_call_1013" = call i64 @_literal_cost(%_TyDescrTy_Typ* @"$TyDescr_ADT_Option_Bool_73", i8* %"$$tmp_3_13_1011_1012")
-  %"$gasrem_1014" = load i64, i64* @_gasrem, align 8
-  %"$gascmp_1015" = icmp ugt i64 %"$_literal_cost_call_1013", %"$gasrem_1014"
-  br i1 %"$gascmp_1015", label %"$out_of_gas_1016", label %"$have_gas_1017"
-
-"$out_of_gas_1016":                               ; preds = %"$have_gas_1009"
-  call void @_out_of_gas()
-  br label %"$have_gas_1017"
-
-"$have_gas_1017":                                 ; preds = %"$out_of_gas_1016", %"$have_gas_1009"
-  %"$consume_1018" = sub i64 %"$gasrem_1014", %"$_literal_cost_call_1013"
-  store i64 %"$consume_1018", i64* @_gasrem, align 8
-  %"$execptr_load_1019" = load i8*, i8** @_execptr, align 8
-  %"$tmp_3_13_1021" = load %TName_Option_Bool*, %TName_Option_Bool** %tmp_3_13, align 8
-  %"$update_value_1022" = bitcast %TName_Option_Bool* %"$tmp_3_13_1021" to i8*
-  call void @_update_field(i8* %"$execptr_load_1019", i8* getelementptr inbounds ([27 x i8], [27 x i8]* @"$remote_reads_test_res_3_13_1020", i32 0, i32 0), %_TyDescrTy_Typ* @"$TyDescr_ADT_Option_Bool_73", i32 0, i8* null, i8* %"$update_value_1022")
->>>>>>> f105e354
+  %"$execptr_load_1003" = load i8*, i8** @_execptr, align 8
+  %"$tmp_3_13_remote3_1004" = alloca [20 x i8], align 1
+  store [20 x i8] %remote3, [20 x i8]* %"$tmp_3_13_remote3_1004", align 1
+  %"$tmp_3_13_call_1005" = call i8* @_fetch_remote_field(i8* %"$execptr_load_1003", [20 x i8]* %"$tmp_3_13_remote3_1004", i8* getelementptr inbounds ([11 x i8], [11 x i8]* @"$signatures_1002", i32 0, i32 0), %_TyDescrTy_Typ* @"$TyDescr_Map_83", i32 2, i8* %"$indices_buf_998", i32 1)
+  %"$tmp_3_13_1006" = bitcast i8* %"$tmp_3_13_call_1005" to %TName_Option_Bool*
+  store %TName_Option_Bool* %"$tmp_3_13_1006", %TName_Option_Bool** %tmp_3_13, align 8
+  %"$tmp_3_13_1007" = load %TName_Option_Bool*, %TName_Option_Bool** %tmp_3_13, align 8
+  %"$$tmp_3_13_1007_1008" = bitcast %TName_Option_Bool* %"$tmp_3_13_1007" to i8*
+  %"$_literal_cost_call_1009" = call i64 @_literal_cost(%_TyDescrTy_Typ* @"$TyDescr_ADT_Option_Bool_74", i8* %"$$tmp_3_13_1007_1008")
+  %"$gasadd_1010" = add i64 %"$_literal_cost_call_1009", 0
+  %"$gasadd_1011" = add i64 %"$gasadd_1010", 2
+  %"$gasrem_1012" = load i64, i64* @_gasrem, align 8
+  %"$gascmp_1013" = icmp ugt i64 %"$gasadd_1011", %"$gasrem_1012"
+  br i1 %"$gascmp_1013", label %"$out_of_gas_1014", label %"$have_gas_1015"
+
+"$out_of_gas_1014":                               ; preds = %"$have_gas_992"
+  call void @_out_of_gas()
+  br label %"$have_gas_1015"
+
+"$have_gas_1015":                                 ; preds = %"$out_of_gas_1014", %"$have_gas_992"
+  %"$consume_1016" = sub i64 %"$gasrem_1012", %"$gasadd_1011"
+  store i64 %"$consume_1016", i64* @_gasrem, align 8
+  %"$tmp_3_13_1017" = load %TName_Option_Bool*, %TName_Option_Bool** %tmp_3_13, align 8
+  %"$$tmp_3_13_1017_1018" = bitcast %TName_Option_Bool* %"$tmp_3_13_1017" to i8*
+  %"$_literal_cost_call_1019" = call i64 @_literal_cost(%_TyDescrTy_Typ* @"$TyDescr_ADT_Option_Bool_74", i8* %"$$tmp_3_13_1017_1018")
+  %"$gasrem_1020" = load i64, i64* @_gasrem, align 8
+  %"$gascmp_1021" = icmp ugt i64 %"$_literal_cost_call_1019", %"$gasrem_1020"
+  br i1 %"$gascmp_1021", label %"$out_of_gas_1022", label %"$have_gas_1023"
+
+"$out_of_gas_1022":                               ; preds = %"$have_gas_1015"
+  call void @_out_of_gas()
+  br label %"$have_gas_1023"
+
+"$have_gas_1023":                                 ; preds = %"$out_of_gas_1022", %"$have_gas_1015"
+  %"$consume_1024" = sub i64 %"$gasrem_1020", %"$_literal_cost_call_1019"
+  store i64 %"$consume_1024", i64* @_gasrem, align 8
+  %"$execptr_load_1025" = load i8*, i8** @_execptr, align 8
+  %"$tmp_3_13_1027" = load %TName_Option_Bool*, %TName_Option_Bool** %tmp_3_13, align 8
+  %"$update_value_1028" = bitcast %TName_Option_Bool* %"$tmp_3_13_1027" to i8*
+  call void @_update_field(i8* %"$execptr_load_1025", i8* getelementptr inbounds ([27 x i8], [27 x i8]* @"$remote_reads_test_res_3_13_1026", i32 0, i32 0), %_TyDescrTy_Typ* @"$TyDescr_ADT_Option_Bool_74", i32 0, i8* null, i8* %"$update_value_1028")
   ret void
 }
 
@@ -2145,1692 +1750,856 @@
 
 define void @RemoteReadsTest(i8* %0) {
 entry:
-<<<<<<< HEAD
-  %"$_amount_1027" = getelementptr i8, i8* %0, i32 0
-  %"$_amount_1028" = bitcast i8* %"$_amount_1027" to %Uint128*
-  %_amount = load %Uint128, %Uint128* %"$_amount_1028", align 8
-  %"$_origin_1029" = getelementptr i8, i8* %0, i32 16
-  %"$_origin_1030" = bitcast i8* %"$_origin_1029" to [20 x i8]*
-  %"$_sender_1031" = getelementptr i8, i8* %0, i32 36
-  %"$_sender_1032" = bitcast i8* %"$_sender_1031" to [20 x i8]*
-  %"$remote1_1033" = getelementptr i8, i8* %0, i32 56
-  %"$remote1_1034" = bitcast i8* %"$remote1_1033" to [20 x i8]*
-  %"$remote2_1035" = getelementptr i8, i8* %0, i32 76
-  %"$remote2_1036" = bitcast i8* %"$remote2_1035" to [20 x i8]*
-  %"$remote3_1037" = getelementptr i8, i8* %0, i32 96
-  %"$remote3_1038" = bitcast i8* %"$remote3_1037" to [20 x i8]*
-  call void @"$RemoteReadsTest_591"(%Uint128 %_amount, [20 x i8]* %"$_origin_1030", [20 x i8]* %"$_sender_1032", [20 x i8]* %"$remote1_1034", [20 x i8]* %"$remote2_1036", [20 x i8]* %"$remote3_1038")
+  %"$_amount_1030" = getelementptr i8, i8* %0, i32 0
+  %"$_amount_1031" = bitcast i8* %"$_amount_1030" to %Uint128*
+  %_amount = load %Uint128, %Uint128* %"$_amount_1031", align 8
+  %"$_origin_1032" = getelementptr i8, i8* %0, i32 16
+  %"$_origin_1033" = bitcast i8* %"$_origin_1032" to [20 x i8]*
+  %"$_sender_1034" = getelementptr i8, i8* %0, i32 36
+  %"$_sender_1035" = bitcast i8* %"$_sender_1034" to [20 x i8]*
+  %"$remote1_1036" = getelementptr i8, i8* %0, i32 56
+  %"$remote1_1037" = bitcast i8* %"$remote1_1036" to [20 x i8]*
+  %"$remote2_1038" = getelementptr i8, i8* %0, i32 76
+  %"$remote2_1039" = bitcast i8* %"$remote2_1038" to [20 x i8]*
+  %"$remote3_1040" = getelementptr i8, i8* %0, i32 96
+  %"$remote3_1041" = bitcast i8* %"$remote3_1040" to [20 x i8]*
+  call void @"$RemoteReadsTest_591"(%Uint128 %_amount, [20 x i8]* %"$_origin_1033", [20 x i8]* %"$_sender_1035", [20 x i8]* %"$remote1_1037", [20 x i8]* %"$remote2_1039", [20 x i8]* %"$remote3_1041")
   ret void
 }
 
-define internal void @"$RemoteReadsADTTest_1039"(%Uint128 %_amount, [20 x i8]* %"$_origin_1040", [20 x i8]* %"$_sender_1041", %TName_List_ByStr20_with_end* %list1, %"TName_List_ByStr20_with_contract_field_f_:_Uint128_end"* %list2, %"TName_List_ByStr20_with_contract_field_g_:_0x3620c286757a29985cee194eb90064270fb65414.AddressADT_end"* %list3, %TName_Pair_ByStr20_with_end_0x3620c286757a29985cee194eb90064270fb65414.AddressADT* %pair1, %TName_0x3620c286757a29985cee194eb90064270fb65414.AddressADT* %adt1, [20 x i8]* %"$remote1_1042") {
+define internal void @"$RemoteReadsADTTest_1042"(%Uint128 %_amount, [20 x i8]* %"$_origin_1043", [20 x i8]* %"$_sender_1044", %TName_List_ByStr20_with_end* %list1, %"TName_List_ByStr20_with_contract_field_f_:_Uint128_end"* %list2, %"TName_List_ByStr20_with_contract_field_g_:_0x3620c286757a29985cee194eb90064270fb65414.AddressADT_end"* %list3, %TName_Pair_ByStr20_with_end_0x3620c286757a29985cee194eb90064270fb65414.AddressADT* %pair1, %TName_0x3620c286757a29985cee194eb90064270fb65414.AddressADT* %adt1, [20 x i8]* %"$remote1_1045") {
 entry:
-  %_origin = load [20 x i8], [20 x i8]* %"$_origin_1040", align 1
-  %_sender = load [20 x i8], [20 x i8]* %"$_sender_1041", align 1
-  %remote1 = load [20 x i8], [20 x i8]* %"$remote1_1042", align 1
-=======
-  %"$_amount_1024" = getelementptr i8, i8* %0, i32 0
-  %"$_amount_1025" = bitcast i8* %"$_amount_1024" to %Uint128*
-  %_amount = load %Uint128, %Uint128* %"$_amount_1025", align 8
-  %"$_origin_1026" = getelementptr i8, i8* %0, i32 16
-  %"$_origin_1027" = bitcast i8* %"$_origin_1026" to [20 x i8]*
-  %"$_sender_1028" = getelementptr i8, i8* %0, i32 36
-  %"$_sender_1029" = bitcast i8* %"$_sender_1028" to [20 x i8]*
-  %"$remote1_1030" = getelementptr i8, i8* %0, i32 56
-  %"$remote1_1031" = bitcast i8* %"$remote1_1030" to [20 x i8]*
-  %"$remote2_1032" = getelementptr i8, i8* %0, i32 76
-  %"$remote2_1033" = bitcast i8* %"$remote2_1032" to [20 x i8]*
-  %"$remote3_1034" = getelementptr i8, i8* %0, i32 96
-  %"$remote3_1035" = bitcast i8* %"$remote3_1034" to [20 x i8]*
-  call void @"$RemoteReadsTest_585"(%Uint128 %_amount, [20 x i8]* %"$_origin_1027", [20 x i8]* %"$_sender_1029", [20 x i8]* %"$remote1_1031", [20 x i8]* %"$remote2_1033", [20 x i8]* %"$remote3_1035")
+  %_origin = load [20 x i8], [20 x i8]* %"$_origin_1043", align 1
+  %_sender = load [20 x i8], [20 x i8]* %"$_sender_1044", align 1
+  %remote1 = load [20 x i8], [20 x i8]* %"$remote1_1045", align 1
   ret void
 }
 
-define internal void @"$RemoteReadsADTTest_1036"(%Uint128 %_amount, [20 x i8]* %"$_origin_1037", [20 x i8]* %"$_sender_1038", %TName_List_ByStr20_with_end* %list1, %"TName_List_ByStr20_with_contract_field_f_:_Uint128_end"* %list2, %"TName_List_ByStr20_with_contract_field_g_:_0x3620c286757a29985cee194eb90064270fb65414.AddressADT_end"* %list3, %TName_Pair_ByStr20_with_end_0x3620c286757a29985cee194eb90064270fb65414.AddressADT* %pair1, %TName_0x3620c286757a29985cee194eb90064270fb65414.AddressADT* %adt1, [20 x i8]* %"$remote1_1039") {
+define void @RemoteReadsADTTest(i8* %0) {
 entry:
-  %_origin = load [20 x i8], [20 x i8]* %"$_origin_1037", align 1
-  %_sender = load [20 x i8], [20 x i8]* %"$_sender_1038", align 1
-  %remote1 = load [20 x i8], [20 x i8]* %"$remote1_1039", align 1
->>>>>>> f105e354
+  %"$_amount_1047" = getelementptr i8, i8* %0, i32 0
+  %"$_amount_1048" = bitcast i8* %"$_amount_1047" to %Uint128*
+  %_amount = load %Uint128, %Uint128* %"$_amount_1048", align 8
+  %"$_origin_1049" = getelementptr i8, i8* %0, i32 16
+  %"$_origin_1050" = bitcast i8* %"$_origin_1049" to [20 x i8]*
+  %"$_sender_1051" = getelementptr i8, i8* %0, i32 36
+  %"$_sender_1052" = bitcast i8* %"$_sender_1051" to [20 x i8]*
+  %"$list1_1053" = getelementptr i8, i8* %0, i32 56
+  %"$list1_1054" = bitcast i8* %"$list1_1053" to %TName_List_ByStr20_with_end**
+  %list1 = load %TName_List_ByStr20_with_end*, %TName_List_ByStr20_with_end** %"$list1_1054", align 8
+  %"$list2_1055" = getelementptr i8, i8* %0, i32 64
+  %"$list2_1056" = bitcast i8* %"$list2_1055" to %"TName_List_ByStr20_with_contract_field_f_:_Uint128_end"**
+  %list2 = load %"TName_List_ByStr20_with_contract_field_f_:_Uint128_end"*, %"TName_List_ByStr20_with_contract_field_f_:_Uint128_end"** %"$list2_1056", align 8
+  %"$list3_1057" = getelementptr i8, i8* %0, i32 72
+  %"$list3_1058" = bitcast i8* %"$list3_1057" to %"TName_List_ByStr20_with_contract_field_g_:_0x3620c286757a29985cee194eb90064270fb65414.AddressADT_end"**
+  %list3 = load %"TName_List_ByStr20_with_contract_field_g_:_0x3620c286757a29985cee194eb90064270fb65414.AddressADT_end"*, %"TName_List_ByStr20_with_contract_field_g_:_0x3620c286757a29985cee194eb90064270fb65414.AddressADT_end"** %"$list3_1058", align 8
+  %"$pair1_1059" = getelementptr i8, i8* %0, i32 80
+  %"$pair1_1060" = bitcast i8* %"$pair1_1059" to %TName_Pair_ByStr20_with_end_0x3620c286757a29985cee194eb90064270fb65414.AddressADT**
+  %pair1 = load %TName_Pair_ByStr20_with_end_0x3620c286757a29985cee194eb90064270fb65414.AddressADT*, %TName_Pair_ByStr20_with_end_0x3620c286757a29985cee194eb90064270fb65414.AddressADT** %"$pair1_1060", align 8
+  %"$adt1_1061" = getelementptr i8, i8* %0, i32 88
+  %"$adt1_1062" = bitcast i8* %"$adt1_1061" to %TName_0x3620c286757a29985cee194eb90064270fb65414.AddressADT**
+  %adt1 = load %TName_0x3620c286757a29985cee194eb90064270fb65414.AddressADT*, %TName_0x3620c286757a29985cee194eb90064270fb65414.AddressADT** %"$adt1_1062", align 8
+  %"$remote1_1063" = getelementptr i8, i8* %0, i32 96
+  %"$remote1_1064" = bitcast i8* %"$remote1_1063" to [20 x i8]*
+  call void @"$RemoteReadsADTTest_1042"(%Uint128 %_amount, [20 x i8]* %"$_origin_1050", [20 x i8]* %"$_sender_1052", %TName_List_ByStr20_with_end* %list1, %"TName_List_ByStr20_with_contract_field_f_:_Uint128_end"* %list2, %"TName_List_ByStr20_with_contract_field_g_:_0x3620c286757a29985cee194eb90064270fb65414.AddressADT_end"* %list3, %TName_Pair_ByStr20_with_end_0x3620c286757a29985cee194eb90064270fb65414.AddressADT* %pair1, %TName_0x3620c286757a29985cee194eb90064270fb65414.AddressADT* %adt1, [20 x i8]* %"$remote1_1064")
   ret void
 }
 
-define void @RemoteReadsADTTest(i8* %0) {
+define internal void @"$OutgoingMsgTest_1065"(%Uint128 %_amount, [20 x i8]* %"$_origin_1066", [20 x i8]* %"$_sender_1067") {
 entry:
-<<<<<<< HEAD
-  %"$_amount_1044" = getelementptr i8, i8* %0, i32 0
-  %"$_amount_1045" = bitcast i8* %"$_amount_1044" to %Uint128*
-  %_amount = load %Uint128, %Uint128* %"$_amount_1045", align 8
-  %"$_origin_1046" = getelementptr i8, i8* %0, i32 16
-  %"$_origin_1047" = bitcast i8* %"$_origin_1046" to [20 x i8]*
-  %"$_sender_1048" = getelementptr i8, i8* %0, i32 36
-  %"$_sender_1049" = bitcast i8* %"$_sender_1048" to [20 x i8]*
-  %"$list1_1050" = getelementptr i8, i8* %0, i32 56
-  %"$list1_1051" = bitcast i8* %"$list1_1050" to %TName_List_ByStr20_with_end**
-  %list1 = load %TName_List_ByStr20_with_end*, %TName_List_ByStr20_with_end** %"$list1_1051", align 8
-  %"$list2_1052" = getelementptr i8, i8* %0, i32 64
-  %"$list2_1053" = bitcast i8* %"$list2_1052" to %"TName_List_ByStr20_with_contract_field_f_:_Uint128_end"**
-  %list2 = load %"TName_List_ByStr20_with_contract_field_f_:_Uint128_end"*, %"TName_List_ByStr20_with_contract_field_f_:_Uint128_end"** %"$list2_1053", align 8
-  %"$list3_1054" = getelementptr i8, i8* %0, i32 72
-  %"$list3_1055" = bitcast i8* %"$list3_1054" to %"TName_List_ByStr20_with_contract_field_g_:_0x3620c286757a29985cee194eb90064270fb65414.AddressADT_end"**
-  %list3 = load %"TName_List_ByStr20_with_contract_field_g_:_0x3620c286757a29985cee194eb90064270fb65414.AddressADT_end"*, %"TName_List_ByStr20_with_contract_field_g_:_0x3620c286757a29985cee194eb90064270fb65414.AddressADT_end"** %"$list3_1055", align 8
-  %"$pair1_1056" = getelementptr i8, i8* %0, i32 80
-  %"$pair1_1057" = bitcast i8* %"$pair1_1056" to %TName_Pair_ByStr20_with_end_0x3620c286757a29985cee194eb90064270fb65414.AddressADT**
-  %pair1 = load %TName_Pair_ByStr20_with_end_0x3620c286757a29985cee194eb90064270fb65414.AddressADT*, %TName_Pair_ByStr20_with_end_0x3620c286757a29985cee194eb90064270fb65414.AddressADT** %"$pair1_1057", align 8
-  %"$adt1_1058" = getelementptr i8, i8* %0, i32 88
-  %"$adt1_1059" = bitcast i8* %"$adt1_1058" to %TName_0x3620c286757a29985cee194eb90064270fb65414.AddressADT**
-  %adt1 = load %TName_0x3620c286757a29985cee194eb90064270fb65414.AddressADT*, %TName_0x3620c286757a29985cee194eb90064270fb65414.AddressADT** %"$adt1_1059", align 8
-  %"$remote1_1060" = getelementptr i8, i8* %0, i32 96
-  %"$remote1_1061" = bitcast i8* %"$remote1_1060" to [20 x i8]*
-  call void @"$RemoteReadsADTTest_1039"(%Uint128 %_amount, [20 x i8]* %"$_origin_1047", [20 x i8]* %"$_sender_1049", %TName_List_ByStr20_with_end* %list1, %"TName_List_ByStr20_with_contract_field_f_:_Uint128_end"* %list2, %"TName_List_ByStr20_with_contract_field_g_:_0x3620c286757a29985cee194eb90064270fb65414.AddressADT_end"* %list3, %TName_Pair_ByStr20_with_end_0x3620c286757a29985cee194eb90064270fb65414.AddressADT* %pair1, %TName_0x3620c286757a29985cee194eb90064270fb65414.AddressADT* %adt1, [20 x i8]* %"$remote1_1061")
+  %_origin = load [20 x i8], [20 x i8]* %"$_origin_1066", align 1
+  %_sender = load [20 x i8], [20 x i8]* %"$_sender_1067", align 1
+  %"$gasrem_1068" = load i64, i64* @_gasrem, align 8
+  %"$gascmp_1069" = icmp ugt i64 1, %"$gasrem_1068"
+  br i1 %"$gascmp_1069", label %"$out_of_gas_1070", label %"$have_gas_1071"
+
+"$out_of_gas_1070":                               ; preds = %entry
+  call void @_out_of_gas()
+  br label %"$have_gas_1071"
+
+"$have_gas_1071":                                 ; preds = %"$out_of_gas_1070", %entry
+  %"$consume_1072" = sub i64 %"$gasrem_1068", 1
+  store i64 %"$consume_1072", i64* @_gasrem, align 8
+  %msg = alloca i8*, align 8
+  %"$gasrem_1073" = load i64, i64* @_gasrem, align 8
+  %"$gascmp_1074" = icmp ugt i64 1, %"$gasrem_1073"
+  br i1 %"$gascmp_1074", label %"$out_of_gas_1075", label %"$have_gas_1076"
+
+"$out_of_gas_1075":                               ; preds = %"$have_gas_1071"
+  call void @_out_of_gas()
+  br label %"$have_gas_1076"
+
+"$have_gas_1076":                                 ; preds = %"$out_of_gas_1075", %"$have_gas_1071"
+  %"$consume_1077" = sub i64 %"$gasrem_1073", 1
+  store i64 %"$consume_1077", i64* @_gasrem, align 8
+  %"$msgobj_1078_salloc_load" = load i8*, i8** @_execptr, align 8
+  %"$msgobj_1078_salloc_salloc" = call i8* @_salloc(i8* %"$msgobj_1078_salloc_load", i64 169)
+  %"$msgobj_1078_salloc" = bitcast i8* %"$msgobj_1078_salloc_salloc" to [169 x i8]*
+  %"$msgobj_1078" = bitcast [169 x i8]* %"$msgobj_1078_salloc" to i8*
+  store i8 4, i8* %"$msgobj_1078", align 1
+  %"$msgobj_fname_1080" = getelementptr i8, i8* %"$msgobj_1078", i32 1
+  %"$msgobj_fname_1081" = bitcast i8* %"$msgobj_fname_1080" to %String*
+  store %String { i8* getelementptr inbounds ([4 x i8], [4 x i8]* @"$stringlit_1079", i32 0, i32 0), i32 4 }, %String* %"$msgobj_fname_1081", align 8
+  %"$msgobj_td_1082" = getelementptr i8, i8* %"$msgobj_1078", i32 17
+  %"$msgobj_td_1083" = bitcast i8* %"$msgobj_td_1082" to %_TyDescrTy_Typ**
+  store %_TyDescrTy_Typ* @"$TyDescr_String_49", %_TyDescrTy_Typ** %"$msgobj_td_1083", align 8
+  %"$msgobj_v_1085" = getelementptr i8, i8* %"$msgobj_1078", i32 25
+  %"$msgobj_v_1086" = bitcast i8* %"$msgobj_v_1085" to %String*
+  store %String { i8* getelementptr inbounds ([0 x i8], [0 x i8]* @"$stringlit_1084", i32 0, i32 0), i32 0 }, %String* %"$msgobj_v_1086", align 8
+  %"$msgobj_fname_1088" = getelementptr i8, i8* %"$msgobj_1078", i32 41
+  %"$msgobj_fname_1089" = bitcast i8* %"$msgobj_fname_1088" to %String*
+  store %String { i8* getelementptr inbounds ([10 x i8], [10 x i8]* @"$stringlit_1087", i32 0, i32 0), i32 10 }, %String* %"$msgobj_fname_1089", align 8
+  %"$msgobj_td_1090" = getelementptr i8, i8* %"$msgobj_1078", i32 57
+  %"$msgobj_td_1091" = bitcast i8* %"$msgobj_td_1090" to %_TyDescrTy_Typ**
+  store %_TyDescrTy_Typ* @"$TyDescr_Bystr20_61", %_TyDescrTy_Typ** %"$msgobj_td_1091", align 8
+  %"$msgobj_v_1092" = getelementptr i8, i8* %"$msgobj_1078", i32 65
+  %"$msgobj_v_1093" = bitcast i8* %"$msgobj_v_1092" to [20 x i8]*
+  store [20 x i8] %_sender, [20 x i8]* %"$msgobj_v_1093", align 1
+  %"$msgobj_fname_1095" = getelementptr i8, i8* %"$msgobj_1078", i32 85
+  %"$msgobj_fname_1096" = bitcast i8* %"$msgobj_fname_1095" to %String*
+  store %String { i8* getelementptr inbounds ([7 x i8], [7 x i8]* @"$stringlit_1094", i32 0, i32 0), i32 7 }, %String* %"$msgobj_fname_1096", align 8
+  %"$msgobj_td_1097" = getelementptr i8, i8* %"$msgobj_1078", i32 101
+  %"$msgobj_td_1098" = bitcast i8* %"$msgobj_td_1097" to %_TyDescrTy_Typ**
+  store %_TyDescrTy_Typ* @"$TyDescr_Uint128_43", %_TyDescrTy_Typ** %"$msgobj_td_1098", align 8
+  %"$msgobj_v_1099" = getelementptr i8, i8* %"$msgobj_1078", i32 109
+  %"$msgobj_v_1100" = bitcast i8* %"$msgobj_v_1099" to %Uint128*
+  store %Uint128 zeroinitializer, %Uint128* %"$msgobj_v_1100", align 8
+  %"$msgobj_fname_1102" = getelementptr i8, i8* %"$msgobj_1078", i32 125
+  %"$msgobj_fname_1103" = bitcast i8* %"$msgobj_fname_1102" to %String*
+  store %String { i8* getelementptr inbounds ([5 x i8], [5 x i8]* @"$stringlit_1101", i32 0, i32 0), i32 5 }, %String* %"$msgobj_fname_1103", align 8
+  %"$msgobj_td_1104" = getelementptr i8, i8* %"$msgobj_1078", i32 141
+  %"$msgobj_td_1105" = bitcast i8* %"$msgobj_td_1104" to %_TyDescrTy_Typ**
+  store %_TyDescrTy_Typ* @"$TyDescr_Bystr20_61", %_TyDescrTy_Typ** %"$msgobj_td_1105", align 8
+  %"$cparam3_1106" = load [20 x i8], [20 x i8]* @_cparam_cparam3, align 1
+  %"$msgobj_v_1107" = getelementptr i8, i8* %"$msgobj_1078", i32 149
+  %"$msgobj_v_1108" = bitcast i8* %"$msgobj_v_1107" to [20 x i8]*
+  store [20 x i8] %"$cparam3_1106", [20 x i8]* %"$msgobj_v_1108", align 1
+  store i8* %"$msgobj_1078", i8** %msg, align 8
+  %"$gasrem_1110" = load i64, i64* @_gasrem, align 8
+  %"$gascmp_1111" = icmp ugt i64 1, %"$gasrem_1110"
+  br i1 %"$gascmp_1111", label %"$out_of_gas_1112", label %"$have_gas_1113"
+
+"$out_of_gas_1112":                               ; preds = %"$have_gas_1076"
+  call void @_out_of_gas()
+  br label %"$have_gas_1113"
+
+"$have_gas_1113":                                 ; preds = %"$out_of_gas_1112", %"$have_gas_1076"
+  %"$consume_1114" = sub i64 %"$gasrem_1110", 1
+  store i64 %"$consume_1114", i64* @_gasrem, align 8
+  %msgs = alloca %TName_List_Message*, align 8
+  %"$gasrem_1115" = load i64, i64* @_gasrem, align 8
+  %"$gascmp_1116" = icmp ugt i64 1, %"$gasrem_1115"
+  br i1 %"$gascmp_1116", label %"$out_of_gas_1117", label %"$have_gas_1118"
+
+"$out_of_gas_1117":                               ; preds = %"$have_gas_1113"
+  call void @_out_of_gas()
+  br label %"$have_gas_1118"
+
+"$have_gas_1118":                                 ; preds = %"$out_of_gas_1117", %"$have_gas_1113"
+  %"$consume_1119" = sub i64 %"$gasrem_1115", 1
+  store i64 %"$consume_1119", i64* @_gasrem, align 8
+  %n = alloca %TName_List_Message*, align 8
+  %"$gasrem_1120" = load i64, i64* @_gasrem, align 8
+  %"$gascmp_1121" = icmp ugt i64 1, %"$gasrem_1120"
+  br i1 %"$gascmp_1121", label %"$out_of_gas_1122", label %"$have_gas_1123"
+
+"$out_of_gas_1122":                               ; preds = %"$have_gas_1118"
+  call void @_out_of_gas()
+  br label %"$have_gas_1123"
+
+"$have_gas_1123":                                 ; preds = %"$out_of_gas_1122", %"$have_gas_1118"
+  %"$consume_1124" = sub i64 %"$gasrem_1120", 1
+  store i64 %"$consume_1124", i64* @_gasrem, align 8
+  %"$adtval_1125_load" = load i8*, i8** @_execptr, align 8
+  %"$adtval_1125_salloc" = call i8* @_salloc(i8* %"$adtval_1125_load", i64 1)
+  %"$adtval_1125" = bitcast i8* %"$adtval_1125_salloc" to %CName_Nil_Message*
+  %"$adtgep_1126" = getelementptr inbounds %CName_Nil_Message, %CName_Nil_Message* %"$adtval_1125", i32 0, i32 0
+  store i8 1, i8* %"$adtgep_1126", align 1
+  %"$adtptr_1127" = bitcast %CName_Nil_Message* %"$adtval_1125" to %TName_List_Message*
+  store %TName_List_Message* %"$adtptr_1127", %TName_List_Message** %n, align 8
+  %"$gasrem_1128" = load i64, i64* @_gasrem, align 8
+  %"$gascmp_1129" = icmp ugt i64 1, %"$gasrem_1128"
+  br i1 %"$gascmp_1129", label %"$out_of_gas_1130", label %"$have_gas_1131"
+
+"$out_of_gas_1130":                               ; preds = %"$have_gas_1123"
+  call void @_out_of_gas()
+  br label %"$have_gas_1131"
+
+"$have_gas_1131":                                 ; preds = %"$out_of_gas_1130", %"$have_gas_1123"
+  %"$consume_1132" = sub i64 %"$gasrem_1128", 1
+  store i64 %"$consume_1132", i64* @_gasrem, align 8
+  %"$msg_1133" = load i8*, i8** %msg, align 8
+  %"$n_1134" = load %TName_List_Message*, %TName_List_Message** %n, align 8
+  %"$adtval_1135_load" = load i8*, i8** @_execptr, align 8
+  %"$adtval_1135_salloc" = call i8* @_salloc(i8* %"$adtval_1135_load", i64 17)
+  %"$adtval_1135" = bitcast i8* %"$adtval_1135_salloc" to %CName_Cons_Message*
+  %"$adtgep_1136" = getelementptr inbounds %CName_Cons_Message, %CName_Cons_Message* %"$adtval_1135", i32 0, i32 0
+  store i8 0, i8* %"$adtgep_1136", align 1
+  %"$adtgep_1137" = getelementptr inbounds %CName_Cons_Message, %CName_Cons_Message* %"$adtval_1135", i32 0, i32 1
+  store i8* %"$msg_1133", i8** %"$adtgep_1137", align 8
+  %"$adtgep_1138" = getelementptr inbounds %CName_Cons_Message, %CName_Cons_Message* %"$adtval_1135", i32 0, i32 2
+  store %TName_List_Message* %"$n_1134", %TName_List_Message** %"$adtgep_1138", align 8
+  %"$adtptr_1139" = bitcast %CName_Cons_Message* %"$adtval_1135" to %TName_List_Message*
+  store %TName_List_Message* %"$adtptr_1139", %TName_List_Message** %msgs, align 8
+  %"$msgs_1140" = load %TName_List_Message*, %TName_List_Message** %msgs, align 8
+  %"$$msgs_1140_1141" = bitcast %TName_List_Message* %"$msgs_1140" to i8*
+  %"$_literal_cost_call_1142" = call i64 @_literal_cost(%_TyDescrTy_Typ* @"$TyDescr_ADT_List_Message_65", i8* %"$$msgs_1140_1141")
+  %"$gasrem_1143" = load i64, i64* @_gasrem, align 8
+  %"$gascmp_1144" = icmp ugt i64 %"$_literal_cost_call_1142", %"$gasrem_1143"
+  br i1 %"$gascmp_1144", label %"$out_of_gas_1145", label %"$have_gas_1146"
+
+"$out_of_gas_1145":                               ; preds = %"$have_gas_1131"
+  call void @_out_of_gas()
+  br label %"$have_gas_1146"
+
+"$have_gas_1146":                                 ; preds = %"$out_of_gas_1145", %"$have_gas_1131"
+  %"$consume_1147" = sub i64 %"$gasrem_1143", %"$_literal_cost_call_1142"
+  store i64 %"$consume_1147", i64* @_gasrem, align 8
+  %"$execptr_load_1148" = load i8*, i8** @_execptr, align 8
+  %"$msgs_1149" = load %TName_List_Message*, %TName_List_Message** %msgs, align 8
+  call void @_send(i8* %"$execptr_load_1148", %_TyDescrTy_Typ* @"$TyDescr_ADT_List_Message_65", %TName_List_Message* %"$msgs_1149")
+  %"$gasrem_1150" = load i64, i64* @_gasrem, align 8
+  %"$gascmp_1151" = icmp ugt i64 1, %"$gasrem_1150"
+  br i1 %"$gascmp_1151", label %"$out_of_gas_1152", label %"$have_gas_1153"
+
+"$out_of_gas_1152":                               ; preds = %"$have_gas_1146"
+  call void @_out_of_gas()
+  br label %"$have_gas_1153"
+
+"$have_gas_1153":                                 ; preds = %"$out_of_gas_1152", %"$have_gas_1146"
+  %"$consume_1154" = sub i64 %"$gasrem_1150", 1
+  store i64 %"$consume_1154", i64* @_gasrem, align 8
+  %e1 = alloca i8*, align 8
+  %"$gasrem_1155" = load i64, i64* @_gasrem, align 8
+  %"$gascmp_1156" = icmp ugt i64 1, %"$gasrem_1155"
+  br i1 %"$gascmp_1156", label %"$out_of_gas_1157", label %"$have_gas_1158"
+
+"$out_of_gas_1157":                               ; preds = %"$have_gas_1153"
+  call void @_out_of_gas()
+  br label %"$have_gas_1158"
+
+"$have_gas_1158":                                 ; preds = %"$out_of_gas_1157", %"$have_gas_1153"
+  %"$consume_1159" = sub i64 %"$gasrem_1155", 1
+  store i64 %"$consume_1159", i64* @_gasrem, align 8
+  %"$msgobj_1160_salloc_load" = load i8*, i8** @_execptr, align 8
+  %"$msgobj_1160_salloc_salloc" = call i8* @_salloc(i8* %"$msgobj_1160_salloc_load", i64 85)
+  %"$msgobj_1160_salloc" = bitcast i8* %"$msgobj_1160_salloc_salloc" to [85 x i8]*
+  %"$msgobj_1160" = bitcast [85 x i8]* %"$msgobj_1160_salloc" to i8*
+  store i8 2, i8* %"$msgobj_1160", align 1
+  %"$msgobj_fname_1162" = getelementptr i8, i8* %"$msgobj_1160", i32 1
+  %"$msgobj_fname_1163" = bitcast i8* %"$msgobj_fname_1162" to %String*
+  store %String { i8* getelementptr inbounds ([10 x i8], [10 x i8]* @"$stringlit_1161", i32 0, i32 0), i32 10 }, %String* %"$msgobj_fname_1163", align 8
+  %"$msgobj_td_1164" = getelementptr i8, i8* %"$msgobj_1160", i32 17
+  %"$msgobj_td_1165" = bitcast i8* %"$msgobj_td_1164" to %_TyDescrTy_Typ**
+  store %_TyDescrTy_Typ* @"$TyDescr_String_49", %_TyDescrTy_Typ** %"$msgobj_td_1165", align 8
+  %"$msgobj_v_1167" = getelementptr i8, i8* %"$msgobj_1160", i32 25
+  %"$msgobj_v_1168" = bitcast i8* %"$msgobj_v_1167" to %String*
+  store %String { i8* getelementptr inbounds ([9 x i8], [9 x i8]* @"$stringlit_1166", i32 0, i32 0), i32 9 }, %String* %"$msgobj_v_1168", align 8
+  %"$msgobj_fname_1170" = getelementptr i8, i8* %"$msgobj_1160", i32 41
+  %"$msgobj_fname_1171" = bitcast i8* %"$msgobj_fname_1170" to %String*
+  store %String { i8* getelementptr inbounds ([4 x i8], [4 x i8]* @"$stringlit_1169", i32 0, i32 0), i32 4 }, %String* %"$msgobj_fname_1171", align 8
+  %"$msgobj_td_1172" = getelementptr i8, i8* %"$msgobj_1160", i32 57
+  %"$msgobj_td_1173" = bitcast i8* %"$msgobj_td_1172" to %_TyDescrTy_Typ**
+  store %_TyDescrTy_Typ* @"$TyDescr_Bystr20_61", %_TyDescrTy_Typ** %"$msgobj_td_1173", align 8
+  %"$cparam2_1174" = load [20 x i8], [20 x i8]* @_cparam_cparam2, align 1
+  %"$msgobj_v_1175" = getelementptr i8, i8* %"$msgobj_1160", i32 65
+  %"$msgobj_v_1176" = bitcast i8* %"$msgobj_v_1175" to [20 x i8]*
+  store [20 x i8] %"$cparam2_1174", [20 x i8]* %"$msgobj_v_1176", align 1
+  store i8* %"$msgobj_1160", i8** %e1, align 8
+  %"$e1_1178" = load i8*, i8** %e1, align 8
+  %"$_literal_cost_call_1180" = call i64 @_literal_cost(%_TyDescrTy_Typ* @"$TyDescr_Event_55", i8* %"$e1_1178")
+  %"$gasrem_1181" = load i64, i64* @_gasrem, align 8
+  %"$gascmp_1182" = icmp ugt i64 %"$_literal_cost_call_1180", %"$gasrem_1181"
+  br i1 %"$gascmp_1182", label %"$out_of_gas_1183", label %"$have_gas_1184"
+
+"$out_of_gas_1183":                               ; preds = %"$have_gas_1158"
+  call void @_out_of_gas()
+  br label %"$have_gas_1184"
+
+"$have_gas_1184":                                 ; preds = %"$out_of_gas_1183", %"$have_gas_1158"
+  %"$consume_1185" = sub i64 %"$gasrem_1181", %"$_literal_cost_call_1180"
+  store i64 %"$consume_1185", i64* @_gasrem, align 8
+  %"$execptr_load_1186" = load i8*, i8** @_execptr, align 8
+  %"$e1_1187" = load i8*, i8** %e1, align 8
+  call void @_event(i8* %"$execptr_load_1186", %_TyDescrTy_Typ* @"$TyDescr_Event_55", i8* %"$e1_1187")
+  %"$gasrem_1188" = load i64, i64* @_gasrem, align 8
+  %"$gascmp_1189" = icmp ugt i64 1, %"$gasrem_1188"
+  br i1 %"$gascmp_1189", label %"$out_of_gas_1190", label %"$have_gas_1191"
+
+"$out_of_gas_1190":                               ; preds = %"$have_gas_1184"
+  call void @_out_of_gas()
+  br label %"$have_gas_1191"
+
+"$have_gas_1191":                                 ; preds = %"$out_of_gas_1190", %"$have_gas_1184"
+  %"$consume_1192" = sub i64 %"$gasrem_1188", 1
+  store i64 %"$consume_1192", i64* @_gasrem, align 8
+  %e2 = alloca i8*, align 8
+  %"$gasrem_1193" = load i64, i64* @_gasrem, align 8
+  %"$gascmp_1194" = icmp ugt i64 1, %"$gasrem_1193"
+  br i1 %"$gascmp_1194", label %"$out_of_gas_1195", label %"$have_gas_1196"
+
+"$out_of_gas_1195":                               ; preds = %"$have_gas_1191"
+  call void @_out_of_gas()
+  br label %"$have_gas_1196"
+
+"$have_gas_1196":                                 ; preds = %"$out_of_gas_1195", %"$have_gas_1191"
+  %"$consume_1197" = sub i64 %"$gasrem_1193", 1
+  store i64 %"$consume_1197", i64* @_gasrem, align 8
+  %"$msgobj_1198_salloc_load" = load i8*, i8** @_execptr, align 8
+  %"$msgobj_1198_salloc_salloc" = call i8* @_salloc(i8* %"$msgobj_1198_salloc_load", i64 85)
+  %"$msgobj_1198_salloc" = bitcast i8* %"$msgobj_1198_salloc_salloc" to [85 x i8]*
+  %"$msgobj_1198" = bitcast [85 x i8]* %"$msgobj_1198_salloc" to i8*
+  store i8 2, i8* %"$msgobj_1198", align 1
+  %"$msgobj_fname_1200" = getelementptr i8, i8* %"$msgobj_1198", i32 1
+  %"$msgobj_fname_1201" = bitcast i8* %"$msgobj_fname_1200" to %String*
+  store %String { i8* getelementptr inbounds ([10 x i8], [10 x i8]* @"$stringlit_1199", i32 0, i32 0), i32 10 }, %String* %"$msgobj_fname_1201", align 8
+  %"$msgobj_td_1202" = getelementptr i8, i8* %"$msgobj_1198", i32 17
+  %"$msgobj_td_1203" = bitcast i8* %"$msgobj_td_1202" to %_TyDescrTy_Typ**
+  store %_TyDescrTy_Typ* @"$TyDescr_String_49", %_TyDescrTy_Typ** %"$msgobj_td_1203", align 8
+  %"$msgobj_v_1205" = getelementptr i8, i8* %"$msgobj_1198", i32 25
+  %"$msgobj_v_1206" = bitcast i8* %"$msgobj_v_1205" to %String*
+  store %String { i8* getelementptr inbounds ([9 x i8], [9 x i8]* @"$stringlit_1204", i32 0, i32 0), i32 9 }, %String* %"$msgobj_v_1206", align 8
+  %"$msgobj_fname_1208" = getelementptr i8, i8* %"$msgobj_1198", i32 41
+  %"$msgobj_fname_1209" = bitcast i8* %"$msgobj_fname_1208" to %String*
+  store %String { i8* getelementptr inbounds ([4 x i8], [4 x i8]* @"$stringlit_1207", i32 0, i32 0), i32 4 }, %String* %"$msgobj_fname_1209", align 8
+  %"$msgobj_td_1210" = getelementptr i8, i8* %"$msgobj_1198", i32 57
+  %"$msgobj_td_1211" = bitcast i8* %"$msgobj_td_1210" to %_TyDescrTy_Typ**
+  store %_TyDescrTy_Typ* @"$TyDescr_Bystr20_61", %_TyDescrTy_Typ** %"$msgobj_td_1211", align 8
+  %"$cparam3_1212" = load [20 x i8], [20 x i8]* @_cparam_cparam3, align 1
+  %"$msgobj_v_1213" = getelementptr i8, i8* %"$msgobj_1198", i32 65
+  %"$msgobj_v_1214" = bitcast i8* %"$msgobj_v_1213" to [20 x i8]*
+  store [20 x i8] %"$cparam3_1212", [20 x i8]* %"$msgobj_v_1214", align 1
+  store i8* %"$msgobj_1198", i8** %e2, align 8
+  %"$e2_1216" = load i8*, i8** %e2, align 8
+  %"$_literal_cost_call_1218" = call i64 @_literal_cost(%_TyDescrTy_Typ* @"$TyDescr_Event_55", i8* %"$e2_1216")
+  %"$gasrem_1219" = load i64, i64* @_gasrem, align 8
+  %"$gascmp_1220" = icmp ugt i64 %"$_literal_cost_call_1218", %"$gasrem_1219"
+  br i1 %"$gascmp_1220", label %"$out_of_gas_1221", label %"$have_gas_1222"
+
+"$out_of_gas_1221":                               ; preds = %"$have_gas_1196"
+  call void @_out_of_gas()
+  br label %"$have_gas_1222"
+
+"$have_gas_1222":                                 ; preds = %"$out_of_gas_1221", %"$have_gas_1196"
+  %"$consume_1223" = sub i64 %"$gasrem_1219", %"$_literal_cost_call_1218"
+  store i64 %"$consume_1223", i64* @_gasrem, align 8
+  %"$execptr_load_1224" = load i8*, i8** @_execptr, align 8
+  %"$e2_1225" = load i8*, i8** %e2, align 8
+  call void @_event(i8* %"$execptr_load_1224", %_TyDescrTy_Typ* @"$TyDescr_Event_55", i8* %"$e2_1225")
   ret void
 }
 
-define internal void @"$OutgoingMsgTest_1062"(%Uint128 %_amount, [20 x i8]* %"$_origin_1063", [20 x i8]* %"$_sender_1064") {
+declare void @_send(i8*, %_TyDescrTy_Typ*, %TName_List_Message*)
+
+declare void @_event(i8*, %_TyDescrTy_Typ*, i8*)
+
+define void @OutgoingMsgTest(i8* %0) {
 entry:
-  %_origin = load [20 x i8], [20 x i8]* %"$_origin_1063", align 1
-  %_sender = load [20 x i8], [20 x i8]* %"$_sender_1064", align 1
-  %"$gasrem_1065" = load i64, i64* @_gasrem, align 8
-  %"$gascmp_1066" = icmp ugt i64 1, %"$gasrem_1065"
-  br i1 %"$gascmp_1066", label %"$out_of_gas_1067", label %"$have_gas_1068"
-
-"$out_of_gas_1067":                               ; preds = %entry
-  call void @_out_of_gas()
-  br label %"$have_gas_1068"
-
-"$have_gas_1068":                                 ; preds = %"$out_of_gas_1067", %entry
-  %"$consume_1069" = sub i64 %"$gasrem_1065", 1
-  store i64 %"$consume_1069", i64* @_gasrem, align 8
-  %msg = alloca i8*, align 8
-  %"$gasrem_1070" = load i64, i64* @_gasrem, align 8
-  %"$gascmp_1071" = icmp ugt i64 1, %"$gasrem_1070"
-  br i1 %"$gascmp_1071", label %"$out_of_gas_1072", label %"$have_gas_1073"
-
-"$out_of_gas_1072":                               ; preds = %"$have_gas_1068"
-  call void @_out_of_gas()
-  br label %"$have_gas_1073"
-
-"$have_gas_1073":                                 ; preds = %"$out_of_gas_1072", %"$have_gas_1068"
-  %"$consume_1074" = sub i64 %"$gasrem_1070", 1
-  store i64 %"$consume_1074", i64* @_gasrem, align 8
-  %"$msgobj_1075_salloc_load" = load i8*, i8** @_execptr, align 8
-  %"$msgobj_1075_salloc_salloc" = call i8* @_salloc(i8* %"$msgobj_1075_salloc_load", i64 169)
-  %"$msgobj_1075_salloc" = bitcast i8* %"$msgobj_1075_salloc_salloc" to [169 x i8]*
-  %"$msgobj_1075" = bitcast [169 x i8]* %"$msgobj_1075_salloc" to i8*
-  store i8 4, i8* %"$msgobj_1075", align 1
-  %"$msgobj_fname_1077" = getelementptr i8, i8* %"$msgobj_1075", i32 1
-  %"$msgobj_fname_1078" = bitcast i8* %"$msgobj_fname_1077" to %String*
-  store %String { i8* getelementptr inbounds ([4 x i8], [4 x i8]* @"$stringlit_1076", i32 0, i32 0), i32 4 }, %String* %"$msgobj_fname_1078", align 8
-  %"$msgobj_td_1079" = getelementptr i8, i8* %"$msgobj_1075", i32 17
-  %"$msgobj_td_1080" = bitcast i8* %"$msgobj_td_1079" to %_TyDescrTy_Typ**
-  store %_TyDescrTy_Typ* @"$TyDescr_String_49", %_TyDescrTy_Typ** %"$msgobj_td_1080", align 8
-  %"$msgobj_v_1082" = getelementptr i8, i8* %"$msgobj_1075", i32 25
-  %"$msgobj_v_1083" = bitcast i8* %"$msgobj_v_1082" to %String*
-  store %String { i8* getelementptr inbounds ([0 x i8], [0 x i8]* @"$stringlit_1081", i32 0, i32 0), i32 0 }, %String* %"$msgobj_v_1083", align 8
-  %"$msgobj_fname_1085" = getelementptr i8, i8* %"$msgobj_1075", i32 41
-  %"$msgobj_fname_1086" = bitcast i8* %"$msgobj_fname_1085" to %String*
-  store %String { i8* getelementptr inbounds ([10 x i8], [10 x i8]* @"$stringlit_1084", i32 0, i32 0), i32 10 }, %String* %"$msgobj_fname_1086", align 8
-  %"$msgobj_td_1087" = getelementptr i8, i8* %"$msgobj_1075", i32 57
-  %"$msgobj_td_1088" = bitcast i8* %"$msgobj_td_1087" to %_TyDescrTy_Typ**
-  store %_TyDescrTy_Typ* @"$TyDescr_Bystr20_61", %_TyDescrTy_Typ** %"$msgobj_td_1088", align 8
-  %"$msgobj_v_1089" = getelementptr i8, i8* %"$msgobj_1075", i32 65
-  %"$msgobj_v_1090" = bitcast i8* %"$msgobj_v_1089" to [20 x i8]*
-  store [20 x i8] %_sender, [20 x i8]* %"$msgobj_v_1090", align 1
-  %"$msgobj_fname_1092" = getelementptr i8, i8* %"$msgobj_1075", i32 85
-  %"$msgobj_fname_1093" = bitcast i8* %"$msgobj_fname_1092" to %String*
-  store %String { i8* getelementptr inbounds ([7 x i8], [7 x i8]* @"$stringlit_1091", i32 0, i32 0), i32 7 }, %String* %"$msgobj_fname_1093", align 8
-  %"$msgobj_td_1094" = getelementptr i8, i8* %"$msgobj_1075", i32 101
-  %"$msgobj_td_1095" = bitcast i8* %"$msgobj_td_1094" to %_TyDescrTy_Typ**
-  store %_TyDescrTy_Typ* @"$TyDescr_Uint128_43", %_TyDescrTy_Typ** %"$msgobj_td_1095", align 8
-  %"$msgobj_v_1096" = getelementptr i8, i8* %"$msgobj_1075", i32 109
-  %"$msgobj_v_1097" = bitcast i8* %"$msgobj_v_1096" to %Uint128*
-  store %Uint128 zeroinitializer, %Uint128* %"$msgobj_v_1097", align 8
-  %"$msgobj_fname_1099" = getelementptr i8, i8* %"$msgobj_1075", i32 125
-  %"$msgobj_fname_1100" = bitcast i8* %"$msgobj_fname_1099" to %String*
-  store %String { i8* getelementptr inbounds ([5 x i8], [5 x i8]* @"$stringlit_1098", i32 0, i32 0), i32 5 }, %String* %"$msgobj_fname_1100", align 8
-  %"$msgobj_td_1101" = getelementptr i8, i8* %"$msgobj_1075", i32 141
-  %"$msgobj_td_1102" = bitcast i8* %"$msgobj_td_1101" to %_TyDescrTy_Typ**
-  store %_TyDescrTy_Typ* @"$TyDescr_Bystr20_61", %_TyDescrTy_Typ** %"$msgobj_td_1102", align 8
-  %"$cparam3_1103" = load [20 x i8], [20 x i8]* @_cparam_cparam3, align 1
-  %"$msgobj_v_1104" = getelementptr i8, i8* %"$msgobj_1075", i32 149
-  %"$msgobj_v_1105" = bitcast i8* %"$msgobj_v_1104" to [20 x i8]*
-  store [20 x i8] %"$cparam3_1103", [20 x i8]* %"$msgobj_v_1105", align 1
-  store i8* %"$msgobj_1075", i8** %msg, align 8
-  %"$gasrem_1107" = load i64, i64* @_gasrem, align 8
-  %"$gascmp_1108" = icmp ugt i64 1, %"$gasrem_1107"
-  br i1 %"$gascmp_1108", label %"$out_of_gas_1109", label %"$have_gas_1110"
-
-"$out_of_gas_1109":                               ; preds = %"$have_gas_1073"
-  call void @_out_of_gas()
-  br label %"$have_gas_1110"
-
-"$have_gas_1110":                                 ; preds = %"$out_of_gas_1109", %"$have_gas_1073"
-  %"$consume_1111" = sub i64 %"$gasrem_1107", 1
-  store i64 %"$consume_1111", i64* @_gasrem, align 8
-  %msgs = alloca %TName_List_Message*, align 8
-  %"$gasrem_1112" = load i64, i64* @_gasrem, align 8
-  %"$gascmp_1113" = icmp ugt i64 1, %"$gasrem_1112"
-  br i1 %"$gascmp_1113", label %"$out_of_gas_1114", label %"$have_gas_1115"
-
-"$out_of_gas_1114":                               ; preds = %"$have_gas_1110"
-  call void @_out_of_gas()
-  br label %"$have_gas_1115"
-
-"$have_gas_1115":                                 ; preds = %"$out_of_gas_1114", %"$have_gas_1110"
-  %"$consume_1116" = sub i64 %"$gasrem_1112", 1
-  store i64 %"$consume_1116", i64* @_gasrem, align 8
-  %n = alloca %TName_List_Message*, align 8
-  %"$gasrem_1117" = load i64, i64* @_gasrem, align 8
-  %"$gascmp_1118" = icmp ugt i64 1, %"$gasrem_1117"
-  br i1 %"$gascmp_1118", label %"$out_of_gas_1119", label %"$have_gas_1120"
-
-"$out_of_gas_1119":                               ; preds = %"$have_gas_1115"
-  call void @_out_of_gas()
-  br label %"$have_gas_1120"
-
-"$have_gas_1120":                                 ; preds = %"$out_of_gas_1119", %"$have_gas_1115"
-  %"$consume_1121" = sub i64 %"$gasrem_1117", 1
-  store i64 %"$consume_1121", i64* @_gasrem, align 8
-  %"$adtval_1122_load" = load i8*, i8** @_execptr, align 8
-  %"$adtval_1122_salloc" = call i8* @_salloc(i8* %"$adtval_1122_load", i64 1)
-  %"$adtval_1122" = bitcast i8* %"$adtval_1122_salloc" to %CName_Nil_Message*
-  %"$adtgep_1123" = getelementptr inbounds %CName_Nil_Message, %CName_Nil_Message* %"$adtval_1122", i32 0, i32 0
-  store i8 1, i8* %"$adtgep_1123", align 1
-  %"$adtptr_1124" = bitcast %CName_Nil_Message* %"$adtval_1122" to %TName_List_Message*
-  store %TName_List_Message* %"$adtptr_1124", %TName_List_Message** %n, align 8
-  %"$gasrem_1125" = load i64, i64* @_gasrem, align 8
-  %"$gascmp_1126" = icmp ugt i64 1, %"$gasrem_1125"
-  br i1 %"$gascmp_1126", label %"$out_of_gas_1127", label %"$have_gas_1128"
-
-"$out_of_gas_1127":                               ; preds = %"$have_gas_1120"
-  call void @_out_of_gas()
-  br label %"$have_gas_1128"
-
-"$have_gas_1128":                                 ; preds = %"$out_of_gas_1127", %"$have_gas_1120"
-  %"$consume_1129" = sub i64 %"$gasrem_1125", 1
-  store i64 %"$consume_1129", i64* @_gasrem, align 8
-  %"$msg_1130" = load i8*, i8** %msg, align 8
-  %"$n_1131" = load %TName_List_Message*, %TName_List_Message** %n, align 8
-  %"$adtval_1132_load" = load i8*, i8** @_execptr, align 8
-  %"$adtval_1132_salloc" = call i8* @_salloc(i8* %"$adtval_1132_load", i64 17)
-  %"$adtval_1132" = bitcast i8* %"$adtval_1132_salloc" to %CName_Cons_Message*
-  %"$adtgep_1133" = getelementptr inbounds %CName_Cons_Message, %CName_Cons_Message* %"$adtval_1132", i32 0, i32 0
-  store i8 0, i8* %"$adtgep_1133", align 1
-  %"$adtgep_1134" = getelementptr inbounds %CName_Cons_Message, %CName_Cons_Message* %"$adtval_1132", i32 0, i32 1
-  store i8* %"$msg_1130", i8** %"$adtgep_1134", align 8
-  %"$adtgep_1135" = getelementptr inbounds %CName_Cons_Message, %CName_Cons_Message* %"$adtval_1132", i32 0, i32 2
-  store %TName_List_Message* %"$n_1131", %TName_List_Message** %"$adtgep_1135", align 8
-  %"$adtptr_1136" = bitcast %CName_Cons_Message* %"$adtval_1132" to %TName_List_Message*
-  store %TName_List_Message* %"$adtptr_1136", %TName_List_Message** %msgs, align 8
-  %"$msgs_1137" = load %TName_List_Message*, %TName_List_Message** %msgs, align 8
-  %"$$msgs_1137_1138" = bitcast %TName_List_Message* %"$msgs_1137" to i8*
-  %"$_literal_cost_call_1139" = call i64 @_literal_cost(%_TyDescrTy_Typ* @"$TyDescr_ADT_List_Message_65", i8* %"$$msgs_1137_1138")
-  %"$gasrem_1140" = load i64, i64* @_gasrem, align 8
-  %"$gascmp_1141" = icmp ugt i64 %"$_literal_cost_call_1139", %"$gasrem_1140"
-  br i1 %"$gascmp_1141", label %"$out_of_gas_1142", label %"$have_gas_1143"
-
-"$out_of_gas_1142":                               ; preds = %"$have_gas_1128"
-  call void @_out_of_gas()
-  br label %"$have_gas_1143"
-
-"$have_gas_1143":                                 ; preds = %"$out_of_gas_1142", %"$have_gas_1128"
-  %"$consume_1144" = sub i64 %"$gasrem_1140", %"$_literal_cost_call_1139"
-  store i64 %"$consume_1144", i64* @_gasrem, align 8
-  %"$execptr_load_1145" = load i8*, i8** @_execptr, align 8
-  %"$msgs_1146" = load %TName_List_Message*, %TName_List_Message** %msgs, align 8
-  call void @_send(i8* %"$execptr_load_1145", %_TyDescrTy_Typ* @"$TyDescr_ADT_List_Message_65", %TName_List_Message* %"$msgs_1146")
-  %"$gasrem_1147" = load i64, i64* @_gasrem, align 8
-  %"$gascmp_1148" = icmp ugt i64 1, %"$gasrem_1147"
-  br i1 %"$gascmp_1148", label %"$out_of_gas_1149", label %"$have_gas_1150"
-
-"$out_of_gas_1149":                               ; preds = %"$have_gas_1143"
-  call void @_out_of_gas()
-  br label %"$have_gas_1150"
-
-"$have_gas_1150":                                 ; preds = %"$out_of_gas_1149", %"$have_gas_1143"
-  %"$consume_1151" = sub i64 %"$gasrem_1147", 1
-  store i64 %"$consume_1151", i64* @_gasrem, align 8
-  %e1 = alloca i8*, align 8
-  %"$gasrem_1152" = load i64, i64* @_gasrem, align 8
-  %"$gascmp_1153" = icmp ugt i64 1, %"$gasrem_1152"
-  br i1 %"$gascmp_1153", label %"$out_of_gas_1154", label %"$have_gas_1155"
-
-"$out_of_gas_1154":                               ; preds = %"$have_gas_1150"
-  call void @_out_of_gas()
-  br label %"$have_gas_1155"
-
-"$have_gas_1155":                                 ; preds = %"$out_of_gas_1154", %"$have_gas_1150"
-  %"$consume_1156" = sub i64 %"$gasrem_1152", 1
-  store i64 %"$consume_1156", i64* @_gasrem, align 8
-  %"$msgobj_1157_salloc_load" = load i8*, i8** @_execptr, align 8
-  %"$msgobj_1157_salloc_salloc" = call i8* @_salloc(i8* %"$msgobj_1157_salloc_load", i64 85)
-  %"$msgobj_1157_salloc" = bitcast i8* %"$msgobj_1157_salloc_salloc" to [85 x i8]*
-  %"$msgobj_1157" = bitcast [85 x i8]* %"$msgobj_1157_salloc" to i8*
-  store i8 2, i8* %"$msgobj_1157", align 1
-  %"$msgobj_fname_1159" = getelementptr i8, i8* %"$msgobj_1157", i32 1
-  %"$msgobj_fname_1160" = bitcast i8* %"$msgobj_fname_1159" to %String*
-  store %String { i8* getelementptr inbounds ([10 x i8], [10 x i8]* @"$stringlit_1158", i32 0, i32 0), i32 10 }, %String* %"$msgobj_fname_1160", align 8
-  %"$msgobj_td_1161" = getelementptr i8, i8* %"$msgobj_1157", i32 17
-  %"$msgobj_td_1162" = bitcast i8* %"$msgobj_td_1161" to %_TyDescrTy_Typ**
-  store %_TyDescrTy_Typ* @"$TyDescr_String_49", %_TyDescrTy_Typ** %"$msgobj_td_1162", align 8
-  %"$msgobj_v_1164" = getelementptr i8, i8* %"$msgobj_1157", i32 25
-  %"$msgobj_v_1165" = bitcast i8* %"$msgobj_v_1164" to %String*
-  store %String { i8* getelementptr inbounds ([9 x i8], [9 x i8]* @"$stringlit_1163", i32 0, i32 0), i32 9 }, %String* %"$msgobj_v_1165", align 8
-  %"$msgobj_fname_1167" = getelementptr i8, i8* %"$msgobj_1157", i32 41
-  %"$msgobj_fname_1168" = bitcast i8* %"$msgobj_fname_1167" to %String*
-  store %String { i8* getelementptr inbounds ([4 x i8], [4 x i8]* @"$stringlit_1166", i32 0, i32 0), i32 4 }, %String* %"$msgobj_fname_1168", align 8
-  %"$msgobj_td_1169" = getelementptr i8, i8* %"$msgobj_1157", i32 57
-  %"$msgobj_td_1170" = bitcast i8* %"$msgobj_td_1169" to %_TyDescrTy_Typ**
-  store %_TyDescrTy_Typ* @"$TyDescr_Bystr20_61", %_TyDescrTy_Typ** %"$msgobj_td_1170", align 8
-  %"$cparam2_1171" = load [20 x i8], [20 x i8]* @_cparam_cparam2, align 1
-  %"$msgobj_v_1172" = getelementptr i8, i8* %"$msgobj_1157", i32 65
-  %"$msgobj_v_1173" = bitcast i8* %"$msgobj_v_1172" to [20 x i8]*
-  store [20 x i8] %"$cparam2_1171", [20 x i8]* %"$msgobj_v_1173", align 1
-  store i8* %"$msgobj_1157", i8** %e1, align 8
-  %"$e1_1175" = load i8*, i8** %e1, align 8
-  %"$_literal_cost_call_1177" = call i64 @_literal_cost(%_TyDescrTy_Typ* @"$TyDescr_Event_55", i8* %"$e1_1175")
-  %"$gasrem_1178" = load i64, i64* @_gasrem, align 8
-  %"$gascmp_1179" = icmp ugt i64 %"$_literal_cost_call_1177", %"$gasrem_1178"
-  br i1 %"$gascmp_1179", label %"$out_of_gas_1180", label %"$have_gas_1181"
-
-"$out_of_gas_1180":                               ; preds = %"$have_gas_1155"
-  call void @_out_of_gas()
-  br label %"$have_gas_1181"
-
-"$have_gas_1181":                                 ; preds = %"$out_of_gas_1180", %"$have_gas_1155"
-  %"$consume_1182" = sub i64 %"$gasrem_1178", %"$_literal_cost_call_1177"
-  store i64 %"$consume_1182", i64* @_gasrem, align 8
-  %"$execptr_load_1183" = load i8*, i8** @_execptr, align 8
-  %"$e1_1184" = load i8*, i8** %e1, align 8
-  call void @_event(i8* %"$execptr_load_1183", %_TyDescrTy_Typ* @"$TyDescr_Event_55", i8* %"$e1_1184")
-  %"$gasrem_1185" = load i64, i64* @_gasrem, align 8
-  %"$gascmp_1186" = icmp ugt i64 1, %"$gasrem_1185"
-  br i1 %"$gascmp_1186", label %"$out_of_gas_1187", label %"$have_gas_1188"
-
-"$out_of_gas_1187":                               ; preds = %"$have_gas_1181"
-  call void @_out_of_gas()
-  br label %"$have_gas_1188"
-
-"$have_gas_1188":                                 ; preds = %"$out_of_gas_1187", %"$have_gas_1181"
-  %"$consume_1189" = sub i64 %"$gasrem_1185", 1
-  store i64 %"$consume_1189", i64* @_gasrem, align 8
-  %e2 = alloca i8*, align 8
-  %"$gasrem_1190" = load i64, i64* @_gasrem, align 8
-  %"$gascmp_1191" = icmp ugt i64 1, %"$gasrem_1190"
-  br i1 %"$gascmp_1191", label %"$out_of_gas_1192", label %"$have_gas_1193"
-
-"$out_of_gas_1192":                               ; preds = %"$have_gas_1188"
-  call void @_out_of_gas()
-  br label %"$have_gas_1193"
-
-"$have_gas_1193":                                 ; preds = %"$out_of_gas_1192", %"$have_gas_1188"
-  %"$consume_1194" = sub i64 %"$gasrem_1190", 1
-  store i64 %"$consume_1194", i64* @_gasrem, align 8
-  %"$msgobj_1195_salloc_load" = load i8*, i8** @_execptr, align 8
-  %"$msgobj_1195_salloc_salloc" = call i8* @_salloc(i8* %"$msgobj_1195_salloc_load", i64 85)
-  %"$msgobj_1195_salloc" = bitcast i8* %"$msgobj_1195_salloc_salloc" to [85 x i8]*
-  %"$msgobj_1195" = bitcast [85 x i8]* %"$msgobj_1195_salloc" to i8*
-  store i8 2, i8* %"$msgobj_1195", align 1
-  %"$msgobj_fname_1197" = getelementptr i8, i8* %"$msgobj_1195", i32 1
-  %"$msgobj_fname_1198" = bitcast i8* %"$msgobj_fname_1197" to %String*
-  store %String { i8* getelementptr inbounds ([10 x i8], [10 x i8]* @"$stringlit_1196", i32 0, i32 0), i32 10 }, %String* %"$msgobj_fname_1198", align 8
-  %"$msgobj_td_1199" = getelementptr i8, i8* %"$msgobj_1195", i32 17
-  %"$msgobj_td_1200" = bitcast i8* %"$msgobj_td_1199" to %_TyDescrTy_Typ**
-  store %_TyDescrTy_Typ* @"$TyDescr_String_49", %_TyDescrTy_Typ** %"$msgobj_td_1200", align 8
-  %"$msgobj_v_1202" = getelementptr i8, i8* %"$msgobj_1195", i32 25
-  %"$msgobj_v_1203" = bitcast i8* %"$msgobj_v_1202" to %String*
-  store %String { i8* getelementptr inbounds ([9 x i8], [9 x i8]* @"$stringlit_1201", i32 0, i32 0), i32 9 }, %String* %"$msgobj_v_1203", align 8
-  %"$msgobj_fname_1205" = getelementptr i8, i8* %"$msgobj_1195", i32 41
-  %"$msgobj_fname_1206" = bitcast i8* %"$msgobj_fname_1205" to %String*
-  store %String { i8* getelementptr inbounds ([4 x i8], [4 x i8]* @"$stringlit_1204", i32 0, i32 0), i32 4 }, %String* %"$msgobj_fname_1206", align 8
-  %"$msgobj_td_1207" = getelementptr i8, i8* %"$msgobj_1195", i32 57
-  %"$msgobj_td_1208" = bitcast i8* %"$msgobj_td_1207" to %_TyDescrTy_Typ**
-  store %_TyDescrTy_Typ* @"$TyDescr_Bystr20_61", %_TyDescrTy_Typ** %"$msgobj_td_1208", align 8
-  %"$cparam3_1209" = load [20 x i8], [20 x i8]* @_cparam_cparam3, align 1
-  %"$msgobj_v_1210" = getelementptr i8, i8* %"$msgobj_1195", i32 65
-  %"$msgobj_v_1211" = bitcast i8* %"$msgobj_v_1210" to [20 x i8]*
-  store [20 x i8] %"$cparam3_1209", [20 x i8]* %"$msgobj_v_1211", align 1
-  store i8* %"$msgobj_1195", i8** %e2, align 8
-  %"$e2_1213" = load i8*, i8** %e2, align 8
-  %"$_literal_cost_call_1215" = call i64 @_literal_cost(%_TyDescrTy_Typ* @"$TyDescr_Event_55", i8* %"$e2_1213")
-  %"$gasrem_1216" = load i64, i64* @_gasrem, align 8
-  %"$gascmp_1217" = icmp ugt i64 %"$_literal_cost_call_1215", %"$gasrem_1216"
-  br i1 %"$gascmp_1217", label %"$out_of_gas_1218", label %"$have_gas_1219"
-
-"$out_of_gas_1218":                               ; preds = %"$have_gas_1193"
-  call void @_out_of_gas()
-  br label %"$have_gas_1219"
-
-"$have_gas_1219":                                 ; preds = %"$out_of_gas_1218", %"$have_gas_1193"
-  %"$consume_1220" = sub i64 %"$gasrem_1216", %"$_literal_cost_call_1215"
-  store i64 %"$consume_1220", i64* @_gasrem, align 8
-  %"$execptr_load_1221" = load i8*, i8** @_execptr, align 8
-  %"$e2_1222" = load i8*, i8** %e2, align 8
-  call void @_event(i8* %"$execptr_load_1221", %_TyDescrTy_Typ* @"$TyDescr_Event_55", i8* %"$e2_1222")
-=======
-  %"$_amount_1041" = getelementptr i8, i8* %0, i32 0
-  %"$_amount_1042" = bitcast i8* %"$_amount_1041" to %Uint128*
-  %_amount = load %Uint128, %Uint128* %"$_amount_1042", align 8
-  %"$_origin_1043" = getelementptr i8, i8* %0, i32 16
-  %"$_origin_1044" = bitcast i8* %"$_origin_1043" to [20 x i8]*
-  %"$_sender_1045" = getelementptr i8, i8* %0, i32 36
-  %"$_sender_1046" = bitcast i8* %"$_sender_1045" to [20 x i8]*
-  %"$list1_1047" = getelementptr i8, i8* %0, i32 56
-  %"$list1_1048" = bitcast i8* %"$list1_1047" to %TName_List_ByStr20_with_end**
-  %list1 = load %TName_List_ByStr20_with_end*, %TName_List_ByStr20_with_end** %"$list1_1048", align 8
-  %"$list2_1049" = getelementptr i8, i8* %0, i32 64
-  %"$list2_1050" = bitcast i8* %"$list2_1049" to %"TName_List_ByStr20_with_contract_field_f_:_Uint128_end"**
-  %list2 = load %"TName_List_ByStr20_with_contract_field_f_:_Uint128_end"*, %"TName_List_ByStr20_with_contract_field_f_:_Uint128_end"** %"$list2_1050", align 8
-  %"$list3_1051" = getelementptr i8, i8* %0, i32 72
-  %"$list3_1052" = bitcast i8* %"$list3_1051" to %"TName_List_ByStr20_with_contract_field_g_:_0x3620c286757a29985cee194eb90064270fb65414.AddressADT_end"**
-  %list3 = load %"TName_List_ByStr20_with_contract_field_g_:_0x3620c286757a29985cee194eb90064270fb65414.AddressADT_end"*, %"TName_List_ByStr20_with_contract_field_g_:_0x3620c286757a29985cee194eb90064270fb65414.AddressADT_end"** %"$list3_1052", align 8
-  %"$pair1_1053" = getelementptr i8, i8* %0, i32 80
-  %"$pair1_1054" = bitcast i8* %"$pair1_1053" to %TName_Pair_ByStr20_with_end_0x3620c286757a29985cee194eb90064270fb65414.AddressADT**
-  %pair1 = load %TName_Pair_ByStr20_with_end_0x3620c286757a29985cee194eb90064270fb65414.AddressADT*, %TName_Pair_ByStr20_with_end_0x3620c286757a29985cee194eb90064270fb65414.AddressADT** %"$pair1_1054", align 8
-  %"$adt1_1055" = getelementptr i8, i8* %0, i32 88
-  %"$adt1_1056" = bitcast i8* %"$adt1_1055" to %TName_0x3620c286757a29985cee194eb90064270fb65414.AddressADT**
-  %adt1 = load %TName_0x3620c286757a29985cee194eb90064270fb65414.AddressADT*, %TName_0x3620c286757a29985cee194eb90064270fb65414.AddressADT** %"$adt1_1056", align 8
-  %"$remote1_1057" = getelementptr i8, i8* %0, i32 96
-  %"$remote1_1058" = bitcast i8* %"$remote1_1057" to [20 x i8]*
-  call void @"$RemoteReadsADTTest_1036"(%Uint128 %_amount, [20 x i8]* %"$_origin_1044", [20 x i8]* %"$_sender_1046", %TName_List_ByStr20_with_end* %list1, %"TName_List_ByStr20_with_contract_field_f_:_Uint128_end"* %list2, %"TName_List_ByStr20_with_contract_field_g_:_0x3620c286757a29985cee194eb90064270fb65414.AddressADT_end"* %list3, %TName_Pair_ByStr20_with_end_0x3620c286757a29985cee194eb90064270fb65414.AddressADT* %pair1, %TName_0x3620c286757a29985cee194eb90064270fb65414.AddressADT* %adt1, [20 x i8]* %"$remote1_1058")
+  %"$_amount_1227" = getelementptr i8, i8* %0, i32 0
+  %"$_amount_1228" = bitcast i8* %"$_amount_1227" to %Uint128*
+  %_amount = load %Uint128, %Uint128* %"$_amount_1228", align 8
+  %"$_origin_1229" = getelementptr i8, i8* %0, i32 16
+  %"$_origin_1230" = bitcast i8* %"$_origin_1229" to [20 x i8]*
+  %"$_sender_1231" = getelementptr i8, i8* %0, i32 36
+  %"$_sender_1232" = bitcast i8* %"$_sender_1231" to [20 x i8]*
+  call void @"$OutgoingMsgTest_1065"(%Uint128 %_amount, [20 x i8]* %"$_origin_1230", [20 x i8]* %"$_sender_1232")
   ret void
 }
 
-define internal void @"$OutgoingMsgTest_1059"(%Uint128 %_amount, [20 x i8]* %"$_origin_1060", [20 x i8]* %"$_sender_1061") {
+define internal void @"$ExceptionTest_1233"(%Uint128 %_amount, [20 x i8]* %"$_origin_1234", [20 x i8]* %"$_sender_1235") {
 entry:
-  %_origin = load [20 x i8], [20 x i8]* %"$_origin_1060", align 1
-  %_sender = load [20 x i8], [20 x i8]* %"$_sender_1061", align 1
-  %"$gasrem_1062" = load i64, i64* @_gasrem, align 8
-  %"$gascmp_1063" = icmp ugt i64 1, %"$gasrem_1062"
-  br i1 %"$gascmp_1063", label %"$out_of_gas_1064", label %"$have_gas_1065"
-
-"$out_of_gas_1064":                               ; preds = %entry
-  call void @_out_of_gas()
-  br label %"$have_gas_1065"
-
-"$have_gas_1065":                                 ; preds = %"$out_of_gas_1064", %entry
-  %"$consume_1066" = sub i64 %"$gasrem_1062", 1
-  store i64 %"$consume_1066", i64* @_gasrem, align 8
-  %msg = alloca i8*, align 8
-  %"$gasrem_1067" = load i64, i64* @_gasrem, align 8
-  %"$gascmp_1068" = icmp ugt i64 1, %"$gasrem_1067"
-  br i1 %"$gascmp_1068", label %"$out_of_gas_1069", label %"$have_gas_1070"
-
-"$out_of_gas_1069":                               ; preds = %"$have_gas_1065"
-  call void @_out_of_gas()
-  br label %"$have_gas_1070"
-
-"$have_gas_1070":                                 ; preds = %"$out_of_gas_1069", %"$have_gas_1065"
-  %"$consume_1071" = sub i64 %"$gasrem_1067", 1
-  store i64 %"$consume_1071", i64* @_gasrem, align 8
-  %"$msgobj_1072_salloc_load" = load i8*, i8** @_execptr, align 8
-  %"$msgobj_1072_salloc_salloc" = call i8* @_salloc(i8* %"$msgobj_1072_salloc_load", i64 169)
-  %"$msgobj_1072_salloc" = bitcast i8* %"$msgobj_1072_salloc_salloc" to [169 x i8]*
-  %"$msgobj_1072" = bitcast [169 x i8]* %"$msgobj_1072_salloc" to i8*
-  store i8 4, i8* %"$msgobj_1072", align 1
-  %"$msgobj_fname_1074" = getelementptr i8, i8* %"$msgobj_1072", i32 1
-  %"$msgobj_fname_1075" = bitcast i8* %"$msgobj_fname_1074" to %String*
-  store %String { i8* getelementptr inbounds ([4 x i8], [4 x i8]* @"$stringlit_1073", i32 0, i32 0), i32 4 }, %String* %"$msgobj_fname_1075", align 8
-  %"$msgobj_td_1076" = getelementptr i8, i8* %"$msgobj_1072", i32 17
-  %"$msgobj_td_1077" = bitcast i8* %"$msgobj_td_1076" to %_TyDescrTy_Typ**
-  store %_TyDescrTy_Typ* @"$TyDescr_String_48", %_TyDescrTy_Typ** %"$msgobj_td_1077", align 8
-  %"$msgobj_v_1079" = getelementptr i8, i8* %"$msgobj_1072", i32 25
-  %"$msgobj_v_1080" = bitcast i8* %"$msgobj_v_1079" to %String*
-  store %String { i8* getelementptr inbounds ([0 x i8], [0 x i8]* @"$stringlit_1078", i32 0, i32 0), i32 0 }, %String* %"$msgobj_v_1080", align 8
-  %"$msgobj_fname_1082" = getelementptr i8, i8* %"$msgobj_1072", i32 41
-  %"$msgobj_fname_1083" = bitcast i8* %"$msgobj_fname_1082" to %String*
-  store %String { i8* getelementptr inbounds ([10 x i8], [10 x i8]* @"$stringlit_1081", i32 0, i32 0), i32 10 }, %String* %"$msgobj_fname_1083", align 8
-  %"$msgobj_td_1084" = getelementptr i8, i8* %"$msgobj_1072", i32 57
-  %"$msgobj_td_1085" = bitcast i8* %"$msgobj_td_1084" to %_TyDescrTy_Typ**
-  store %_TyDescrTy_Typ* @"$TyDescr_Bystr20_60", %_TyDescrTy_Typ** %"$msgobj_td_1085", align 8
-  %"$msgobj_v_1086" = getelementptr i8, i8* %"$msgobj_1072", i32 65
-  %"$msgobj_v_1087" = bitcast i8* %"$msgobj_v_1086" to [20 x i8]*
-  store [20 x i8] %_sender, [20 x i8]* %"$msgobj_v_1087", align 1
-  %"$msgobj_fname_1089" = getelementptr i8, i8* %"$msgobj_1072", i32 85
-  %"$msgobj_fname_1090" = bitcast i8* %"$msgobj_fname_1089" to %String*
-  store %String { i8* getelementptr inbounds ([7 x i8], [7 x i8]* @"$stringlit_1088", i32 0, i32 0), i32 7 }, %String* %"$msgobj_fname_1090", align 8
-  %"$msgobj_td_1091" = getelementptr i8, i8* %"$msgobj_1072", i32 101
-  %"$msgobj_td_1092" = bitcast i8* %"$msgobj_td_1091" to %_TyDescrTy_Typ**
-  store %_TyDescrTy_Typ* @"$TyDescr_Uint128_42", %_TyDescrTy_Typ** %"$msgobj_td_1092", align 8
-  %"$msgobj_v_1093" = getelementptr i8, i8* %"$msgobj_1072", i32 109
-  %"$msgobj_v_1094" = bitcast i8* %"$msgobj_v_1093" to %Uint128*
-  store %Uint128 zeroinitializer, %Uint128* %"$msgobj_v_1094", align 8
-  %"$msgobj_fname_1096" = getelementptr i8, i8* %"$msgobj_1072", i32 125
-  %"$msgobj_fname_1097" = bitcast i8* %"$msgobj_fname_1096" to %String*
-  store %String { i8* getelementptr inbounds ([5 x i8], [5 x i8]* @"$stringlit_1095", i32 0, i32 0), i32 5 }, %String* %"$msgobj_fname_1097", align 8
-  %"$msgobj_td_1098" = getelementptr i8, i8* %"$msgobj_1072", i32 141
-  %"$msgobj_td_1099" = bitcast i8* %"$msgobj_td_1098" to %_TyDescrTy_Typ**
-  store %_TyDescrTy_Typ* @"$TyDescr_Bystr20_60", %_TyDescrTy_Typ** %"$msgobj_td_1099", align 8
-  %"$cparam3_1100" = load [20 x i8], [20 x i8]* @_cparam_cparam3, align 1
-  %"$msgobj_v_1101" = getelementptr i8, i8* %"$msgobj_1072", i32 149
-  %"$msgobj_v_1102" = bitcast i8* %"$msgobj_v_1101" to [20 x i8]*
-  store [20 x i8] %"$cparam3_1100", [20 x i8]* %"$msgobj_v_1102", align 1
-  store i8* %"$msgobj_1072", i8** %msg, align 8
-  %"$gasrem_1104" = load i64, i64* @_gasrem, align 8
-  %"$gascmp_1105" = icmp ugt i64 1, %"$gasrem_1104"
-  br i1 %"$gascmp_1105", label %"$out_of_gas_1106", label %"$have_gas_1107"
-
-"$out_of_gas_1106":                               ; preds = %"$have_gas_1070"
-  call void @_out_of_gas()
-  br label %"$have_gas_1107"
-
-"$have_gas_1107":                                 ; preds = %"$out_of_gas_1106", %"$have_gas_1070"
-  %"$consume_1108" = sub i64 %"$gasrem_1104", 1
-  store i64 %"$consume_1108", i64* @_gasrem, align 8
-  %msgs = alloca %TName_List_Message*, align 8
-  %"$gasrem_1109" = load i64, i64* @_gasrem, align 8
-  %"$gascmp_1110" = icmp ugt i64 1, %"$gasrem_1109"
-  br i1 %"$gascmp_1110", label %"$out_of_gas_1111", label %"$have_gas_1112"
-
-"$out_of_gas_1111":                               ; preds = %"$have_gas_1107"
-  call void @_out_of_gas()
-  br label %"$have_gas_1112"
-
-"$have_gas_1112":                                 ; preds = %"$out_of_gas_1111", %"$have_gas_1107"
-  %"$consume_1113" = sub i64 %"$gasrem_1109", 1
-  store i64 %"$consume_1113", i64* @_gasrem, align 8
-  %n = alloca %TName_List_Message*, align 8
-  %"$gasrem_1114" = load i64, i64* @_gasrem, align 8
-  %"$gascmp_1115" = icmp ugt i64 1, %"$gasrem_1114"
-  br i1 %"$gascmp_1115", label %"$out_of_gas_1116", label %"$have_gas_1117"
-
-"$out_of_gas_1116":                               ; preds = %"$have_gas_1112"
-  call void @_out_of_gas()
-  br label %"$have_gas_1117"
-
-"$have_gas_1117":                                 ; preds = %"$out_of_gas_1116", %"$have_gas_1112"
-  %"$consume_1118" = sub i64 %"$gasrem_1114", 1
-  store i64 %"$consume_1118", i64* @_gasrem, align 8
-  %"$adtval_1119_load" = load i8*, i8** @_execptr, align 8
-  %"$adtval_1119_salloc" = call i8* @_salloc(i8* %"$adtval_1119_load", i64 1)
-  %"$adtval_1119" = bitcast i8* %"$adtval_1119_salloc" to %CName_Nil_Message*
-  %"$adtgep_1120" = getelementptr inbounds %CName_Nil_Message, %CName_Nil_Message* %"$adtval_1119", i32 0, i32 0
-  store i8 1, i8* %"$adtgep_1120", align 1
-  %"$adtptr_1121" = bitcast %CName_Nil_Message* %"$adtval_1119" to %TName_List_Message*
-  store %TName_List_Message* %"$adtptr_1121", %TName_List_Message** %n, align 8
-  %"$gasrem_1122" = load i64, i64* @_gasrem, align 8
-  %"$gascmp_1123" = icmp ugt i64 1, %"$gasrem_1122"
-  br i1 %"$gascmp_1123", label %"$out_of_gas_1124", label %"$have_gas_1125"
-
-"$out_of_gas_1124":                               ; preds = %"$have_gas_1117"
-  call void @_out_of_gas()
-  br label %"$have_gas_1125"
-
-"$have_gas_1125":                                 ; preds = %"$out_of_gas_1124", %"$have_gas_1117"
-  %"$consume_1126" = sub i64 %"$gasrem_1122", 1
-  store i64 %"$consume_1126", i64* @_gasrem, align 8
-  %"$msg_1127" = load i8*, i8** %msg, align 8
-  %"$n_1128" = load %TName_List_Message*, %TName_List_Message** %n, align 8
-  %"$adtval_1129_load" = load i8*, i8** @_execptr, align 8
-  %"$adtval_1129_salloc" = call i8* @_salloc(i8* %"$adtval_1129_load", i64 17)
-  %"$adtval_1129" = bitcast i8* %"$adtval_1129_salloc" to %CName_Cons_Message*
-  %"$adtgep_1130" = getelementptr inbounds %CName_Cons_Message, %CName_Cons_Message* %"$adtval_1129", i32 0, i32 0
-  store i8 0, i8* %"$adtgep_1130", align 1
-  %"$adtgep_1131" = getelementptr inbounds %CName_Cons_Message, %CName_Cons_Message* %"$adtval_1129", i32 0, i32 1
-  store i8* %"$msg_1127", i8** %"$adtgep_1131", align 8
-  %"$adtgep_1132" = getelementptr inbounds %CName_Cons_Message, %CName_Cons_Message* %"$adtval_1129", i32 0, i32 2
-  store %TName_List_Message* %"$n_1128", %TName_List_Message** %"$adtgep_1132", align 8
-  %"$adtptr_1133" = bitcast %CName_Cons_Message* %"$adtval_1129" to %TName_List_Message*
-  store %TName_List_Message* %"$adtptr_1133", %TName_List_Message** %msgs, align 8
-  %"$msgs_1134" = load %TName_List_Message*, %TName_List_Message** %msgs, align 8
-  %"$$msgs_1134_1135" = bitcast %TName_List_Message* %"$msgs_1134" to i8*
-  %"$_literal_cost_call_1136" = call i64 @_literal_cost(%_TyDescrTy_Typ* @"$TyDescr_ADT_List_Message_64", i8* %"$$msgs_1134_1135")
-  %"$gasrem_1137" = load i64, i64* @_gasrem, align 8
-  %"$gascmp_1138" = icmp ugt i64 %"$_literal_cost_call_1136", %"$gasrem_1137"
-  br i1 %"$gascmp_1138", label %"$out_of_gas_1139", label %"$have_gas_1140"
-
-"$out_of_gas_1139":                               ; preds = %"$have_gas_1125"
-  call void @_out_of_gas()
-  br label %"$have_gas_1140"
-
-"$have_gas_1140":                                 ; preds = %"$out_of_gas_1139", %"$have_gas_1125"
-  %"$consume_1141" = sub i64 %"$gasrem_1137", %"$_literal_cost_call_1136"
-  store i64 %"$consume_1141", i64* @_gasrem, align 8
-  %"$execptr_load_1142" = load i8*, i8** @_execptr, align 8
-  %"$msgs_1143" = load %TName_List_Message*, %TName_List_Message** %msgs, align 8
-  call void @_send(i8* %"$execptr_load_1142", %_TyDescrTy_Typ* @"$TyDescr_ADT_List_Message_64", %TName_List_Message* %"$msgs_1143")
-  %"$gasrem_1144" = load i64, i64* @_gasrem, align 8
-  %"$gascmp_1145" = icmp ugt i64 1, %"$gasrem_1144"
-  br i1 %"$gascmp_1145", label %"$out_of_gas_1146", label %"$have_gas_1147"
-
-"$out_of_gas_1146":                               ; preds = %"$have_gas_1140"
-  call void @_out_of_gas()
-  br label %"$have_gas_1147"
-
-"$have_gas_1147":                                 ; preds = %"$out_of_gas_1146", %"$have_gas_1140"
-  %"$consume_1148" = sub i64 %"$gasrem_1144", 1
-  store i64 %"$consume_1148", i64* @_gasrem, align 8
-  %e1 = alloca i8*, align 8
-  %"$gasrem_1149" = load i64, i64* @_gasrem, align 8
-  %"$gascmp_1150" = icmp ugt i64 1, %"$gasrem_1149"
-  br i1 %"$gascmp_1150", label %"$out_of_gas_1151", label %"$have_gas_1152"
-
-"$out_of_gas_1151":                               ; preds = %"$have_gas_1147"
-  call void @_out_of_gas()
-  br label %"$have_gas_1152"
-
-"$have_gas_1152":                                 ; preds = %"$out_of_gas_1151", %"$have_gas_1147"
-  %"$consume_1153" = sub i64 %"$gasrem_1149", 1
-  store i64 %"$consume_1153", i64* @_gasrem, align 8
-  %"$msgobj_1154_salloc_load" = load i8*, i8** @_execptr, align 8
-  %"$msgobj_1154_salloc_salloc" = call i8* @_salloc(i8* %"$msgobj_1154_salloc_load", i64 85)
-  %"$msgobj_1154_salloc" = bitcast i8* %"$msgobj_1154_salloc_salloc" to [85 x i8]*
-  %"$msgobj_1154" = bitcast [85 x i8]* %"$msgobj_1154_salloc" to i8*
-  store i8 2, i8* %"$msgobj_1154", align 1
-  %"$msgobj_fname_1156" = getelementptr i8, i8* %"$msgobj_1154", i32 1
-  %"$msgobj_fname_1157" = bitcast i8* %"$msgobj_fname_1156" to %String*
-  store %String { i8* getelementptr inbounds ([10 x i8], [10 x i8]* @"$stringlit_1155", i32 0, i32 0), i32 10 }, %String* %"$msgobj_fname_1157", align 8
-  %"$msgobj_td_1158" = getelementptr i8, i8* %"$msgobj_1154", i32 17
-  %"$msgobj_td_1159" = bitcast i8* %"$msgobj_td_1158" to %_TyDescrTy_Typ**
-  store %_TyDescrTy_Typ* @"$TyDescr_String_48", %_TyDescrTy_Typ** %"$msgobj_td_1159", align 8
-  %"$msgobj_v_1161" = getelementptr i8, i8* %"$msgobj_1154", i32 25
-  %"$msgobj_v_1162" = bitcast i8* %"$msgobj_v_1161" to %String*
-  store %String { i8* getelementptr inbounds ([9 x i8], [9 x i8]* @"$stringlit_1160", i32 0, i32 0), i32 9 }, %String* %"$msgobj_v_1162", align 8
-  %"$msgobj_fname_1164" = getelementptr i8, i8* %"$msgobj_1154", i32 41
-  %"$msgobj_fname_1165" = bitcast i8* %"$msgobj_fname_1164" to %String*
-  store %String { i8* getelementptr inbounds ([4 x i8], [4 x i8]* @"$stringlit_1163", i32 0, i32 0), i32 4 }, %String* %"$msgobj_fname_1165", align 8
-  %"$msgobj_td_1166" = getelementptr i8, i8* %"$msgobj_1154", i32 57
-  %"$msgobj_td_1167" = bitcast i8* %"$msgobj_td_1166" to %_TyDescrTy_Typ**
-  store %_TyDescrTy_Typ* @"$TyDescr_Bystr20_60", %_TyDescrTy_Typ** %"$msgobj_td_1167", align 8
-  %"$cparam2_1168" = load [20 x i8], [20 x i8]* @_cparam_cparam2, align 1
-  %"$msgobj_v_1169" = getelementptr i8, i8* %"$msgobj_1154", i32 65
-  %"$msgobj_v_1170" = bitcast i8* %"$msgobj_v_1169" to [20 x i8]*
-  store [20 x i8] %"$cparam2_1168", [20 x i8]* %"$msgobj_v_1170", align 1
-  store i8* %"$msgobj_1154", i8** %e1, align 8
-  %"$e1_1172" = load i8*, i8** %e1, align 8
-  %"$_literal_cost_call_1174" = call i64 @_literal_cost(%_TyDescrTy_Typ* @"$TyDescr_Event_54", i8* %"$e1_1172")
-  %"$gasrem_1175" = load i64, i64* @_gasrem, align 8
-  %"$gascmp_1176" = icmp ugt i64 %"$_literal_cost_call_1174", %"$gasrem_1175"
-  br i1 %"$gascmp_1176", label %"$out_of_gas_1177", label %"$have_gas_1178"
-
-"$out_of_gas_1177":                               ; preds = %"$have_gas_1152"
-  call void @_out_of_gas()
-  br label %"$have_gas_1178"
-
-"$have_gas_1178":                                 ; preds = %"$out_of_gas_1177", %"$have_gas_1152"
-  %"$consume_1179" = sub i64 %"$gasrem_1175", %"$_literal_cost_call_1174"
-  store i64 %"$consume_1179", i64* @_gasrem, align 8
-  %"$execptr_load_1180" = load i8*, i8** @_execptr, align 8
-  %"$e1_1181" = load i8*, i8** %e1, align 8
-  call void @_event(i8* %"$execptr_load_1180", %_TyDescrTy_Typ* @"$TyDescr_Event_54", i8* %"$e1_1181")
-  %"$gasrem_1182" = load i64, i64* @_gasrem, align 8
-  %"$gascmp_1183" = icmp ugt i64 1, %"$gasrem_1182"
-  br i1 %"$gascmp_1183", label %"$out_of_gas_1184", label %"$have_gas_1185"
-
-"$out_of_gas_1184":                               ; preds = %"$have_gas_1178"
-  call void @_out_of_gas()
-  br label %"$have_gas_1185"
-
-"$have_gas_1185":                                 ; preds = %"$out_of_gas_1184", %"$have_gas_1178"
-  %"$consume_1186" = sub i64 %"$gasrem_1182", 1
-  store i64 %"$consume_1186", i64* @_gasrem, align 8
-  %e2 = alloca i8*, align 8
-  %"$gasrem_1187" = load i64, i64* @_gasrem, align 8
-  %"$gascmp_1188" = icmp ugt i64 1, %"$gasrem_1187"
-  br i1 %"$gascmp_1188", label %"$out_of_gas_1189", label %"$have_gas_1190"
-
-"$out_of_gas_1189":                               ; preds = %"$have_gas_1185"
-  call void @_out_of_gas()
-  br label %"$have_gas_1190"
-
-"$have_gas_1190":                                 ; preds = %"$out_of_gas_1189", %"$have_gas_1185"
-  %"$consume_1191" = sub i64 %"$gasrem_1187", 1
-  store i64 %"$consume_1191", i64* @_gasrem, align 8
-  %"$msgobj_1192_salloc_load" = load i8*, i8** @_execptr, align 8
-  %"$msgobj_1192_salloc_salloc" = call i8* @_salloc(i8* %"$msgobj_1192_salloc_load", i64 85)
-  %"$msgobj_1192_salloc" = bitcast i8* %"$msgobj_1192_salloc_salloc" to [85 x i8]*
-  %"$msgobj_1192" = bitcast [85 x i8]* %"$msgobj_1192_salloc" to i8*
-  store i8 2, i8* %"$msgobj_1192", align 1
-  %"$msgobj_fname_1194" = getelementptr i8, i8* %"$msgobj_1192", i32 1
-  %"$msgobj_fname_1195" = bitcast i8* %"$msgobj_fname_1194" to %String*
-  store %String { i8* getelementptr inbounds ([10 x i8], [10 x i8]* @"$stringlit_1193", i32 0, i32 0), i32 10 }, %String* %"$msgobj_fname_1195", align 8
-  %"$msgobj_td_1196" = getelementptr i8, i8* %"$msgobj_1192", i32 17
-  %"$msgobj_td_1197" = bitcast i8* %"$msgobj_td_1196" to %_TyDescrTy_Typ**
-  store %_TyDescrTy_Typ* @"$TyDescr_String_48", %_TyDescrTy_Typ** %"$msgobj_td_1197", align 8
-  %"$msgobj_v_1199" = getelementptr i8, i8* %"$msgobj_1192", i32 25
-  %"$msgobj_v_1200" = bitcast i8* %"$msgobj_v_1199" to %String*
-  store %String { i8* getelementptr inbounds ([9 x i8], [9 x i8]* @"$stringlit_1198", i32 0, i32 0), i32 9 }, %String* %"$msgobj_v_1200", align 8
-  %"$msgobj_fname_1202" = getelementptr i8, i8* %"$msgobj_1192", i32 41
-  %"$msgobj_fname_1203" = bitcast i8* %"$msgobj_fname_1202" to %String*
-  store %String { i8* getelementptr inbounds ([4 x i8], [4 x i8]* @"$stringlit_1201", i32 0, i32 0), i32 4 }, %String* %"$msgobj_fname_1203", align 8
-  %"$msgobj_td_1204" = getelementptr i8, i8* %"$msgobj_1192", i32 57
-  %"$msgobj_td_1205" = bitcast i8* %"$msgobj_td_1204" to %_TyDescrTy_Typ**
-  store %_TyDescrTy_Typ* @"$TyDescr_Bystr20_60", %_TyDescrTy_Typ** %"$msgobj_td_1205", align 8
-  %"$cparam3_1206" = load [20 x i8], [20 x i8]* @_cparam_cparam3, align 1
-  %"$msgobj_v_1207" = getelementptr i8, i8* %"$msgobj_1192", i32 65
-  %"$msgobj_v_1208" = bitcast i8* %"$msgobj_v_1207" to [20 x i8]*
-  store [20 x i8] %"$cparam3_1206", [20 x i8]* %"$msgobj_v_1208", align 1
-  store i8* %"$msgobj_1192", i8** %e2, align 8
-  %"$e2_1210" = load i8*, i8** %e2, align 8
-  %"$_literal_cost_call_1212" = call i64 @_literal_cost(%_TyDescrTy_Typ* @"$TyDescr_Event_54", i8* %"$e2_1210")
-  %"$gasrem_1213" = load i64, i64* @_gasrem, align 8
-  %"$gascmp_1214" = icmp ugt i64 %"$_literal_cost_call_1212", %"$gasrem_1213"
-  br i1 %"$gascmp_1214", label %"$out_of_gas_1215", label %"$have_gas_1216"
-
-"$out_of_gas_1215":                               ; preds = %"$have_gas_1190"
-  call void @_out_of_gas()
-  br label %"$have_gas_1216"
-
-"$have_gas_1216":                                 ; preds = %"$out_of_gas_1215", %"$have_gas_1190"
-  %"$consume_1217" = sub i64 %"$gasrem_1213", %"$_literal_cost_call_1212"
-  store i64 %"$consume_1217", i64* @_gasrem, align 8
-  %"$execptr_load_1218" = load i8*, i8** @_execptr, align 8
-  %"$e2_1219" = load i8*, i8** %e2, align 8
-  call void @_event(i8* %"$execptr_load_1218", %_TyDescrTy_Typ* @"$TyDescr_Event_54", i8* %"$e2_1219")
->>>>>>> f105e354
+  %_origin = load [20 x i8], [20 x i8]* %"$_origin_1234", align 1
+  %_sender = load [20 x i8], [20 x i8]* %"$_sender_1235", align 1
+  %"$gasrem_1236" = load i64, i64* @_gasrem, align 8
+  %"$gascmp_1237" = icmp ugt i64 1, %"$gasrem_1236"
+  br i1 %"$gascmp_1237", label %"$out_of_gas_1238", label %"$have_gas_1239"
+
+"$out_of_gas_1238":                               ; preds = %entry
+  call void @_out_of_gas()
+  br label %"$have_gas_1239"
+
+"$have_gas_1239":                                 ; preds = %"$out_of_gas_1238", %entry
+  %"$consume_1240" = sub i64 %"$gasrem_1236", 1
+  store i64 %"$consume_1240", i64* @_gasrem, align 8
+  %e = alloca i8*, align 8
+  %"$gasrem_1241" = load i64, i64* @_gasrem, align 8
+  %"$gascmp_1242" = icmp ugt i64 1, %"$gasrem_1241"
+  br i1 %"$gascmp_1242", label %"$out_of_gas_1243", label %"$have_gas_1244"
+
+"$out_of_gas_1243":                               ; preds = %"$have_gas_1239"
+  call void @_out_of_gas()
+  br label %"$have_gas_1244"
+
+"$have_gas_1244":                                 ; preds = %"$out_of_gas_1243", %"$have_gas_1239"
+  %"$consume_1245" = sub i64 %"$gasrem_1241", 1
+  store i64 %"$consume_1245", i64* @_gasrem, align 8
+  %"$msgobj_1246_salloc_load" = load i8*, i8** @_execptr, align 8
+  %"$msgobj_1246_salloc_salloc" = call i8* @_salloc(i8* %"$msgobj_1246_salloc_load", i64 85)
+  %"$msgobj_1246_salloc" = bitcast i8* %"$msgobj_1246_salloc_salloc" to [85 x i8]*
+  %"$msgobj_1246" = bitcast [85 x i8]* %"$msgobj_1246_salloc" to i8*
+  store i8 2, i8* %"$msgobj_1246", align 1
+  %"$msgobj_fname_1248" = getelementptr i8, i8* %"$msgobj_1246", i32 1
+  %"$msgobj_fname_1249" = bitcast i8* %"$msgobj_fname_1248" to %String*
+  store %String { i8* getelementptr inbounds ([10 x i8], [10 x i8]* @"$stringlit_1247", i32 0, i32 0), i32 10 }, %String* %"$msgobj_fname_1249", align 8
+  %"$msgobj_td_1250" = getelementptr i8, i8* %"$msgobj_1246", i32 17
+  %"$msgobj_td_1251" = bitcast i8* %"$msgobj_td_1250" to %_TyDescrTy_Typ**
+  store %_TyDescrTy_Typ* @"$TyDescr_String_49", %_TyDescrTy_Typ** %"$msgobj_td_1251", align 8
+  %"$msgobj_v_1253" = getelementptr i8, i8* %"$msgobj_1246", i32 25
+  %"$msgobj_v_1254" = bitcast i8* %"$msgobj_v_1253" to %String*
+  store %String { i8* getelementptr inbounds ([13 x i8], [13 x i8]* @"$stringlit_1252", i32 0, i32 0), i32 13 }, %String* %"$msgobj_v_1254", align 8
+  %"$msgobj_fname_1256" = getelementptr i8, i8* %"$msgobj_1246", i32 41
+  %"$msgobj_fname_1257" = bitcast i8* %"$msgobj_fname_1256" to %String*
+  store %String { i8* getelementptr inbounds ([5 x i8], [5 x i8]* @"$stringlit_1255", i32 0, i32 0), i32 5 }, %String* %"$msgobj_fname_1257", align 8
+  %"$msgobj_td_1258" = getelementptr i8, i8* %"$msgobj_1246", i32 57
+  %"$msgobj_td_1259" = bitcast i8* %"$msgobj_td_1258" to %_TyDescrTy_Typ**
+  store %_TyDescrTy_Typ* @"$TyDescr_Bystr20_61", %_TyDescrTy_Typ** %"$msgobj_td_1259", align 8
+  %"$cparam3_1260" = load [20 x i8], [20 x i8]* @_cparam_cparam3, align 1
+  %"$msgobj_v_1261" = getelementptr i8, i8* %"$msgobj_1246", i32 65
+  %"$msgobj_v_1262" = bitcast i8* %"$msgobj_v_1261" to [20 x i8]*
+  store [20 x i8] %"$cparam3_1260", [20 x i8]* %"$msgobj_v_1262", align 1
+  store i8* %"$msgobj_1246", i8** %e, align 8
+  %"$e_1264" = load i8*, i8** %e, align 8
+  %"$_literal_cost_call_1266" = call i64 @_literal_cost(%_TyDescrTy_Typ* @"$TyDescr_Exception_57", i8* %"$e_1264")
+  %"$gasrem_1267" = load i64, i64* @_gasrem, align 8
+  %"$gascmp_1268" = icmp ugt i64 %"$_literal_cost_call_1266", %"$gasrem_1267"
+  br i1 %"$gascmp_1268", label %"$out_of_gas_1269", label %"$have_gas_1270"
+
+"$out_of_gas_1269":                               ; preds = %"$have_gas_1244"
+  call void @_out_of_gas()
+  br label %"$have_gas_1270"
+
+"$have_gas_1270":                                 ; preds = %"$out_of_gas_1269", %"$have_gas_1244"
+  %"$consume_1271" = sub i64 %"$gasrem_1267", %"$_literal_cost_call_1266"
+  store i64 %"$consume_1271", i64* @_gasrem, align 8
+  %"$execptr_load_1272" = load i8*, i8** @_execptr, align 8
+  %"$e_1273" = load i8*, i8** %e, align 8
+  call void @_throw(i8* %"$execptr_load_1272", %_TyDescrTy_Typ* @"$TyDescr_Exception_57", i8* %"$e_1273")
   ret void
 }
 
-declare void @_send(i8*, %_TyDescrTy_Typ*, %TName_List_Message*)
-
-declare void @_event(i8*, %_TyDescrTy_Typ*, i8*)
-
-define void @OutgoingMsgTest(i8* %0) {
+declare void @_throw(i8*, %_TyDescrTy_Typ*, i8*)
+
+define void @ExceptionTest(i8* %0) {
 entry:
-<<<<<<< HEAD
-  %"$_amount_1224" = getelementptr i8, i8* %0, i32 0
-  %"$_amount_1225" = bitcast i8* %"$_amount_1224" to %Uint128*
-  %_amount = load %Uint128, %Uint128* %"$_amount_1225", align 8
-  %"$_origin_1226" = getelementptr i8, i8* %0, i32 16
-  %"$_origin_1227" = bitcast i8* %"$_origin_1226" to [20 x i8]*
-  %"$_sender_1228" = getelementptr i8, i8* %0, i32 36
-  %"$_sender_1229" = bitcast i8* %"$_sender_1228" to [20 x i8]*
-  call void @"$OutgoingMsgTest_1062"(%Uint128 %_amount, [20 x i8]* %"$_origin_1227", [20 x i8]* %"$_sender_1229")
+  %"$_amount_1275" = getelementptr i8, i8* %0, i32 0
+  %"$_amount_1276" = bitcast i8* %"$_amount_1275" to %Uint128*
+  %_amount = load %Uint128, %Uint128* %"$_amount_1276", align 8
+  %"$_origin_1277" = getelementptr i8, i8* %0, i32 16
+  %"$_origin_1278" = bitcast i8* %"$_origin_1277" to [20 x i8]*
+  %"$_sender_1279" = getelementptr i8, i8* %0, i32 36
+  %"$_sender_1280" = bitcast i8* %"$_sender_1279" to [20 x i8]*
+  call void @"$ExceptionTest_1233"(%Uint128 %_amount, [20 x i8]* %"$_origin_1278", [20 x i8]* %"$_sender_1280")
   ret void
 }
 
-define internal void @"$ExceptionTest_1230"(%Uint128 %_amount, [20 x i8]* %"$_origin_1231", [20 x i8]* %"$_sender_1232") {
+define internal void @"$AssignTest_1281"(%Uint128 %_amount, [20 x i8]* %"$_origin_1282", [20 x i8]* %"$_sender_1283") {
 entry:
-  %_origin = load [20 x i8], [20 x i8]* %"$_origin_1231", align 1
-  %_sender = load [20 x i8], [20 x i8]* %"$_sender_1232", align 1
-  %"$gasrem_1233" = load i64, i64* @_gasrem, align 8
-  %"$gascmp_1234" = icmp ugt i64 1, %"$gasrem_1233"
-  br i1 %"$gascmp_1234", label %"$out_of_gas_1235", label %"$have_gas_1236"
-
-"$out_of_gas_1235":                               ; preds = %entry
-  call void @_out_of_gas()
-  br label %"$have_gas_1236"
-
-"$have_gas_1236":                                 ; preds = %"$out_of_gas_1235", %entry
-  %"$consume_1237" = sub i64 %"$gasrem_1233", 1
-  store i64 %"$consume_1237", i64* @_gasrem, align 8
-  %e = alloca i8*, align 8
-  %"$gasrem_1238" = load i64, i64* @_gasrem, align 8
-  %"$gascmp_1239" = icmp ugt i64 1, %"$gasrem_1238"
-  br i1 %"$gascmp_1239", label %"$out_of_gas_1240", label %"$have_gas_1241"
-
-"$out_of_gas_1240":                               ; preds = %"$have_gas_1236"
-  call void @_out_of_gas()
-  br label %"$have_gas_1241"
-
-"$have_gas_1241":                                 ; preds = %"$out_of_gas_1240", %"$have_gas_1236"
-  %"$consume_1242" = sub i64 %"$gasrem_1238", 1
-  store i64 %"$consume_1242", i64* @_gasrem, align 8
-  %"$msgobj_1243_salloc_load" = load i8*, i8** @_execptr, align 8
-  %"$msgobj_1243_salloc_salloc" = call i8* @_salloc(i8* %"$msgobj_1243_salloc_load", i64 85)
-  %"$msgobj_1243_salloc" = bitcast i8* %"$msgobj_1243_salloc_salloc" to [85 x i8]*
-  %"$msgobj_1243" = bitcast [85 x i8]* %"$msgobj_1243_salloc" to i8*
-  store i8 2, i8* %"$msgobj_1243", align 1
-  %"$msgobj_fname_1245" = getelementptr i8, i8* %"$msgobj_1243", i32 1
-  %"$msgobj_fname_1246" = bitcast i8* %"$msgobj_fname_1245" to %String*
-  store %String { i8* getelementptr inbounds ([10 x i8], [10 x i8]* @"$stringlit_1244", i32 0, i32 0), i32 10 }, %String* %"$msgobj_fname_1246", align 8
-  %"$msgobj_td_1247" = getelementptr i8, i8* %"$msgobj_1243", i32 17
-  %"$msgobj_td_1248" = bitcast i8* %"$msgobj_td_1247" to %_TyDescrTy_Typ**
-  store %_TyDescrTy_Typ* @"$TyDescr_String_49", %_TyDescrTy_Typ** %"$msgobj_td_1248", align 8
-  %"$msgobj_v_1250" = getelementptr i8, i8* %"$msgobj_1243", i32 25
-  %"$msgobj_v_1251" = bitcast i8* %"$msgobj_v_1250" to %String*
-  store %String { i8* getelementptr inbounds ([13 x i8], [13 x i8]* @"$stringlit_1249", i32 0, i32 0), i32 13 }, %String* %"$msgobj_v_1251", align 8
-  %"$msgobj_fname_1253" = getelementptr i8, i8* %"$msgobj_1243", i32 41
-  %"$msgobj_fname_1254" = bitcast i8* %"$msgobj_fname_1253" to %String*
-  store %String { i8* getelementptr inbounds ([5 x i8], [5 x i8]* @"$stringlit_1252", i32 0, i32 0), i32 5 }, %String* %"$msgobj_fname_1254", align 8
-  %"$msgobj_td_1255" = getelementptr i8, i8* %"$msgobj_1243", i32 57
-  %"$msgobj_td_1256" = bitcast i8* %"$msgobj_td_1255" to %_TyDescrTy_Typ**
-  store %_TyDescrTy_Typ* @"$TyDescr_Bystr20_61", %_TyDescrTy_Typ** %"$msgobj_td_1256", align 8
-  %"$cparam3_1257" = load [20 x i8], [20 x i8]* @_cparam_cparam3, align 1
-  %"$msgobj_v_1258" = getelementptr i8, i8* %"$msgobj_1243", i32 65
-  %"$msgobj_v_1259" = bitcast i8* %"$msgobj_v_1258" to [20 x i8]*
-  store [20 x i8] %"$cparam3_1257", [20 x i8]* %"$msgobj_v_1259", align 1
-  store i8* %"$msgobj_1243", i8** %e, align 8
-  %"$e_1261" = load i8*, i8** %e, align 8
-  %"$_literal_cost_call_1263" = call i64 @_literal_cost(%_TyDescrTy_Typ* @"$TyDescr_Exception_57", i8* %"$e_1261")
-  %"$gasrem_1264" = load i64, i64* @_gasrem, align 8
-  %"$gascmp_1265" = icmp ugt i64 %"$_literal_cost_call_1263", %"$gasrem_1264"
-  br i1 %"$gascmp_1265", label %"$out_of_gas_1266", label %"$have_gas_1267"
-
-"$out_of_gas_1266":                               ; preds = %"$have_gas_1241"
-  call void @_out_of_gas()
-  br label %"$have_gas_1267"
-
-"$have_gas_1267":                                 ; preds = %"$out_of_gas_1266", %"$have_gas_1241"
-  %"$consume_1268" = sub i64 %"$gasrem_1264", %"$_literal_cost_call_1263"
-  store i64 %"$consume_1268", i64* @_gasrem, align 8
-  %"$execptr_load_1269" = load i8*, i8** @_execptr, align 8
-  %"$e_1270" = load i8*, i8** %e, align 8
-  call void @_throw(i8* %"$execptr_load_1269", %_TyDescrTy_Typ* @"$TyDescr_Exception_57", i8* %"$e_1270")
-=======
-  %"$_amount_1221" = getelementptr i8, i8* %0, i32 0
-  %"$_amount_1222" = bitcast i8* %"$_amount_1221" to %Uint128*
-  %_amount = load %Uint128, %Uint128* %"$_amount_1222", align 8
-  %"$_origin_1223" = getelementptr i8, i8* %0, i32 16
-  %"$_origin_1224" = bitcast i8* %"$_origin_1223" to [20 x i8]*
-  %"$_sender_1225" = getelementptr i8, i8* %0, i32 36
-  %"$_sender_1226" = bitcast i8* %"$_sender_1225" to [20 x i8]*
-  call void @"$OutgoingMsgTest_1059"(%Uint128 %_amount, [20 x i8]* %"$_origin_1224", [20 x i8]* %"$_sender_1226")
+  %_origin = load [20 x i8], [20 x i8]* %"$_origin_1282", align 1
+  %_sender = load [20 x i8], [20 x i8]* %"$_sender_1283", align 1
+  %"$gasrem_1284" = load i64, i64* @_gasrem, align 8
+  %"$gascmp_1285" = icmp ugt i64 1, %"$gasrem_1284"
+  br i1 %"$gascmp_1285", label %"$out_of_gas_1286", label %"$have_gas_1287"
+
+"$out_of_gas_1286":                               ; preds = %entry
+  call void @_out_of_gas()
+  br label %"$have_gas_1287"
+
+"$have_gas_1287":                                 ; preds = %"$out_of_gas_1286", %entry
+  %"$consume_1288" = sub i64 %"$gasrem_1284", 1
+  store i64 %"$consume_1288", i64* @_gasrem, align 8
+  %"$x_2" = alloca %TName_0x3620c286757a29985cee194eb90064270fb65414.AddressADT*, align 8
+  %"$gasrem_1289" = load i64, i64* @_gasrem, align 8
+  %"$gascmp_1290" = icmp ugt i64 1, %"$gasrem_1289"
+  br i1 %"$gascmp_1290", label %"$out_of_gas_1291", label %"$have_gas_1292"
+
+"$out_of_gas_1291":                               ; preds = %"$have_gas_1287"
+  call void @_out_of_gas()
+  br label %"$have_gas_1292"
+
+"$have_gas_1292":                                 ; preds = %"$out_of_gas_1291", %"$have_gas_1287"
+  %"$consume_1293" = sub i64 %"$gasrem_1289", 1
+  store i64 %"$consume_1293", i64* @_gasrem, align 8
+  %"$cparam3_1294" = load [20 x i8], [20 x i8]* @_cparam_cparam3, align 1
+  %"$adtval_1295_load" = load i8*, i8** @_execptr, align 8
+  %"$adtval_1295_salloc" = call i8* @_salloc(i8* %"$adtval_1295_load", i64 21)
+  %"$adtval_1295" = bitcast i8* %"$adtval_1295_salloc" to %CName_0x3620c286757a29985cee194eb90064270fb65414.Address2*
+  %"$adtgep_1296" = getelementptr inbounds %CName_0x3620c286757a29985cee194eb90064270fb65414.Address2, %CName_0x3620c286757a29985cee194eb90064270fb65414.Address2* %"$adtval_1295", i32 0, i32 0
+  store i8 1, i8* %"$adtgep_1296", align 1
+  %"$adtgep_1297" = getelementptr inbounds %CName_0x3620c286757a29985cee194eb90064270fb65414.Address2, %CName_0x3620c286757a29985cee194eb90064270fb65414.Address2* %"$adtval_1295", i32 0, i32 1
+  store [20 x i8] %"$cparam3_1294", [20 x i8]* %"$adtgep_1297", align 1
+  %"$adtptr_1298" = bitcast %CName_0x3620c286757a29985cee194eb90064270fb65414.Address2* %"$adtval_1295" to %TName_0x3620c286757a29985cee194eb90064270fb65414.AddressADT*
+  store %TName_0x3620c286757a29985cee194eb90064270fb65414.AddressADT* %"$adtptr_1298", %TName_0x3620c286757a29985cee194eb90064270fb65414.AddressADT** %"$x_2", align 8
+  %"$$x_2_1299" = load %TName_0x3620c286757a29985cee194eb90064270fb65414.AddressADT*, %TName_0x3620c286757a29985cee194eb90064270fb65414.AddressADT** %"$x_2", align 8
+  %"$$$x_2_1299_1300" = bitcast %TName_0x3620c286757a29985cee194eb90064270fb65414.AddressADT* %"$$x_2_1299" to i8*
+  %"$_literal_cost_call_1301" = call i64 @_literal_cost(%_TyDescrTy_Typ* @"$TyDescr_ADT_0x3620c286757a29985cee194eb90064270fb65414.AddressADT_75", i8* %"$$$x_2_1299_1300")
+  %"$gasrem_1302" = load i64, i64* @_gasrem, align 8
+  %"$gascmp_1303" = icmp ugt i64 %"$_literal_cost_call_1301", %"$gasrem_1302"
+  br i1 %"$gascmp_1303", label %"$out_of_gas_1304", label %"$have_gas_1305"
+
+"$out_of_gas_1304":                               ; preds = %"$have_gas_1292"
+  call void @_out_of_gas()
+  br label %"$have_gas_1305"
+
+"$have_gas_1305":                                 ; preds = %"$out_of_gas_1304", %"$have_gas_1292"
+  %"$consume_1306" = sub i64 %"$gasrem_1302", %"$_literal_cost_call_1301"
+  store i64 %"$consume_1306", i64* @_gasrem, align 8
+  %"$execptr_load_1307" = load i8*, i8** @_execptr, align 8
+  %"$$x_2_1309" = load %TName_0x3620c286757a29985cee194eb90064270fb65414.AddressADT*, %TName_0x3620c286757a29985cee194eb90064270fb65414.AddressADT** %"$x_2", align 8
+  %"$update_value_1310" = bitcast %TName_0x3620c286757a29985cee194eb90064270fb65414.AddressADT* %"$$x_2_1309" to i8*
+  call void @_update_field(i8* %"$execptr_load_1307", i8* getelementptr inbounds ([14 x i8], [14 x i8]* @"$assign_test_8_1308", i32 0, i32 0), %_TyDescrTy_Typ* @"$TyDescr_ADT_0x3620c286757a29985cee194eb90064270fb65414.AddressADT_75", i32 0, i8* null, i8* %"$update_value_1310")
+  %"$gasrem_1311" = load i64, i64* @_gasrem, align 8
+  %"$gascmp_1312" = icmp ugt i64 1, %"$gasrem_1311"
+  br i1 %"$gascmp_1312", label %"$out_of_gas_1313", label %"$have_gas_1314"
+
+"$out_of_gas_1313":                               ; preds = %"$have_gas_1305"
+  call void @_out_of_gas()
+  br label %"$have_gas_1314"
+
+"$have_gas_1314":                                 ; preds = %"$out_of_gas_1313", %"$have_gas_1305"
+  %"$consume_1315" = sub i64 %"$gasrem_1311", 1
+  store i64 %"$consume_1315", i64* @_gasrem, align 8
+  %y = alloca %TName_List_0x3620c286757a29985cee194eb90064270fb65414.AddressADT*, align 8
+  %"$gasrem_1316" = load i64, i64* @_gasrem, align 8
+  %"$gascmp_1317" = icmp ugt i64 1, %"$gasrem_1316"
+  br i1 %"$gascmp_1317", label %"$out_of_gas_1318", label %"$have_gas_1319"
+
+"$out_of_gas_1318":                               ; preds = %"$have_gas_1314"
+  call void @_out_of_gas()
+  br label %"$have_gas_1319"
+
+"$have_gas_1319":                                 ; preds = %"$out_of_gas_1318", %"$have_gas_1314"
+  %"$consume_1320" = sub i64 %"$gasrem_1316", 1
+  store i64 %"$consume_1320", i64* @_gasrem, align 8
+  %n = alloca %TName_List_0x3620c286757a29985cee194eb90064270fb65414.AddressADT*, align 8
+  %"$gasrem_1321" = load i64, i64* @_gasrem, align 8
+  %"$gascmp_1322" = icmp ugt i64 1, %"$gasrem_1321"
+  br i1 %"$gascmp_1322", label %"$out_of_gas_1323", label %"$have_gas_1324"
+
+"$out_of_gas_1323":                               ; preds = %"$have_gas_1319"
+  call void @_out_of_gas()
+  br label %"$have_gas_1324"
+
+"$have_gas_1324":                                 ; preds = %"$out_of_gas_1323", %"$have_gas_1319"
+  %"$consume_1325" = sub i64 %"$gasrem_1321", 1
+  store i64 %"$consume_1325", i64* @_gasrem, align 8
+  %"$adtval_1326_load" = load i8*, i8** @_execptr, align 8
+  %"$adtval_1326_salloc" = call i8* @_salloc(i8* %"$adtval_1326_load", i64 1)
+  %"$adtval_1326" = bitcast i8* %"$adtval_1326_salloc" to %CName_Nil_0x3620c286757a29985cee194eb90064270fb65414.AddressADT*
+  %"$adtgep_1327" = getelementptr inbounds %CName_Nil_0x3620c286757a29985cee194eb90064270fb65414.AddressADT, %CName_Nil_0x3620c286757a29985cee194eb90064270fb65414.AddressADT* %"$adtval_1326", i32 0, i32 0
+  store i8 1, i8* %"$adtgep_1327", align 1
+  %"$adtptr_1328" = bitcast %CName_Nil_0x3620c286757a29985cee194eb90064270fb65414.AddressADT* %"$adtval_1326" to %TName_List_0x3620c286757a29985cee194eb90064270fb65414.AddressADT*
+  store %TName_List_0x3620c286757a29985cee194eb90064270fb65414.AddressADT* %"$adtptr_1328", %TName_List_0x3620c286757a29985cee194eb90064270fb65414.AddressADT** %n, align 8
+  %"$gasrem_1329" = load i64, i64* @_gasrem, align 8
+  %"$gascmp_1330" = icmp ugt i64 1, %"$gasrem_1329"
+  br i1 %"$gascmp_1330", label %"$out_of_gas_1331", label %"$have_gas_1332"
+
+"$out_of_gas_1331":                               ; preds = %"$have_gas_1324"
+  call void @_out_of_gas()
+  br label %"$have_gas_1332"
+
+"$have_gas_1332":                                 ; preds = %"$out_of_gas_1331", %"$have_gas_1324"
+  %"$consume_1333" = sub i64 %"$gasrem_1329", 1
+  store i64 %"$consume_1333", i64* @_gasrem, align 8
+  %"$$x_2_1334" = load %TName_0x3620c286757a29985cee194eb90064270fb65414.AddressADT*, %TName_0x3620c286757a29985cee194eb90064270fb65414.AddressADT** %"$x_2", align 8
+  %"$n_1335" = load %TName_List_0x3620c286757a29985cee194eb90064270fb65414.AddressADT*, %TName_List_0x3620c286757a29985cee194eb90064270fb65414.AddressADT** %n, align 8
+  %"$adtval_1336_load" = load i8*, i8** @_execptr, align 8
+  %"$adtval_1336_salloc" = call i8* @_salloc(i8* %"$adtval_1336_load", i64 17)
+  %"$adtval_1336" = bitcast i8* %"$adtval_1336_salloc" to %CName_Cons_0x3620c286757a29985cee194eb90064270fb65414.AddressADT*
+  %"$adtgep_1337" = getelementptr inbounds %CName_Cons_0x3620c286757a29985cee194eb90064270fb65414.AddressADT, %CName_Cons_0x3620c286757a29985cee194eb90064270fb65414.AddressADT* %"$adtval_1336", i32 0, i32 0
+  store i8 0, i8* %"$adtgep_1337", align 1
+  %"$adtgep_1338" = getelementptr inbounds %CName_Cons_0x3620c286757a29985cee194eb90064270fb65414.AddressADT, %CName_Cons_0x3620c286757a29985cee194eb90064270fb65414.AddressADT* %"$adtval_1336", i32 0, i32 1
+  store %TName_0x3620c286757a29985cee194eb90064270fb65414.AddressADT* %"$$x_2_1334", %TName_0x3620c286757a29985cee194eb90064270fb65414.AddressADT** %"$adtgep_1338", align 8
+  %"$adtgep_1339" = getelementptr inbounds %CName_Cons_0x3620c286757a29985cee194eb90064270fb65414.AddressADT, %CName_Cons_0x3620c286757a29985cee194eb90064270fb65414.AddressADT* %"$adtval_1336", i32 0, i32 2
+  store %TName_List_0x3620c286757a29985cee194eb90064270fb65414.AddressADT* %"$n_1335", %TName_List_0x3620c286757a29985cee194eb90064270fb65414.AddressADT** %"$adtgep_1339", align 8
+  %"$adtptr_1340" = bitcast %CName_Cons_0x3620c286757a29985cee194eb90064270fb65414.AddressADT* %"$adtval_1336" to %TName_List_0x3620c286757a29985cee194eb90064270fb65414.AddressADT*
+  store %TName_List_0x3620c286757a29985cee194eb90064270fb65414.AddressADT* %"$adtptr_1340", %TName_List_0x3620c286757a29985cee194eb90064270fb65414.AddressADT** %y, align 8
+  %"$y_1341" = load %TName_List_0x3620c286757a29985cee194eb90064270fb65414.AddressADT*, %TName_List_0x3620c286757a29985cee194eb90064270fb65414.AddressADT** %y, align 8
+  %"$$y_1341_1342" = bitcast %TName_List_0x3620c286757a29985cee194eb90064270fb65414.AddressADT* %"$y_1341" to i8*
+  %"$_literal_cost_call_1343" = call i64 @_literal_cost(%_TyDescrTy_Typ* @"$TyDescr_ADT_List_0x3620c286757a29985cee194eb90064270fb65414.AddressADT_70", i8* %"$$y_1341_1342")
+  %"$gasrem_1344" = load i64, i64* @_gasrem, align 8
+  %"$gascmp_1345" = icmp ugt i64 %"$_literal_cost_call_1343", %"$gasrem_1344"
+  br i1 %"$gascmp_1345", label %"$out_of_gas_1346", label %"$have_gas_1347"
+
+"$out_of_gas_1346":                               ; preds = %"$have_gas_1332"
+  call void @_out_of_gas()
+  br label %"$have_gas_1347"
+
+"$have_gas_1347":                                 ; preds = %"$out_of_gas_1346", %"$have_gas_1332"
+  %"$consume_1348" = sub i64 %"$gasrem_1344", %"$_literal_cost_call_1343"
+  store i64 %"$consume_1348", i64* @_gasrem, align 8
+  %"$execptr_load_1349" = load i8*, i8** @_execptr, align 8
+  %"$y_1351" = load %TName_List_0x3620c286757a29985cee194eb90064270fb65414.AddressADT*, %TName_List_0x3620c286757a29985cee194eb90064270fb65414.AddressADT** %y, align 8
+  %"$update_value_1352" = bitcast %TName_List_0x3620c286757a29985cee194eb90064270fb65414.AddressADT* %"$y_1351" to i8*
+  call void @_update_field(i8* %"$execptr_load_1349", i8* getelementptr inbounds ([14 x i8], [14 x i8]* @"$assign_test_9_1350", i32 0, i32 0), %_TyDescrTy_Typ* @"$TyDescr_ADT_List_0x3620c286757a29985cee194eb90064270fb65414.AddressADT_70", i32 0, i8* null, i8* %"$update_value_1352")
+  %"$gasrem_1353" = load i64, i64* @_gasrem, align 8
+  %"$gascmp_1354" = icmp ugt i64 1, %"$gasrem_1353"
+  br i1 %"$gascmp_1354", label %"$out_of_gas_1355", label %"$have_gas_1356"
+
+"$out_of_gas_1355":                               ; preds = %"$have_gas_1347"
+  call void @_out_of_gas()
+  br label %"$have_gas_1356"
+
+"$have_gas_1356":                                 ; preds = %"$out_of_gas_1355", %"$have_gas_1347"
+  %"$consume_1357" = sub i64 %"$gasrem_1353", 1
+  store i64 %"$consume_1357", i64* @_gasrem, align 8
+  %z = alloca %"Map_Uint128_Map_(Uint128)_(0x3620c286757a29985cee194eb90064270fb65414.AddressADT)"*, align 8
+  %"$gasrem_1358" = load i64, i64* @_gasrem, align 8
+  %"$gascmp_1359" = icmp ugt i64 1, %"$gasrem_1358"
+  br i1 %"$gascmp_1359", label %"$out_of_gas_1360", label %"$have_gas_1361"
+
+"$out_of_gas_1360":                               ; preds = %"$have_gas_1356"
+  call void @_out_of_gas()
+  br label %"$have_gas_1361"
+
+"$have_gas_1361":                                 ; preds = %"$out_of_gas_1360", %"$have_gas_1356"
+  %"$consume_1362" = sub i64 %"$gasrem_1358", 1
+  store i64 %"$consume_1362", i64* @_gasrem, align 8
+  %"$n_3" = alloca %"Map_Uint128_Map_(Uint128)_(0x3620c286757a29985cee194eb90064270fb65414.AddressADT)"*, align 8
+  %"$gasrem_1363" = load i64, i64* @_gasrem, align 8
+  %"$gascmp_1364" = icmp ugt i64 1, %"$gasrem_1363"
+  br i1 %"$gascmp_1364", label %"$out_of_gas_1365", label %"$have_gas_1366"
+
+"$out_of_gas_1365":                               ; preds = %"$have_gas_1361"
+  call void @_out_of_gas()
+  br label %"$have_gas_1366"
+
+"$have_gas_1366":                                 ; preds = %"$out_of_gas_1365", %"$have_gas_1361"
+  %"$consume_1367" = sub i64 %"$gasrem_1363", 1
+  store i64 %"$consume_1367", i64* @_gasrem, align 8
+  %"$execptr_load_1368" = load i8*, i8** @_execptr, align 8
+  %"$_new_empty_map_call_1369" = call i8* @_new_empty_map(i8* %"$execptr_load_1368")
+  %"$_new_empty_map_1370" = bitcast i8* %"$_new_empty_map_call_1369" to %"Map_Uint128_Map_(Uint128)_(0x3620c286757a29985cee194eb90064270fb65414.AddressADT)"*
+  store %"Map_Uint128_Map_(Uint128)_(0x3620c286757a29985cee194eb90064270fb65414.AddressADT)"* %"$_new_empty_map_1370", %"Map_Uint128_Map_(Uint128)_(0x3620c286757a29985cee194eb90064270fb65414.AddressADT)"** %"$n_3", align 8
+  %"$gasrem_1371" = load i64, i64* @_gasrem, align 8
+  %"$gascmp_1372" = icmp ugt i64 1, %"$gasrem_1371"
+  br i1 %"$gascmp_1372", label %"$out_of_gas_1373", label %"$have_gas_1374"
+
+"$out_of_gas_1373":                               ; preds = %"$have_gas_1366"
+  call void @_out_of_gas()
+  br label %"$have_gas_1374"
+
+"$have_gas_1374":                                 ; preds = %"$out_of_gas_1373", %"$have_gas_1366"
+  %"$consume_1375" = sub i64 %"$gasrem_1371", 1
+  store i64 %"$consume_1375", i64* @_gasrem, align 8
+  %sub_n = alloca %Map_Uint128_0x3620c286757a29985cee194eb90064270fb65414.AddressADT*, align 8
+  %"$gasrem_1376" = load i64, i64* @_gasrem, align 8
+  %"$gascmp_1377" = icmp ugt i64 1, %"$gasrem_1376"
+  br i1 %"$gascmp_1377", label %"$out_of_gas_1378", label %"$have_gas_1379"
+
+"$out_of_gas_1378":                               ; preds = %"$have_gas_1374"
+  call void @_out_of_gas()
+  br label %"$have_gas_1379"
+
+"$have_gas_1379":                                 ; preds = %"$out_of_gas_1378", %"$have_gas_1374"
+  %"$consume_1380" = sub i64 %"$gasrem_1376", 1
+  store i64 %"$consume_1380", i64* @_gasrem, align 8
+  %"$execptr_load_1381" = load i8*, i8** @_execptr, align 8
+  %"$_new_empty_map_call_1382" = call i8* @_new_empty_map(i8* %"$execptr_load_1381")
+  %"$_new_empty_map_1383" = bitcast i8* %"$_new_empty_map_call_1382" to %Map_Uint128_0x3620c286757a29985cee194eb90064270fb65414.AddressADT*
+  store %Map_Uint128_0x3620c286757a29985cee194eb90064270fb65414.AddressADT* %"$_new_empty_map_1383", %Map_Uint128_0x3620c286757a29985cee194eb90064270fb65414.AddressADT** %sub_n, align 8
+  %"$gasrem_1384" = load i64, i64* @_gasrem, align 8
+  %"$gascmp_1385" = icmp ugt i64 1, %"$gasrem_1384"
+  br i1 %"$gascmp_1385", label %"$out_of_gas_1386", label %"$have_gas_1387"
+
+"$out_of_gas_1386":                               ; preds = %"$have_gas_1379"
+  call void @_out_of_gas()
+  br label %"$have_gas_1387"
+
+"$have_gas_1387":                                 ; preds = %"$out_of_gas_1386", %"$have_gas_1379"
+  %"$consume_1388" = sub i64 %"$gasrem_1384", 1
+  store i64 %"$consume_1388", i64* @_gasrem, align 8
+  %sub_k = alloca %Uint128, align 8
+  %"$gasrem_1389" = load i64, i64* @_gasrem, align 8
+  %"$gascmp_1390" = icmp ugt i64 1, %"$gasrem_1389"
+  br i1 %"$gascmp_1390", label %"$out_of_gas_1391", label %"$have_gas_1392"
+
+"$out_of_gas_1391":                               ; preds = %"$have_gas_1387"
+  call void @_out_of_gas()
+  br label %"$have_gas_1392"
+
+"$have_gas_1392":                                 ; preds = %"$out_of_gas_1391", %"$have_gas_1387"
+  %"$consume_1393" = sub i64 %"$gasrem_1389", 1
+  store i64 %"$consume_1393", i64* @_gasrem, align 8
+  store %Uint128 zeroinitializer, %Uint128* %sub_k, align 8
+  %"$gasrem_1394" = load i64, i64* @_gasrem, align 8
+  %"$gascmp_1395" = icmp ugt i64 1, %"$gasrem_1394"
+  br i1 %"$gascmp_1395", label %"$out_of_gas_1396", label %"$have_gas_1397"
+
+"$out_of_gas_1396":                               ; preds = %"$have_gas_1392"
+  call void @_out_of_gas()
+  br label %"$have_gas_1397"
+
+"$have_gas_1397":                                 ; preds = %"$out_of_gas_1396", %"$have_gas_1392"
+  %"$consume_1398" = sub i64 %"$gasrem_1394", 1
+  store i64 %"$consume_1398", i64* @_gasrem, align 8
+  %sub_res = alloca %Map_Uint128_0x3620c286757a29985cee194eb90064270fb65414.AddressADT*, align 8
+  %"$sub_n_1399" = load %Map_Uint128_0x3620c286757a29985cee194eb90064270fb65414.AddressADT*, %Map_Uint128_0x3620c286757a29985cee194eb90064270fb65414.AddressADT** %sub_n, align 8
+  %"$$sub_n_1399_1400" = bitcast %Map_Uint128_0x3620c286757a29985cee194eb90064270fb65414.AddressADT* %"$sub_n_1399" to i8*
+  %"$_lengthof_call_1401" = call i64 @_lengthof(%_TyDescrTy_Typ* @"$TyDescr_Map_78", i8* %"$$sub_n_1399_1400")
+  %"$gasadd_1402" = add i64 1, %"$_lengthof_call_1401"
+  %"$gasrem_1403" = load i64, i64* @_gasrem, align 8
+  %"$gascmp_1404" = icmp ugt i64 %"$gasadd_1402", %"$gasrem_1403"
+  br i1 %"$gascmp_1404", label %"$out_of_gas_1405", label %"$have_gas_1406"
+
+"$out_of_gas_1405":                               ; preds = %"$have_gas_1397"
+  call void @_out_of_gas()
+  br label %"$have_gas_1406"
+
+"$have_gas_1406":                                 ; preds = %"$out_of_gas_1405", %"$have_gas_1397"
+  %"$consume_1407" = sub i64 %"$gasrem_1403", %"$gasadd_1402"
+  store i64 %"$consume_1407", i64* @_gasrem, align 8
+  %"$execptr_load_1408" = load i8*, i8** @_execptr, align 8
+  %"$sub_n_1409" = load %Map_Uint128_0x3620c286757a29985cee194eb90064270fb65414.AddressADT*, %Map_Uint128_0x3620c286757a29985cee194eb90064270fb65414.AddressADT** %sub_n, align 8
+  %"$$sub_n_1409_1410" = bitcast %Map_Uint128_0x3620c286757a29985cee194eb90064270fb65414.AddressADT* %"$sub_n_1409" to i8*
+  %"$put_sub_k_1411" = alloca %Uint128, align 8
+  %"$sub_k_1412" = load %Uint128, %Uint128* %sub_k, align 8
+  store %Uint128 %"$sub_k_1412", %Uint128* %"$put_sub_k_1411", align 8
+  %"$$put_sub_k_1411_1413" = bitcast %Uint128* %"$put_sub_k_1411" to i8*
+  %"$$x_2_1414" = load %TName_0x3620c286757a29985cee194eb90064270fb65414.AddressADT*, %TName_0x3620c286757a29985cee194eb90064270fb65414.AddressADT** %"$x_2", align 8
+  %"$$$x_2_1414_1415" = bitcast %TName_0x3620c286757a29985cee194eb90064270fb65414.AddressADT* %"$$x_2_1414" to i8*
+  %"$put_call_1416" = call i8* @_put(i8* %"$execptr_load_1408", %_TyDescrTy_Typ* @"$TyDescr_Map_78", i8* %"$$sub_n_1409_1410", i8* %"$$put_sub_k_1411_1413", i8* %"$$$x_2_1414_1415")
+  %"$put_1417" = bitcast i8* %"$put_call_1416" to %Map_Uint128_0x3620c286757a29985cee194eb90064270fb65414.AddressADT*
+  store %Map_Uint128_0x3620c286757a29985cee194eb90064270fb65414.AddressADT* %"$put_1417", %Map_Uint128_0x3620c286757a29985cee194eb90064270fb65414.AddressADT** %sub_res, align 8
+  %"$$n_3_1418" = load %"Map_Uint128_Map_(Uint128)_(0x3620c286757a29985cee194eb90064270fb65414.AddressADT)"*, %"Map_Uint128_Map_(Uint128)_(0x3620c286757a29985cee194eb90064270fb65414.AddressADT)"** %"$n_3", align 8
+  %"$$$n_3_1418_1419" = bitcast %"Map_Uint128_Map_(Uint128)_(0x3620c286757a29985cee194eb90064270fb65414.AddressADT)"* %"$$n_3_1418" to i8*
+  %"$_lengthof_call_1420" = call i64 @_lengthof(%_TyDescrTy_Typ* @"$TyDescr_Map_79", i8* %"$$$n_3_1418_1419")
+  %"$gasadd_1421" = add i64 1, %"$_lengthof_call_1420"
+  %"$gasrem_1422" = load i64, i64* @_gasrem, align 8
+  %"$gascmp_1423" = icmp ugt i64 %"$gasadd_1421", %"$gasrem_1422"
+  br i1 %"$gascmp_1423", label %"$out_of_gas_1424", label %"$have_gas_1425"
+
+"$out_of_gas_1424":                               ; preds = %"$have_gas_1406"
+  call void @_out_of_gas()
+  br label %"$have_gas_1425"
+
+"$have_gas_1425":                                 ; preds = %"$out_of_gas_1424", %"$have_gas_1406"
+  %"$consume_1426" = sub i64 %"$gasrem_1422", %"$gasadd_1421"
+  store i64 %"$consume_1426", i64* @_gasrem, align 8
+  %"$execptr_load_1427" = load i8*, i8** @_execptr, align 8
+  %"$$n_3_1428" = load %"Map_Uint128_Map_(Uint128)_(0x3620c286757a29985cee194eb90064270fb65414.AddressADT)"*, %"Map_Uint128_Map_(Uint128)_(0x3620c286757a29985cee194eb90064270fb65414.AddressADT)"** %"$n_3", align 8
+  %"$$$n_3_1428_1429" = bitcast %"Map_Uint128_Map_(Uint128)_(0x3620c286757a29985cee194eb90064270fb65414.AddressADT)"* %"$$n_3_1428" to i8*
+  %"$put_sub_k_1430" = alloca %Uint128, align 8
+  %"$sub_k_1431" = load %Uint128, %Uint128* %sub_k, align 8
+  store %Uint128 %"$sub_k_1431", %Uint128* %"$put_sub_k_1430", align 8
+  %"$$put_sub_k_1430_1432" = bitcast %Uint128* %"$put_sub_k_1430" to i8*
+  %"$sub_res_1433" = load %Map_Uint128_0x3620c286757a29985cee194eb90064270fb65414.AddressADT*, %Map_Uint128_0x3620c286757a29985cee194eb90064270fb65414.AddressADT** %sub_res, align 8
+  %"$$sub_res_1433_1434" = bitcast %Map_Uint128_0x3620c286757a29985cee194eb90064270fb65414.AddressADT* %"$sub_res_1433" to i8*
+  %"$put_call_1435" = call i8* @_put(i8* %"$execptr_load_1427", %_TyDescrTy_Typ* @"$TyDescr_Map_79", i8* %"$$$n_3_1428_1429", i8* %"$$put_sub_k_1430_1432", i8* %"$$sub_res_1433_1434")
+  %"$put_1436" = bitcast i8* %"$put_call_1435" to %"Map_Uint128_Map_(Uint128)_(0x3620c286757a29985cee194eb90064270fb65414.AddressADT)"*
+  store %"Map_Uint128_Map_(Uint128)_(0x3620c286757a29985cee194eb90064270fb65414.AddressADT)"* %"$put_1436", %"Map_Uint128_Map_(Uint128)_(0x3620c286757a29985cee194eb90064270fb65414.AddressADT)"** %z, align 8
+  %"$z_1437" = load %"Map_Uint128_Map_(Uint128)_(0x3620c286757a29985cee194eb90064270fb65414.AddressADT)"*, %"Map_Uint128_Map_(Uint128)_(0x3620c286757a29985cee194eb90064270fb65414.AddressADT)"** %z, align 8
+  %"$$z_1437_1438" = bitcast %"Map_Uint128_Map_(Uint128)_(0x3620c286757a29985cee194eb90064270fb65414.AddressADT)"* %"$z_1437" to i8*
+  %"$_literal_cost_call_1439" = call i64 @_literal_cost(%_TyDescrTy_Typ* @"$TyDescr_Map_79", i8* %"$$z_1437_1438")
+  %"$gasrem_1440" = load i64, i64* @_gasrem, align 8
+  %"$gascmp_1441" = icmp ugt i64 %"$_literal_cost_call_1439", %"$gasrem_1440"
+  br i1 %"$gascmp_1441", label %"$out_of_gas_1442", label %"$have_gas_1443"
+
+"$out_of_gas_1442":                               ; preds = %"$have_gas_1425"
+  call void @_out_of_gas()
+  br label %"$have_gas_1443"
+
+"$have_gas_1443":                                 ; preds = %"$out_of_gas_1442", %"$have_gas_1425"
+  %"$consume_1444" = sub i64 %"$gasrem_1440", %"$_literal_cost_call_1439"
+  store i64 %"$consume_1444", i64* @_gasrem, align 8
+  %"$execptr_load_1445" = load i8*, i8** @_execptr, align 8
+  %"$z_1447" = load %"Map_Uint128_Map_(Uint128)_(0x3620c286757a29985cee194eb90064270fb65414.AddressADT)"*, %"Map_Uint128_Map_(Uint128)_(0x3620c286757a29985cee194eb90064270fb65414.AddressADT)"** %z, align 8
+  %"$update_value_1448" = bitcast %"Map_Uint128_Map_(Uint128)_(0x3620c286757a29985cee194eb90064270fb65414.AddressADT)"* %"$z_1447" to i8*
+  call void @_update_field(i8* %"$execptr_load_1445", i8* getelementptr inbounds ([15 x i8], [15 x i8]* @"$assign_test_10_1446", i32 0, i32 0), %_TyDescrTy_Typ* @"$TyDescr_Map_79", i32 0, i8* null, i8* %"$update_value_1448")
+  %"$gasrem_1449" = load i64, i64* @_gasrem, align 8
+  %"$gascmp_1450" = icmp ugt i64 1, %"$gasrem_1449"
+  br i1 %"$gascmp_1450", label %"$out_of_gas_1451", label %"$have_gas_1452"
+
+"$out_of_gas_1451":                               ; preds = %"$have_gas_1443"
+  call void @_out_of_gas()
+  br label %"$have_gas_1452"
+
+"$have_gas_1452":                                 ; preds = %"$out_of_gas_1451", %"$have_gas_1443"
+  %"$consume_1453" = sub i64 %"$gasrem_1449", 1
+  store i64 %"$consume_1453", i64* @_gasrem, align 8
+  %k1 = alloca %Uint128, align 8
+  %"$gasrem_1454" = load i64, i64* @_gasrem, align 8
+  %"$gascmp_1455" = icmp ugt i64 1, %"$gasrem_1454"
+  br i1 %"$gascmp_1455", label %"$out_of_gas_1456", label %"$have_gas_1457"
+
+"$out_of_gas_1456":                               ; preds = %"$have_gas_1452"
+  call void @_out_of_gas()
+  br label %"$have_gas_1457"
+
+"$have_gas_1457":                                 ; preds = %"$out_of_gas_1456", %"$have_gas_1452"
+  %"$consume_1458" = sub i64 %"$gasrem_1454", 1
+  store i64 %"$consume_1458", i64* @_gasrem, align 8
+  store %Uint128 { i128 1 }, %Uint128* %k1, align 8
+  %"$gasrem_1459" = load i64, i64* @_gasrem, align 8
+  %"$gascmp_1460" = icmp ugt i64 1, %"$gasrem_1459"
+  br i1 %"$gascmp_1460", label %"$out_of_gas_1461", label %"$have_gas_1462"
+
+"$out_of_gas_1461":                               ; preds = %"$have_gas_1457"
+  call void @_out_of_gas()
+  br label %"$have_gas_1462"
+
+"$have_gas_1462":                                 ; preds = %"$out_of_gas_1461", %"$have_gas_1457"
+  %"$consume_1463" = sub i64 %"$gasrem_1459", 1
+  store i64 %"$consume_1463", i64* @_gasrem, align 8
+  %k2 = alloca %Uint128, align 8
+  %"$gasrem_1464" = load i64, i64* @_gasrem, align 8
+  %"$gascmp_1465" = icmp ugt i64 1, %"$gasrem_1464"
+  br i1 %"$gascmp_1465", label %"$out_of_gas_1466", label %"$have_gas_1467"
+
+"$out_of_gas_1466":                               ; preds = %"$have_gas_1462"
+  call void @_out_of_gas()
+  br label %"$have_gas_1467"
+
+"$have_gas_1467":                                 ; preds = %"$out_of_gas_1466", %"$have_gas_1462"
+  %"$consume_1468" = sub i64 %"$gasrem_1464", 1
+  store i64 %"$consume_1468", i64* @_gasrem, align 8
+  store %Uint128 { i128 42 }, %Uint128* %k2, align 8
+  %"$$x_2_1469" = load %TName_0x3620c286757a29985cee194eb90064270fb65414.AddressADT*, %TName_0x3620c286757a29985cee194eb90064270fb65414.AddressADT** %"$x_2", align 8
+  %"$$$x_2_1469_1470" = bitcast %TName_0x3620c286757a29985cee194eb90064270fb65414.AddressADT* %"$$x_2_1469" to i8*
+  %"$_literal_cost_call_1471" = call i64 @_literal_cost(%_TyDescrTy_Typ* @"$TyDescr_ADT_0x3620c286757a29985cee194eb90064270fb65414.AddressADT_75", i8* %"$$$x_2_1469_1470")
+  %"$gasadd_1472" = add i64 %"$_literal_cost_call_1471", 2
+  %"$gasrem_1473" = load i64, i64* @_gasrem, align 8
+  %"$gascmp_1474" = icmp ugt i64 %"$gasadd_1472", %"$gasrem_1473"
+  br i1 %"$gascmp_1474", label %"$out_of_gas_1475", label %"$have_gas_1476"
+
+"$out_of_gas_1475":                               ; preds = %"$have_gas_1467"
+  call void @_out_of_gas()
+  br label %"$have_gas_1476"
+
+"$have_gas_1476":                                 ; preds = %"$out_of_gas_1475", %"$have_gas_1467"
+  %"$consume_1477" = sub i64 %"$gasrem_1473", %"$gasadd_1472"
+  store i64 %"$consume_1477", i64* @_gasrem, align 8
+  %"$indices_buf_1478_salloc_load" = load i8*, i8** @_execptr, align 8
+  %"$indices_buf_1478_salloc_salloc" = call i8* @_salloc(i8* %"$indices_buf_1478_salloc_load", i64 32)
+  %"$indices_buf_1478_salloc" = bitcast i8* %"$indices_buf_1478_salloc_salloc" to [32 x i8]*
+  %"$indices_buf_1478" = bitcast [32 x i8]* %"$indices_buf_1478_salloc" to i8*
+  %"$k1_1479" = load %Uint128, %Uint128* %k1, align 8
+  %"$indices_gep_1480" = getelementptr i8, i8* %"$indices_buf_1478", i32 0
+  %indices_cast = bitcast i8* %"$indices_gep_1480" to %Uint128*
+  store %Uint128 %"$k1_1479", %Uint128* %indices_cast, align 8
+  %"$k2_1481" = load %Uint128, %Uint128* %k2, align 8
+  %"$indices_gep_1482" = getelementptr i8, i8* %"$indices_buf_1478", i32 16
+  %indices_cast1 = bitcast i8* %"$indices_gep_1482" to %Uint128*
+  store %Uint128 %"$k2_1481", %Uint128* %indices_cast1, align 8
+  %"$execptr_load_1483" = load i8*, i8** @_execptr, align 8
+  %"$$x_2_1485" = load %TName_0x3620c286757a29985cee194eb90064270fb65414.AddressADT*, %TName_0x3620c286757a29985cee194eb90064270fb65414.AddressADT** %"$x_2", align 8
+  %"$update_value_1486" = bitcast %TName_0x3620c286757a29985cee194eb90064270fb65414.AddressADT* %"$$x_2_1485" to i8*
+  call void @_update_field(i8* %"$execptr_load_1483", i8* getelementptr inbounds ([15 x i8], [15 x i8]* @"$assign_test_10_1484", i32 0, i32 0), %_TyDescrTy_Typ* @"$TyDescr_Map_79", i32 2, i8* %"$indices_buf_1478", i8* %"$update_value_1486")
   ret void
 }
 
-define internal void @"$ExceptionTest_1227"(%Uint128 %_amount, [20 x i8]* %"$_origin_1228", [20 x i8]* %"$_sender_1229") {
-entry:
-  %_origin = load [20 x i8], [20 x i8]* %"$_origin_1228", align 1
-  %_sender = load [20 x i8], [20 x i8]* %"$_sender_1229", align 1
-  %"$gasrem_1230" = load i64, i64* @_gasrem, align 8
-  %"$gascmp_1231" = icmp ugt i64 1, %"$gasrem_1230"
-  br i1 %"$gascmp_1231", label %"$out_of_gas_1232", label %"$have_gas_1233"
-
-"$out_of_gas_1232":                               ; preds = %entry
-  call void @_out_of_gas()
-  br label %"$have_gas_1233"
-
-"$have_gas_1233":                                 ; preds = %"$out_of_gas_1232", %entry
-  %"$consume_1234" = sub i64 %"$gasrem_1230", 1
-  store i64 %"$consume_1234", i64* @_gasrem, align 8
-  %e = alloca i8*, align 8
-  %"$gasrem_1235" = load i64, i64* @_gasrem, align 8
-  %"$gascmp_1236" = icmp ugt i64 1, %"$gasrem_1235"
-  br i1 %"$gascmp_1236", label %"$out_of_gas_1237", label %"$have_gas_1238"
-
-"$out_of_gas_1237":                               ; preds = %"$have_gas_1233"
-  call void @_out_of_gas()
-  br label %"$have_gas_1238"
-
-"$have_gas_1238":                                 ; preds = %"$out_of_gas_1237", %"$have_gas_1233"
-  %"$consume_1239" = sub i64 %"$gasrem_1235", 1
-  store i64 %"$consume_1239", i64* @_gasrem, align 8
-  %"$msgobj_1240_salloc_load" = load i8*, i8** @_execptr, align 8
-  %"$msgobj_1240_salloc_salloc" = call i8* @_salloc(i8* %"$msgobj_1240_salloc_load", i64 85)
-  %"$msgobj_1240_salloc" = bitcast i8* %"$msgobj_1240_salloc_salloc" to [85 x i8]*
-  %"$msgobj_1240" = bitcast [85 x i8]* %"$msgobj_1240_salloc" to i8*
-  store i8 2, i8* %"$msgobj_1240", align 1
-  %"$msgobj_fname_1242" = getelementptr i8, i8* %"$msgobj_1240", i32 1
-  %"$msgobj_fname_1243" = bitcast i8* %"$msgobj_fname_1242" to %String*
-  store %String { i8* getelementptr inbounds ([10 x i8], [10 x i8]* @"$stringlit_1241", i32 0, i32 0), i32 10 }, %String* %"$msgobj_fname_1243", align 8
-  %"$msgobj_td_1244" = getelementptr i8, i8* %"$msgobj_1240", i32 17
-  %"$msgobj_td_1245" = bitcast i8* %"$msgobj_td_1244" to %_TyDescrTy_Typ**
-  store %_TyDescrTy_Typ* @"$TyDescr_String_48", %_TyDescrTy_Typ** %"$msgobj_td_1245", align 8
-  %"$msgobj_v_1247" = getelementptr i8, i8* %"$msgobj_1240", i32 25
-  %"$msgobj_v_1248" = bitcast i8* %"$msgobj_v_1247" to %String*
-  store %String { i8* getelementptr inbounds ([13 x i8], [13 x i8]* @"$stringlit_1246", i32 0, i32 0), i32 13 }, %String* %"$msgobj_v_1248", align 8
-  %"$msgobj_fname_1250" = getelementptr i8, i8* %"$msgobj_1240", i32 41
-  %"$msgobj_fname_1251" = bitcast i8* %"$msgobj_fname_1250" to %String*
-  store %String { i8* getelementptr inbounds ([5 x i8], [5 x i8]* @"$stringlit_1249", i32 0, i32 0), i32 5 }, %String* %"$msgobj_fname_1251", align 8
-  %"$msgobj_td_1252" = getelementptr i8, i8* %"$msgobj_1240", i32 57
-  %"$msgobj_td_1253" = bitcast i8* %"$msgobj_td_1252" to %_TyDescrTy_Typ**
-  store %_TyDescrTy_Typ* @"$TyDescr_Bystr20_60", %_TyDescrTy_Typ** %"$msgobj_td_1253", align 8
-  %"$cparam3_1254" = load [20 x i8], [20 x i8]* @_cparam_cparam3, align 1
-  %"$msgobj_v_1255" = getelementptr i8, i8* %"$msgobj_1240", i32 65
-  %"$msgobj_v_1256" = bitcast i8* %"$msgobj_v_1255" to [20 x i8]*
-  store [20 x i8] %"$cparam3_1254", [20 x i8]* %"$msgobj_v_1256", align 1
-  store i8* %"$msgobj_1240", i8** %e, align 8
-  %"$e_1258" = load i8*, i8** %e, align 8
-  %"$_literal_cost_call_1260" = call i64 @_literal_cost(%_TyDescrTy_Typ* @"$TyDescr_Exception_56", i8* %"$e_1258")
-  %"$gasrem_1261" = load i64, i64* @_gasrem, align 8
-  %"$gascmp_1262" = icmp ugt i64 %"$_literal_cost_call_1260", %"$gasrem_1261"
-  br i1 %"$gascmp_1262", label %"$out_of_gas_1263", label %"$have_gas_1264"
-
-"$out_of_gas_1263":                               ; preds = %"$have_gas_1238"
-  call void @_out_of_gas()
-  br label %"$have_gas_1264"
-
-"$have_gas_1264":                                 ; preds = %"$out_of_gas_1263", %"$have_gas_1238"
-  %"$consume_1265" = sub i64 %"$gasrem_1261", %"$_literal_cost_call_1260"
-  store i64 %"$consume_1265", i64* @_gasrem, align 8
-  %"$execptr_load_1266" = load i8*, i8** @_execptr, align 8
-  %"$e_1267" = load i8*, i8** %e, align 8
-  call void @_throw(i8* %"$execptr_load_1266", %_TyDescrTy_Typ* @"$TyDescr_Exception_56", i8* %"$e_1267")
->>>>>>> f105e354
-  ret void
-}
-
-declare void @_throw(i8*, %_TyDescrTy_Typ*, i8*)
-
-define void @ExceptionTest(i8* %0) {
-entry:
-<<<<<<< HEAD
-  %"$_amount_1272" = getelementptr i8, i8* %0, i32 0
-  %"$_amount_1273" = bitcast i8* %"$_amount_1272" to %Uint128*
-  %_amount = load %Uint128, %Uint128* %"$_amount_1273", align 8
-  %"$_origin_1274" = getelementptr i8, i8* %0, i32 16
-  %"$_origin_1275" = bitcast i8* %"$_origin_1274" to [20 x i8]*
-  %"$_sender_1276" = getelementptr i8, i8* %0, i32 36
-  %"$_sender_1277" = bitcast i8* %"$_sender_1276" to [20 x i8]*
-  call void @"$ExceptionTest_1230"(%Uint128 %_amount, [20 x i8]* %"$_origin_1275", [20 x i8]* %"$_sender_1277")
-  ret void
-}
-
-define internal void @"$AssignTest_1278"(%Uint128 %_amount, [20 x i8]* %"$_origin_1279", [20 x i8]* %"$_sender_1280") {
-entry:
-  %_origin = load [20 x i8], [20 x i8]* %"$_origin_1279", align 1
-  %_sender = load [20 x i8], [20 x i8]* %"$_sender_1280", align 1
-  %"$gasrem_1281" = load i64, i64* @_gasrem, align 8
-  %"$gascmp_1282" = icmp ugt i64 1, %"$gasrem_1281"
-  br i1 %"$gascmp_1282", label %"$out_of_gas_1283", label %"$have_gas_1284"
-
-"$out_of_gas_1283":                               ; preds = %entry
-  call void @_out_of_gas()
-  br label %"$have_gas_1284"
-
-"$have_gas_1284":                                 ; preds = %"$out_of_gas_1283", %entry
-  %"$consume_1285" = sub i64 %"$gasrem_1281", 1
-  store i64 %"$consume_1285", i64* @_gasrem, align 8
-  %"$x_2" = alloca %TName_0x3620c286757a29985cee194eb90064270fb65414.AddressADT*, align 8
-  %"$gasrem_1286" = load i64, i64* @_gasrem, align 8
-  %"$gascmp_1287" = icmp ugt i64 1, %"$gasrem_1286"
-  br i1 %"$gascmp_1287", label %"$out_of_gas_1288", label %"$have_gas_1289"
-
-"$out_of_gas_1288":                               ; preds = %"$have_gas_1284"
-  call void @_out_of_gas()
-  br label %"$have_gas_1289"
-
-"$have_gas_1289":                                 ; preds = %"$out_of_gas_1288", %"$have_gas_1284"
-  %"$consume_1290" = sub i64 %"$gasrem_1286", 1
-  store i64 %"$consume_1290", i64* @_gasrem, align 8
-  %"$cparam3_1291" = load [20 x i8], [20 x i8]* @_cparam_cparam3, align 1
-  %"$adtval_1292_load" = load i8*, i8** @_execptr, align 8
-  %"$adtval_1292_salloc" = call i8* @_salloc(i8* %"$adtval_1292_load", i64 21)
-  %"$adtval_1292" = bitcast i8* %"$adtval_1292_salloc" to %CName_0x3620c286757a29985cee194eb90064270fb65414.Address2*
-  %"$adtgep_1293" = getelementptr inbounds %CName_0x3620c286757a29985cee194eb90064270fb65414.Address2, %CName_0x3620c286757a29985cee194eb90064270fb65414.Address2* %"$adtval_1292", i32 0, i32 0
-  store i8 1, i8* %"$adtgep_1293", align 1
-  %"$adtgep_1294" = getelementptr inbounds %CName_0x3620c286757a29985cee194eb90064270fb65414.Address2, %CName_0x3620c286757a29985cee194eb90064270fb65414.Address2* %"$adtval_1292", i32 0, i32 1
-  store [20 x i8] %"$cparam3_1291", [20 x i8]* %"$adtgep_1294", align 1
-  %"$adtptr_1295" = bitcast %CName_0x3620c286757a29985cee194eb90064270fb65414.Address2* %"$adtval_1292" to %TName_0x3620c286757a29985cee194eb90064270fb65414.AddressADT*
-  store %TName_0x3620c286757a29985cee194eb90064270fb65414.AddressADT* %"$adtptr_1295", %TName_0x3620c286757a29985cee194eb90064270fb65414.AddressADT** %"$x_2", align 8
-  %"$$x_2_1296" = load %TName_0x3620c286757a29985cee194eb90064270fb65414.AddressADT*, %TName_0x3620c286757a29985cee194eb90064270fb65414.AddressADT** %"$x_2", align 8
-  %"$$$x_2_1296_1297" = bitcast %TName_0x3620c286757a29985cee194eb90064270fb65414.AddressADT* %"$$x_2_1296" to i8*
-  %"$_literal_cost_call_1298" = call i64 @_literal_cost(%_TyDescrTy_Typ* @"$TyDescr_ADT_0x3620c286757a29985cee194eb90064270fb65414.AddressADT_75", i8* %"$$$x_2_1296_1297")
-  %"$gasrem_1299" = load i64, i64* @_gasrem, align 8
-  %"$gascmp_1300" = icmp ugt i64 %"$_literal_cost_call_1298", %"$gasrem_1299"
-  br i1 %"$gascmp_1300", label %"$out_of_gas_1301", label %"$have_gas_1302"
-
-"$out_of_gas_1301":                               ; preds = %"$have_gas_1289"
-  call void @_out_of_gas()
-  br label %"$have_gas_1302"
-
-"$have_gas_1302":                                 ; preds = %"$out_of_gas_1301", %"$have_gas_1289"
-  %"$consume_1303" = sub i64 %"$gasrem_1299", %"$_literal_cost_call_1298"
-  store i64 %"$consume_1303", i64* @_gasrem, align 8
-  %"$execptr_load_1304" = load i8*, i8** @_execptr, align 8
-  %"$$x_2_1306" = load %TName_0x3620c286757a29985cee194eb90064270fb65414.AddressADT*, %TName_0x3620c286757a29985cee194eb90064270fb65414.AddressADT** %"$x_2", align 8
-  %"$update_value_1307" = bitcast %TName_0x3620c286757a29985cee194eb90064270fb65414.AddressADT* %"$$x_2_1306" to i8*
-  call void @_update_field(i8* %"$execptr_load_1304", i8* getelementptr inbounds ([14 x i8], [14 x i8]* @"$assign_test_8_1305", i32 0, i32 0), %_TyDescrTy_Typ* @"$TyDescr_ADT_0x3620c286757a29985cee194eb90064270fb65414.AddressADT_75", i32 0, i8* null, i8* %"$update_value_1307")
-  %"$gasrem_1308" = load i64, i64* @_gasrem, align 8
-  %"$gascmp_1309" = icmp ugt i64 1, %"$gasrem_1308"
-  br i1 %"$gascmp_1309", label %"$out_of_gas_1310", label %"$have_gas_1311"
-
-"$out_of_gas_1310":                               ; preds = %"$have_gas_1302"
-  call void @_out_of_gas()
-  br label %"$have_gas_1311"
-
-"$have_gas_1311":                                 ; preds = %"$out_of_gas_1310", %"$have_gas_1302"
-  %"$consume_1312" = sub i64 %"$gasrem_1308", 1
-  store i64 %"$consume_1312", i64* @_gasrem, align 8
-  %y = alloca %TName_List_0x3620c286757a29985cee194eb90064270fb65414.AddressADT*, align 8
-  %"$gasrem_1313" = load i64, i64* @_gasrem, align 8
-  %"$gascmp_1314" = icmp ugt i64 1, %"$gasrem_1313"
-  br i1 %"$gascmp_1314", label %"$out_of_gas_1315", label %"$have_gas_1316"
-
-"$out_of_gas_1315":                               ; preds = %"$have_gas_1311"
-  call void @_out_of_gas()
-  br label %"$have_gas_1316"
-
-"$have_gas_1316":                                 ; preds = %"$out_of_gas_1315", %"$have_gas_1311"
-  %"$consume_1317" = sub i64 %"$gasrem_1313", 1
-  store i64 %"$consume_1317", i64* @_gasrem, align 8
-  %n = alloca %TName_List_0x3620c286757a29985cee194eb90064270fb65414.AddressADT*, align 8
-  %"$gasrem_1318" = load i64, i64* @_gasrem, align 8
-  %"$gascmp_1319" = icmp ugt i64 1, %"$gasrem_1318"
-  br i1 %"$gascmp_1319", label %"$out_of_gas_1320", label %"$have_gas_1321"
-
-"$out_of_gas_1320":                               ; preds = %"$have_gas_1316"
-  call void @_out_of_gas()
-  br label %"$have_gas_1321"
-
-"$have_gas_1321":                                 ; preds = %"$out_of_gas_1320", %"$have_gas_1316"
-  %"$consume_1322" = sub i64 %"$gasrem_1318", 1
-  store i64 %"$consume_1322", i64* @_gasrem, align 8
-  %"$adtval_1323_load" = load i8*, i8** @_execptr, align 8
-  %"$adtval_1323_salloc" = call i8* @_salloc(i8* %"$adtval_1323_load", i64 1)
-  %"$adtval_1323" = bitcast i8* %"$adtval_1323_salloc" to %CName_Nil_0x3620c286757a29985cee194eb90064270fb65414.AddressADT*
-  %"$adtgep_1324" = getelementptr inbounds %CName_Nil_0x3620c286757a29985cee194eb90064270fb65414.AddressADT, %CName_Nil_0x3620c286757a29985cee194eb90064270fb65414.AddressADT* %"$adtval_1323", i32 0, i32 0
-  store i8 1, i8* %"$adtgep_1324", align 1
-  %"$adtptr_1325" = bitcast %CName_Nil_0x3620c286757a29985cee194eb90064270fb65414.AddressADT* %"$adtval_1323" to %TName_List_0x3620c286757a29985cee194eb90064270fb65414.AddressADT*
-  store %TName_List_0x3620c286757a29985cee194eb90064270fb65414.AddressADT* %"$adtptr_1325", %TName_List_0x3620c286757a29985cee194eb90064270fb65414.AddressADT** %n, align 8
-  %"$gasrem_1326" = load i64, i64* @_gasrem, align 8
-  %"$gascmp_1327" = icmp ugt i64 1, %"$gasrem_1326"
-  br i1 %"$gascmp_1327", label %"$out_of_gas_1328", label %"$have_gas_1329"
-
-"$out_of_gas_1328":                               ; preds = %"$have_gas_1321"
-  call void @_out_of_gas()
-  br label %"$have_gas_1329"
-
-"$have_gas_1329":                                 ; preds = %"$out_of_gas_1328", %"$have_gas_1321"
-  %"$consume_1330" = sub i64 %"$gasrem_1326", 1
-  store i64 %"$consume_1330", i64* @_gasrem, align 8
-  %"$$x_2_1331" = load %TName_0x3620c286757a29985cee194eb90064270fb65414.AddressADT*, %TName_0x3620c286757a29985cee194eb90064270fb65414.AddressADT** %"$x_2", align 8
-  %"$n_1332" = load %TName_List_0x3620c286757a29985cee194eb90064270fb65414.AddressADT*, %TName_List_0x3620c286757a29985cee194eb90064270fb65414.AddressADT** %n, align 8
-  %"$adtval_1333_load" = load i8*, i8** @_execptr, align 8
-  %"$adtval_1333_salloc" = call i8* @_salloc(i8* %"$adtval_1333_load", i64 17)
-  %"$adtval_1333" = bitcast i8* %"$adtval_1333_salloc" to %CName_Cons_0x3620c286757a29985cee194eb90064270fb65414.AddressADT*
-  %"$adtgep_1334" = getelementptr inbounds %CName_Cons_0x3620c286757a29985cee194eb90064270fb65414.AddressADT, %CName_Cons_0x3620c286757a29985cee194eb90064270fb65414.AddressADT* %"$adtval_1333", i32 0, i32 0
-  store i8 0, i8* %"$adtgep_1334", align 1
-  %"$adtgep_1335" = getelementptr inbounds %CName_Cons_0x3620c286757a29985cee194eb90064270fb65414.AddressADT, %CName_Cons_0x3620c286757a29985cee194eb90064270fb65414.AddressADT* %"$adtval_1333", i32 0, i32 1
-  store %TName_0x3620c286757a29985cee194eb90064270fb65414.AddressADT* %"$$x_2_1331", %TName_0x3620c286757a29985cee194eb90064270fb65414.AddressADT** %"$adtgep_1335", align 8
-  %"$adtgep_1336" = getelementptr inbounds %CName_Cons_0x3620c286757a29985cee194eb90064270fb65414.AddressADT, %CName_Cons_0x3620c286757a29985cee194eb90064270fb65414.AddressADT* %"$adtval_1333", i32 0, i32 2
-  store %TName_List_0x3620c286757a29985cee194eb90064270fb65414.AddressADT* %"$n_1332", %TName_List_0x3620c286757a29985cee194eb90064270fb65414.AddressADT** %"$adtgep_1336", align 8
-  %"$adtptr_1337" = bitcast %CName_Cons_0x3620c286757a29985cee194eb90064270fb65414.AddressADT* %"$adtval_1333" to %TName_List_0x3620c286757a29985cee194eb90064270fb65414.AddressADT*
-  store %TName_List_0x3620c286757a29985cee194eb90064270fb65414.AddressADT* %"$adtptr_1337", %TName_List_0x3620c286757a29985cee194eb90064270fb65414.AddressADT** %y, align 8
-  %"$y_1338" = load %TName_List_0x3620c286757a29985cee194eb90064270fb65414.AddressADT*, %TName_List_0x3620c286757a29985cee194eb90064270fb65414.AddressADT** %y, align 8
-  %"$$y_1338_1339" = bitcast %TName_List_0x3620c286757a29985cee194eb90064270fb65414.AddressADT* %"$y_1338" to i8*
-  %"$_literal_cost_call_1340" = call i64 @_literal_cost(%_TyDescrTy_Typ* @"$TyDescr_ADT_List_0x3620c286757a29985cee194eb90064270fb65414.AddressADT_70", i8* %"$$y_1338_1339")
-  %"$gasrem_1341" = load i64, i64* @_gasrem, align 8
-  %"$gascmp_1342" = icmp ugt i64 %"$_literal_cost_call_1340", %"$gasrem_1341"
-  br i1 %"$gascmp_1342", label %"$out_of_gas_1343", label %"$have_gas_1344"
-
-"$out_of_gas_1343":                               ; preds = %"$have_gas_1329"
-  call void @_out_of_gas()
-  br label %"$have_gas_1344"
-
-"$have_gas_1344":                                 ; preds = %"$out_of_gas_1343", %"$have_gas_1329"
-  %"$consume_1345" = sub i64 %"$gasrem_1341", %"$_literal_cost_call_1340"
-  store i64 %"$consume_1345", i64* @_gasrem, align 8
-  %"$execptr_load_1346" = load i8*, i8** @_execptr, align 8
-  %"$y_1348" = load %TName_List_0x3620c286757a29985cee194eb90064270fb65414.AddressADT*, %TName_List_0x3620c286757a29985cee194eb90064270fb65414.AddressADT** %y, align 8
-  %"$update_value_1349" = bitcast %TName_List_0x3620c286757a29985cee194eb90064270fb65414.AddressADT* %"$y_1348" to i8*
-  call void @_update_field(i8* %"$execptr_load_1346", i8* getelementptr inbounds ([14 x i8], [14 x i8]* @"$assign_test_9_1347", i32 0, i32 0), %_TyDescrTy_Typ* @"$TyDescr_ADT_List_0x3620c286757a29985cee194eb90064270fb65414.AddressADT_70", i32 0, i8* null, i8* %"$update_value_1349")
-  %"$gasrem_1350" = load i64, i64* @_gasrem, align 8
-  %"$gascmp_1351" = icmp ugt i64 1, %"$gasrem_1350"
-  br i1 %"$gascmp_1351", label %"$out_of_gas_1352", label %"$have_gas_1353"
-
-"$out_of_gas_1352":                               ; preds = %"$have_gas_1344"
-  call void @_out_of_gas()
-  br label %"$have_gas_1353"
-
-"$have_gas_1353":                                 ; preds = %"$out_of_gas_1352", %"$have_gas_1344"
-  %"$consume_1354" = sub i64 %"$gasrem_1350", 1
-  store i64 %"$consume_1354", i64* @_gasrem, align 8
-  %z = alloca %"Map_Uint128_Map_(Uint128)_(0x3620c286757a29985cee194eb90064270fb65414.AddressADT)"*, align 8
-  %"$gasrem_1355" = load i64, i64* @_gasrem, align 8
-  %"$gascmp_1356" = icmp ugt i64 1, %"$gasrem_1355"
-  br i1 %"$gascmp_1356", label %"$out_of_gas_1357", label %"$have_gas_1358"
-
-"$out_of_gas_1357":                               ; preds = %"$have_gas_1353"
-  call void @_out_of_gas()
-  br label %"$have_gas_1358"
-
-"$have_gas_1358":                                 ; preds = %"$out_of_gas_1357", %"$have_gas_1353"
-  %"$consume_1359" = sub i64 %"$gasrem_1355", 1
-  store i64 %"$consume_1359", i64* @_gasrem, align 8
-  %"$n_3" = alloca %"Map_Uint128_Map_(Uint128)_(0x3620c286757a29985cee194eb90064270fb65414.AddressADT)"*, align 8
-  %"$gasrem_1360" = load i64, i64* @_gasrem, align 8
-  %"$gascmp_1361" = icmp ugt i64 1, %"$gasrem_1360"
-  br i1 %"$gascmp_1361", label %"$out_of_gas_1362", label %"$have_gas_1363"
-
-"$out_of_gas_1362":                               ; preds = %"$have_gas_1358"
-  call void @_out_of_gas()
-  br label %"$have_gas_1363"
-
-"$have_gas_1363":                                 ; preds = %"$out_of_gas_1362", %"$have_gas_1358"
-  %"$consume_1364" = sub i64 %"$gasrem_1360", 1
-  store i64 %"$consume_1364", i64* @_gasrem, align 8
-  %"$execptr_load_1365" = load i8*, i8** @_execptr, align 8
-  %"$_new_empty_map_call_1366" = call i8* @_new_empty_map(i8* %"$execptr_load_1365")
-  %"$_new_empty_map_1367" = bitcast i8* %"$_new_empty_map_call_1366" to %"Map_Uint128_Map_(Uint128)_(0x3620c286757a29985cee194eb90064270fb65414.AddressADT)"*
-  store %"Map_Uint128_Map_(Uint128)_(0x3620c286757a29985cee194eb90064270fb65414.AddressADT)"* %"$_new_empty_map_1367", %"Map_Uint128_Map_(Uint128)_(0x3620c286757a29985cee194eb90064270fb65414.AddressADT)"** %"$n_3", align 8
-  %"$gasrem_1368" = load i64, i64* @_gasrem, align 8
-  %"$gascmp_1369" = icmp ugt i64 1, %"$gasrem_1368"
-  br i1 %"$gascmp_1369", label %"$out_of_gas_1370", label %"$have_gas_1371"
-
-"$out_of_gas_1370":                               ; preds = %"$have_gas_1363"
-  call void @_out_of_gas()
-  br label %"$have_gas_1371"
-
-"$have_gas_1371":                                 ; preds = %"$out_of_gas_1370", %"$have_gas_1363"
-  %"$consume_1372" = sub i64 %"$gasrem_1368", 1
-  store i64 %"$consume_1372", i64* @_gasrem, align 8
-  %sub_n = alloca %Map_Uint128_0x3620c286757a29985cee194eb90064270fb65414.AddressADT*, align 8
-  %"$gasrem_1373" = load i64, i64* @_gasrem, align 8
-  %"$gascmp_1374" = icmp ugt i64 1, %"$gasrem_1373"
-  br i1 %"$gascmp_1374", label %"$out_of_gas_1375", label %"$have_gas_1376"
-
-"$out_of_gas_1375":                               ; preds = %"$have_gas_1371"
-  call void @_out_of_gas()
-  br label %"$have_gas_1376"
-
-"$have_gas_1376":                                 ; preds = %"$out_of_gas_1375", %"$have_gas_1371"
-  %"$consume_1377" = sub i64 %"$gasrem_1373", 1
-  store i64 %"$consume_1377", i64* @_gasrem, align 8
-  %"$execptr_load_1378" = load i8*, i8** @_execptr, align 8
-  %"$_new_empty_map_call_1379" = call i8* @_new_empty_map(i8* %"$execptr_load_1378")
-  %"$_new_empty_map_1380" = bitcast i8* %"$_new_empty_map_call_1379" to %Map_Uint128_0x3620c286757a29985cee194eb90064270fb65414.AddressADT*
-  store %Map_Uint128_0x3620c286757a29985cee194eb90064270fb65414.AddressADT* %"$_new_empty_map_1380", %Map_Uint128_0x3620c286757a29985cee194eb90064270fb65414.AddressADT** %sub_n, align 8
-  %"$gasrem_1381" = load i64, i64* @_gasrem, align 8
-  %"$gascmp_1382" = icmp ugt i64 1, %"$gasrem_1381"
-  br i1 %"$gascmp_1382", label %"$out_of_gas_1383", label %"$have_gas_1384"
-
-"$out_of_gas_1383":                               ; preds = %"$have_gas_1376"
-  call void @_out_of_gas()
-  br label %"$have_gas_1384"
-
-"$have_gas_1384":                                 ; preds = %"$out_of_gas_1383", %"$have_gas_1376"
-  %"$consume_1385" = sub i64 %"$gasrem_1381", 1
-  store i64 %"$consume_1385", i64* @_gasrem, align 8
-  %sub_k = alloca %Uint128, align 8
-  %"$gasrem_1386" = load i64, i64* @_gasrem, align 8
-  %"$gascmp_1387" = icmp ugt i64 1, %"$gasrem_1386"
-  br i1 %"$gascmp_1387", label %"$out_of_gas_1388", label %"$have_gas_1389"
-
-"$out_of_gas_1388":                               ; preds = %"$have_gas_1384"
-  call void @_out_of_gas()
-  br label %"$have_gas_1389"
-
-"$have_gas_1389":                                 ; preds = %"$out_of_gas_1388", %"$have_gas_1384"
-  %"$consume_1390" = sub i64 %"$gasrem_1386", 1
-  store i64 %"$consume_1390", i64* @_gasrem, align 8
-  store %Uint128 zeroinitializer, %Uint128* %sub_k, align 8
-  %"$gasrem_1391" = load i64, i64* @_gasrem, align 8
-  %"$gascmp_1392" = icmp ugt i64 1, %"$gasrem_1391"
-  br i1 %"$gascmp_1392", label %"$out_of_gas_1393", label %"$have_gas_1394"
-
-"$out_of_gas_1393":                               ; preds = %"$have_gas_1389"
-  call void @_out_of_gas()
-  br label %"$have_gas_1394"
-
-"$have_gas_1394":                                 ; preds = %"$out_of_gas_1393", %"$have_gas_1389"
-  %"$consume_1395" = sub i64 %"$gasrem_1391", 1
-  store i64 %"$consume_1395", i64* @_gasrem, align 8
-  %sub_res = alloca %Map_Uint128_0x3620c286757a29985cee194eb90064270fb65414.AddressADT*, align 8
-  %"$sub_n_1396" = load %Map_Uint128_0x3620c286757a29985cee194eb90064270fb65414.AddressADT*, %Map_Uint128_0x3620c286757a29985cee194eb90064270fb65414.AddressADT** %sub_n, align 8
-  %"$$sub_n_1396_1397" = bitcast %Map_Uint128_0x3620c286757a29985cee194eb90064270fb65414.AddressADT* %"$sub_n_1396" to i8*
-  %"$_lengthof_call_1398" = call i64 @_lengthof(%_TyDescrTy_Typ* @"$TyDescr_Map_78", i8* %"$$sub_n_1396_1397")
-  %"$gasadd_1399" = add i64 1, %"$_lengthof_call_1398"
-  %"$gasrem_1400" = load i64, i64* @_gasrem, align 8
-  %"$gascmp_1401" = icmp ugt i64 %"$gasadd_1399", %"$gasrem_1400"
-  br i1 %"$gascmp_1401", label %"$out_of_gas_1402", label %"$have_gas_1403"
-
-"$out_of_gas_1402":                               ; preds = %"$have_gas_1394"
-  call void @_out_of_gas()
-  br label %"$have_gas_1403"
-
-"$have_gas_1403":                                 ; preds = %"$out_of_gas_1402", %"$have_gas_1394"
-  %"$consume_1404" = sub i64 %"$gasrem_1400", %"$gasadd_1399"
-  store i64 %"$consume_1404", i64* @_gasrem, align 8
-  %"$execptr_load_1405" = load i8*, i8** @_execptr, align 8
-  %"$sub_n_1406" = load %Map_Uint128_0x3620c286757a29985cee194eb90064270fb65414.AddressADT*, %Map_Uint128_0x3620c286757a29985cee194eb90064270fb65414.AddressADT** %sub_n, align 8
-  %"$$sub_n_1406_1407" = bitcast %Map_Uint128_0x3620c286757a29985cee194eb90064270fb65414.AddressADT* %"$sub_n_1406" to i8*
-  %"$put_sub_k_1408" = alloca %Uint128, align 8
-  %"$sub_k_1409" = load %Uint128, %Uint128* %sub_k, align 8
-  store %Uint128 %"$sub_k_1409", %Uint128* %"$put_sub_k_1408", align 8
-  %"$$put_sub_k_1408_1410" = bitcast %Uint128* %"$put_sub_k_1408" to i8*
-  %"$$x_2_1411" = load %TName_0x3620c286757a29985cee194eb90064270fb65414.AddressADT*, %TName_0x3620c286757a29985cee194eb90064270fb65414.AddressADT** %"$x_2", align 8
-  %"$$$x_2_1411_1412" = bitcast %TName_0x3620c286757a29985cee194eb90064270fb65414.AddressADT* %"$$x_2_1411" to i8*
-  %"$put_call_1413" = call i8* @_put(i8* %"$execptr_load_1405", %_TyDescrTy_Typ* @"$TyDescr_Map_78", i8* %"$$sub_n_1406_1407", i8* %"$$put_sub_k_1408_1410", i8* %"$$$x_2_1411_1412")
-  %"$put_1414" = bitcast i8* %"$put_call_1413" to %Map_Uint128_0x3620c286757a29985cee194eb90064270fb65414.AddressADT*
-  store %Map_Uint128_0x3620c286757a29985cee194eb90064270fb65414.AddressADT* %"$put_1414", %Map_Uint128_0x3620c286757a29985cee194eb90064270fb65414.AddressADT** %sub_res, align 8
-  %"$$n_3_1415" = load %"Map_Uint128_Map_(Uint128)_(0x3620c286757a29985cee194eb90064270fb65414.AddressADT)"*, %"Map_Uint128_Map_(Uint128)_(0x3620c286757a29985cee194eb90064270fb65414.AddressADT)"** %"$n_3", align 8
-  %"$$$n_3_1415_1416" = bitcast %"Map_Uint128_Map_(Uint128)_(0x3620c286757a29985cee194eb90064270fb65414.AddressADT)"* %"$$n_3_1415" to i8*
-  %"$_lengthof_call_1417" = call i64 @_lengthof(%_TyDescrTy_Typ* @"$TyDescr_Map_79", i8* %"$$$n_3_1415_1416")
-  %"$gasadd_1418" = add i64 1, %"$_lengthof_call_1417"
-  %"$gasrem_1419" = load i64, i64* @_gasrem, align 8
-  %"$gascmp_1420" = icmp ugt i64 %"$gasadd_1418", %"$gasrem_1419"
-  br i1 %"$gascmp_1420", label %"$out_of_gas_1421", label %"$have_gas_1422"
-
-"$out_of_gas_1421":                               ; preds = %"$have_gas_1403"
-  call void @_out_of_gas()
-  br label %"$have_gas_1422"
-
-"$have_gas_1422":                                 ; preds = %"$out_of_gas_1421", %"$have_gas_1403"
-  %"$consume_1423" = sub i64 %"$gasrem_1419", %"$gasadd_1418"
-  store i64 %"$consume_1423", i64* @_gasrem, align 8
-  %"$execptr_load_1424" = load i8*, i8** @_execptr, align 8
-  %"$$n_3_1425" = load %"Map_Uint128_Map_(Uint128)_(0x3620c286757a29985cee194eb90064270fb65414.AddressADT)"*, %"Map_Uint128_Map_(Uint128)_(0x3620c286757a29985cee194eb90064270fb65414.AddressADT)"** %"$n_3", align 8
-  %"$$$n_3_1425_1426" = bitcast %"Map_Uint128_Map_(Uint128)_(0x3620c286757a29985cee194eb90064270fb65414.AddressADT)"* %"$$n_3_1425" to i8*
-  %"$put_sub_k_1427" = alloca %Uint128, align 8
-  %"$sub_k_1428" = load %Uint128, %Uint128* %sub_k, align 8
-  store %Uint128 %"$sub_k_1428", %Uint128* %"$put_sub_k_1427", align 8
-  %"$$put_sub_k_1427_1429" = bitcast %Uint128* %"$put_sub_k_1427" to i8*
-  %"$sub_res_1430" = load %Map_Uint128_0x3620c286757a29985cee194eb90064270fb65414.AddressADT*, %Map_Uint128_0x3620c286757a29985cee194eb90064270fb65414.AddressADT** %sub_res, align 8
-  %"$$sub_res_1430_1431" = bitcast %Map_Uint128_0x3620c286757a29985cee194eb90064270fb65414.AddressADT* %"$sub_res_1430" to i8*
-  %"$put_call_1432" = call i8* @_put(i8* %"$execptr_load_1424", %_TyDescrTy_Typ* @"$TyDescr_Map_79", i8* %"$$$n_3_1425_1426", i8* %"$$put_sub_k_1427_1429", i8* %"$$sub_res_1430_1431")
-  %"$put_1433" = bitcast i8* %"$put_call_1432" to %"Map_Uint128_Map_(Uint128)_(0x3620c286757a29985cee194eb90064270fb65414.AddressADT)"*
-  store %"Map_Uint128_Map_(Uint128)_(0x3620c286757a29985cee194eb90064270fb65414.AddressADT)"* %"$put_1433", %"Map_Uint128_Map_(Uint128)_(0x3620c286757a29985cee194eb90064270fb65414.AddressADT)"** %z, align 8
-  %"$z_1434" = load %"Map_Uint128_Map_(Uint128)_(0x3620c286757a29985cee194eb90064270fb65414.AddressADT)"*, %"Map_Uint128_Map_(Uint128)_(0x3620c286757a29985cee194eb90064270fb65414.AddressADT)"** %z, align 8
-  %"$$z_1434_1435" = bitcast %"Map_Uint128_Map_(Uint128)_(0x3620c286757a29985cee194eb90064270fb65414.AddressADT)"* %"$z_1434" to i8*
-  %"$_literal_cost_call_1436" = call i64 @_literal_cost(%_TyDescrTy_Typ* @"$TyDescr_Map_79", i8* %"$$z_1434_1435")
-  %"$gasrem_1437" = load i64, i64* @_gasrem, align 8
-  %"$gascmp_1438" = icmp ugt i64 %"$_literal_cost_call_1436", %"$gasrem_1437"
-  br i1 %"$gascmp_1438", label %"$out_of_gas_1439", label %"$have_gas_1440"
-
-"$out_of_gas_1439":                               ; preds = %"$have_gas_1422"
-  call void @_out_of_gas()
-  br label %"$have_gas_1440"
-
-"$have_gas_1440":                                 ; preds = %"$out_of_gas_1439", %"$have_gas_1422"
-  %"$consume_1441" = sub i64 %"$gasrem_1437", %"$_literal_cost_call_1436"
-  store i64 %"$consume_1441", i64* @_gasrem, align 8
-  %"$execptr_load_1442" = load i8*, i8** @_execptr, align 8
-  %"$z_1444" = load %"Map_Uint128_Map_(Uint128)_(0x3620c286757a29985cee194eb90064270fb65414.AddressADT)"*, %"Map_Uint128_Map_(Uint128)_(0x3620c286757a29985cee194eb90064270fb65414.AddressADT)"** %z, align 8
-  %"$update_value_1445" = bitcast %"Map_Uint128_Map_(Uint128)_(0x3620c286757a29985cee194eb90064270fb65414.AddressADT)"* %"$z_1444" to i8*
-  call void @_update_field(i8* %"$execptr_load_1442", i8* getelementptr inbounds ([15 x i8], [15 x i8]* @"$assign_test_10_1443", i32 0, i32 0), %_TyDescrTy_Typ* @"$TyDescr_Map_79", i32 0, i8* null, i8* %"$update_value_1445")
-  %"$gasrem_1446" = load i64, i64* @_gasrem, align 8
-  %"$gascmp_1447" = icmp ugt i64 1, %"$gasrem_1446"
-  br i1 %"$gascmp_1447", label %"$out_of_gas_1448", label %"$have_gas_1449"
-
-"$out_of_gas_1448":                               ; preds = %"$have_gas_1440"
-  call void @_out_of_gas()
-  br label %"$have_gas_1449"
-
-"$have_gas_1449":                                 ; preds = %"$out_of_gas_1448", %"$have_gas_1440"
-  %"$consume_1450" = sub i64 %"$gasrem_1446", 1
-  store i64 %"$consume_1450", i64* @_gasrem, align 8
-  %k1 = alloca %Uint128, align 8
-  %"$gasrem_1451" = load i64, i64* @_gasrem, align 8
-  %"$gascmp_1452" = icmp ugt i64 1, %"$gasrem_1451"
-  br i1 %"$gascmp_1452", label %"$out_of_gas_1453", label %"$have_gas_1454"
-
-"$out_of_gas_1453":                               ; preds = %"$have_gas_1449"
-  call void @_out_of_gas()
-  br label %"$have_gas_1454"
-
-"$have_gas_1454":                                 ; preds = %"$out_of_gas_1453", %"$have_gas_1449"
-  %"$consume_1455" = sub i64 %"$gasrem_1451", 1
-  store i64 %"$consume_1455", i64* @_gasrem, align 8
-  store %Uint128 { i128 1 }, %Uint128* %k1, align 8
-  %"$gasrem_1456" = load i64, i64* @_gasrem, align 8
-  %"$gascmp_1457" = icmp ugt i64 1, %"$gasrem_1456"
-  br i1 %"$gascmp_1457", label %"$out_of_gas_1458", label %"$have_gas_1459"
-
-"$out_of_gas_1458":                               ; preds = %"$have_gas_1454"
-  call void @_out_of_gas()
-  br label %"$have_gas_1459"
-
-"$have_gas_1459":                                 ; preds = %"$out_of_gas_1458", %"$have_gas_1454"
-  %"$consume_1460" = sub i64 %"$gasrem_1456", 1
-  store i64 %"$consume_1460", i64* @_gasrem, align 8
-  %k2 = alloca %Uint128, align 8
-  %"$gasrem_1461" = load i64, i64* @_gasrem, align 8
-  %"$gascmp_1462" = icmp ugt i64 1, %"$gasrem_1461"
-  br i1 %"$gascmp_1462", label %"$out_of_gas_1463", label %"$have_gas_1464"
-
-"$out_of_gas_1463":                               ; preds = %"$have_gas_1459"
-  call void @_out_of_gas()
-  br label %"$have_gas_1464"
-
-"$have_gas_1464":                                 ; preds = %"$out_of_gas_1463", %"$have_gas_1459"
-  %"$consume_1465" = sub i64 %"$gasrem_1461", 1
-  store i64 %"$consume_1465", i64* @_gasrem, align 8
-  store %Uint128 { i128 42 }, %Uint128* %k2, align 8
-  %"$$x_2_1466" = load %TName_0x3620c286757a29985cee194eb90064270fb65414.AddressADT*, %TName_0x3620c286757a29985cee194eb90064270fb65414.AddressADT** %"$x_2", align 8
-  %"$$$x_2_1466_1467" = bitcast %TName_0x3620c286757a29985cee194eb90064270fb65414.AddressADT* %"$$x_2_1466" to i8*
-  %"$_literal_cost_call_1468" = call i64 @_literal_cost(%_TyDescrTy_Typ* @"$TyDescr_ADT_0x3620c286757a29985cee194eb90064270fb65414.AddressADT_75", i8* %"$$$x_2_1466_1467")
-  %"$gasadd_1469" = add i64 %"$_literal_cost_call_1468", 2
-  %"$gasrem_1470" = load i64, i64* @_gasrem, align 8
-  %"$gascmp_1471" = icmp ugt i64 %"$gasadd_1469", %"$gasrem_1470"
-  br i1 %"$gascmp_1471", label %"$out_of_gas_1472", label %"$have_gas_1473"
-
-"$out_of_gas_1472":                               ; preds = %"$have_gas_1464"
-  call void @_out_of_gas()
-  br label %"$have_gas_1473"
-
-"$have_gas_1473":                                 ; preds = %"$out_of_gas_1472", %"$have_gas_1464"
-  %"$consume_1474" = sub i64 %"$gasrem_1470", %"$gasadd_1469"
-  store i64 %"$consume_1474", i64* @_gasrem, align 8
-  %"$indices_buf_1475_salloc_load" = load i8*, i8** @_execptr, align 8
-  %"$indices_buf_1475_salloc_salloc" = call i8* @_salloc(i8* %"$indices_buf_1475_salloc_load", i64 32)
-  %"$indices_buf_1475_salloc" = bitcast i8* %"$indices_buf_1475_salloc_salloc" to [32 x i8]*
-  %"$indices_buf_1475" = bitcast [32 x i8]* %"$indices_buf_1475_salloc" to i8*
-  %"$k1_1476" = load %Uint128, %Uint128* %k1, align 8
-  %"$indices_gep_1477" = getelementptr i8, i8* %"$indices_buf_1475", i32 0
-  %indices_cast = bitcast i8* %"$indices_gep_1477" to %Uint128*
-  store %Uint128 %"$k1_1476", %Uint128* %indices_cast, align 8
-  %"$k2_1478" = load %Uint128, %Uint128* %k2, align 8
-  %"$indices_gep_1479" = getelementptr i8, i8* %"$indices_buf_1475", i32 16
-  %indices_cast1 = bitcast i8* %"$indices_gep_1479" to %Uint128*
-  store %Uint128 %"$k2_1478", %Uint128* %indices_cast1, align 8
-  %"$execptr_load_1480" = load i8*, i8** @_execptr, align 8
-  %"$$x_2_1482" = load %TName_0x3620c286757a29985cee194eb90064270fb65414.AddressADT*, %TName_0x3620c286757a29985cee194eb90064270fb65414.AddressADT** %"$x_2", align 8
-  %"$update_value_1483" = bitcast %TName_0x3620c286757a29985cee194eb90064270fb65414.AddressADT* %"$$x_2_1482" to i8*
-  call void @_update_field(i8* %"$execptr_load_1480", i8* getelementptr inbounds ([15 x i8], [15 x i8]* @"$assign_test_10_1481", i32 0, i32 0), %_TyDescrTy_Typ* @"$TyDescr_Map_79", i32 2, i8* %"$indices_buf_1475", i8* %"$update_value_1483")
-=======
-  %"$_amount_1269" = getelementptr i8, i8* %0, i32 0
-  %"$_amount_1270" = bitcast i8* %"$_amount_1269" to %Uint128*
-  %_amount = load %Uint128, %Uint128* %"$_amount_1270", align 8
-  %"$_origin_1271" = getelementptr i8, i8* %0, i32 16
-  %"$_origin_1272" = bitcast i8* %"$_origin_1271" to [20 x i8]*
-  %"$_sender_1273" = getelementptr i8, i8* %0, i32 36
-  %"$_sender_1274" = bitcast i8* %"$_sender_1273" to [20 x i8]*
-  call void @"$ExceptionTest_1227"(%Uint128 %_amount, [20 x i8]* %"$_origin_1272", [20 x i8]* %"$_sender_1274")
-  ret void
-}
-
-define internal void @"$AssignTest_1275"(%Uint128 %_amount, [20 x i8]* %"$_origin_1276", [20 x i8]* %"$_sender_1277") {
-entry:
-  %_origin = load [20 x i8], [20 x i8]* %"$_origin_1276", align 1
-  %_sender = load [20 x i8], [20 x i8]* %"$_sender_1277", align 1
-  %"$gasrem_1278" = load i64, i64* @_gasrem, align 8
-  %"$gascmp_1279" = icmp ugt i64 1, %"$gasrem_1278"
-  br i1 %"$gascmp_1279", label %"$out_of_gas_1280", label %"$have_gas_1281"
-
-"$out_of_gas_1280":                               ; preds = %entry
-  call void @_out_of_gas()
-  br label %"$have_gas_1281"
-
-"$have_gas_1281":                                 ; preds = %"$out_of_gas_1280", %entry
-  %"$consume_1282" = sub i64 %"$gasrem_1278", 1
-  store i64 %"$consume_1282", i64* @_gasrem, align 8
-  %"$x_1" = alloca %TName_0x3620c286757a29985cee194eb90064270fb65414.AddressADT*, align 8
-  %"$gasrem_1283" = load i64, i64* @_gasrem, align 8
-  %"$gascmp_1284" = icmp ugt i64 1, %"$gasrem_1283"
-  br i1 %"$gascmp_1284", label %"$out_of_gas_1285", label %"$have_gas_1286"
-
-"$out_of_gas_1285":                               ; preds = %"$have_gas_1281"
-  call void @_out_of_gas()
-  br label %"$have_gas_1286"
-
-"$have_gas_1286":                                 ; preds = %"$out_of_gas_1285", %"$have_gas_1281"
-  %"$consume_1287" = sub i64 %"$gasrem_1283", 1
-  store i64 %"$consume_1287", i64* @_gasrem, align 8
-  %"$cparam3_1288" = load [20 x i8], [20 x i8]* @_cparam_cparam3, align 1
-  %"$adtval_1289_load" = load i8*, i8** @_execptr, align 8
-  %"$adtval_1289_salloc" = call i8* @_salloc(i8* %"$adtval_1289_load", i64 21)
-  %"$adtval_1289" = bitcast i8* %"$adtval_1289_salloc" to %CName_0x3620c286757a29985cee194eb90064270fb65414.Address2*
-  %"$adtgep_1290" = getelementptr inbounds %CName_0x3620c286757a29985cee194eb90064270fb65414.Address2, %CName_0x3620c286757a29985cee194eb90064270fb65414.Address2* %"$adtval_1289", i32 0, i32 0
-  store i8 1, i8* %"$adtgep_1290", align 1
-  %"$adtgep_1291" = getelementptr inbounds %CName_0x3620c286757a29985cee194eb90064270fb65414.Address2, %CName_0x3620c286757a29985cee194eb90064270fb65414.Address2* %"$adtval_1289", i32 0, i32 1
-  store [20 x i8] %"$cparam3_1288", [20 x i8]* %"$adtgep_1291", align 1
-  %"$adtptr_1292" = bitcast %CName_0x3620c286757a29985cee194eb90064270fb65414.Address2* %"$adtval_1289" to %TName_0x3620c286757a29985cee194eb90064270fb65414.AddressADT*
-  store %TName_0x3620c286757a29985cee194eb90064270fb65414.AddressADT* %"$adtptr_1292", %TName_0x3620c286757a29985cee194eb90064270fb65414.AddressADT** %"$x_1", align 8
-  %"$$x_1_1293" = load %TName_0x3620c286757a29985cee194eb90064270fb65414.AddressADT*, %TName_0x3620c286757a29985cee194eb90064270fb65414.AddressADT** %"$x_1", align 8
-  %"$$$x_1_1293_1294" = bitcast %TName_0x3620c286757a29985cee194eb90064270fb65414.AddressADT* %"$$x_1_1293" to i8*
-  %"$_literal_cost_call_1295" = call i64 @_literal_cost(%_TyDescrTy_Typ* @"$TyDescr_ADT_0x3620c286757a29985cee194eb90064270fb65414.AddressADT_74", i8* %"$$$x_1_1293_1294")
-  %"$gasrem_1296" = load i64, i64* @_gasrem, align 8
-  %"$gascmp_1297" = icmp ugt i64 %"$_literal_cost_call_1295", %"$gasrem_1296"
-  br i1 %"$gascmp_1297", label %"$out_of_gas_1298", label %"$have_gas_1299"
-
-"$out_of_gas_1298":                               ; preds = %"$have_gas_1286"
-  call void @_out_of_gas()
-  br label %"$have_gas_1299"
-
-"$have_gas_1299":                                 ; preds = %"$out_of_gas_1298", %"$have_gas_1286"
-  %"$consume_1300" = sub i64 %"$gasrem_1296", %"$_literal_cost_call_1295"
-  store i64 %"$consume_1300", i64* @_gasrem, align 8
-  %"$execptr_load_1301" = load i8*, i8** @_execptr, align 8
-  %"$$x_1_1303" = load %TName_0x3620c286757a29985cee194eb90064270fb65414.AddressADT*, %TName_0x3620c286757a29985cee194eb90064270fb65414.AddressADT** %"$x_1", align 8
-  %"$update_value_1304" = bitcast %TName_0x3620c286757a29985cee194eb90064270fb65414.AddressADT* %"$$x_1_1303" to i8*
-  call void @_update_field(i8* %"$execptr_load_1301", i8* getelementptr inbounds ([14 x i8], [14 x i8]* @"$assign_test_8_1302", i32 0, i32 0), %_TyDescrTy_Typ* @"$TyDescr_ADT_0x3620c286757a29985cee194eb90064270fb65414.AddressADT_74", i32 0, i8* null, i8* %"$update_value_1304")
-  %"$gasrem_1305" = load i64, i64* @_gasrem, align 8
-  %"$gascmp_1306" = icmp ugt i64 1, %"$gasrem_1305"
-  br i1 %"$gascmp_1306", label %"$out_of_gas_1307", label %"$have_gas_1308"
-
-"$out_of_gas_1307":                               ; preds = %"$have_gas_1299"
-  call void @_out_of_gas()
-  br label %"$have_gas_1308"
-
-"$have_gas_1308":                                 ; preds = %"$out_of_gas_1307", %"$have_gas_1299"
-  %"$consume_1309" = sub i64 %"$gasrem_1305", 1
-  store i64 %"$consume_1309", i64* @_gasrem, align 8
-  %y = alloca %TName_List_0x3620c286757a29985cee194eb90064270fb65414.AddressADT*, align 8
-  %"$gasrem_1310" = load i64, i64* @_gasrem, align 8
-  %"$gascmp_1311" = icmp ugt i64 1, %"$gasrem_1310"
-  br i1 %"$gascmp_1311", label %"$out_of_gas_1312", label %"$have_gas_1313"
-
-"$out_of_gas_1312":                               ; preds = %"$have_gas_1308"
-  call void @_out_of_gas()
-  br label %"$have_gas_1313"
-
-"$have_gas_1313":                                 ; preds = %"$out_of_gas_1312", %"$have_gas_1308"
-  %"$consume_1314" = sub i64 %"$gasrem_1310", 1
-  store i64 %"$consume_1314", i64* @_gasrem, align 8
-  %n = alloca %TName_List_0x3620c286757a29985cee194eb90064270fb65414.AddressADT*, align 8
-  %"$gasrem_1315" = load i64, i64* @_gasrem, align 8
-  %"$gascmp_1316" = icmp ugt i64 1, %"$gasrem_1315"
-  br i1 %"$gascmp_1316", label %"$out_of_gas_1317", label %"$have_gas_1318"
-
-"$out_of_gas_1317":                               ; preds = %"$have_gas_1313"
-  call void @_out_of_gas()
-  br label %"$have_gas_1318"
-
-"$have_gas_1318":                                 ; preds = %"$out_of_gas_1317", %"$have_gas_1313"
-  %"$consume_1319" = sub i64 %"$gasrem_1315", 1
-  store i64 %"$consume_1319", i64* @_gasrem, align 8
-  %"$adtval_1320_load" = load i8*, i8** @_execptr, align 8
-  %"$adtval_1320_salloc" = call i8* @_salloc(i8* %"$adtval_1320_load", i64 1)
-  %"$adtval_1320" = bitcast i8* %"$adtval_1320_salloc" to %CName_Nil_0x3620c286757a29985cee194eb90064270fb65414.AddressADT*
-  %"$adtgep_1321" = getelementptr inbounds %CName_Nil_0x3620c286757a29985cee194eb90064270fb65414.AddressADT, %CName_Nil_0x3620c286757a29985cee194eb90064270fb65414.AddressADT* %"$adtval_1320", i32 0, i32 0
-  store i8 1, i8* %"$adtgep_1321", align 1
-  %"$adtptr_1322" = bitcast %CName_Nil_0x3620c286757a29985cee194eb90064270fb65414.AddressADT* %"$adtval_1320" to %TName_List_0x3620c286757a29985cee194eb90064270fb65414.AddressADT*
-  store %TName_List_0x3620c286757a29985cee194eb90064270fb65414.AddressADT* %"$adtptr_1322", %TName_List_0x3620c286757a29985cee194eb90064270fb65414.AddressADT** %n, align 8
-  %"$gasrem_1323" = load i64, i64* @_gasrem, align 8
-  %"$gascmp_1324" = icmp ugt i64 1, %"$gasrem_1323"
-  br i1 %"$gascmp_1324", label %"$out_of_gas_1325", label %"$have_gas_1326"
-
-"$out_of_gas_1325":                               ; preds = %"$have_gas_1318"
-  call void @_out_of_gas()
-  br label %"$have_gas_1326"
-
-"$have_gas_1326":                                 ; preds = %"$out_of_gas_1325", %"$have_gas_1318"
-  %"$consume_1327" = sub i64 %"$gasrem_1323", 1
-  store i64 %"$consume_1327", i64* @_gasrem, align 8
-  %"$$x_1_1328" = load %TName_0x3620c286757a29985cee194eb90064270fb65414.AddressADT*, %TName_0x3620c286757a29985cee194eb90064270fb65414.AddressADT** %"$x_1", align 8
-  %"$n_1329" = load %TName_List_0x3620c286757a29985cee194eb90064270fb65414.AddressADT*, %TName_List_0x3620c286757a29985cee194eb90064270fb65414.AddressADT** %n, align 8
-  %"$adtval_1330_load" = load i8*, i8** @_execptr, align 8
-  %"$adtval_1330_salloc" = call i8* @_salloc(i8* %"$adtval_1330_load", i64 17)
-  %"$adtval_1330" = bitcast i8* %"$adtval_1330_salloc" to %CName_Cons_0x3620c286757a29985cee194eb90064270fb65414.AddressADT*
-  %"$adtgep_1331" = getelementptr inbounds %CName_Cons_0x3620c286757a29985cee194eb90064270fb65414.AddressADT, %CName_Cons_0x3620c286757a29985cee194eb90064270fb65414.AddressADT* %"$adtval_1330", i32 0, i32 0
-  store i8 0, i8* %"$adtgep_1331", align 1
-  %"$adtgep_1332" = getelementptr inbounds %CName_Cons_0x3620c286757a29985cee194eb90064270fb65414.AddressADT, %CName_Cons_0x3620c286757a29985cee194eb90064270fb65414.AddressADT* %"$adtval_1330", i32 0, i32 1
-  store %TName_0x3620c286757a29985cee194eb90064270fb65414.AddressADT* %"$$x_1_1328", %TName_0x3620c286757a29985cee194eb90064270fb65414.AddressADT** %"$adtgep_1332", align 8
-  %"$adtgep_1333" = getelementptr inbounds %CName_Cons_0x3620c286757a29985cee194eb90064270fb65414.AddressADT, %CName_Cons_0x3620c286757a29985cee194eb90064270fb65414.AddressADT* %"$adtval_1330", i32 0, i32 2
-  store %TName_List_0x3620c286757a29985cee194eb90064270fb65414.AddressADT* %"$n_1329", %TName_List_0x3620c286757a29985cee194eb90064270fb65414.AddressADT** %"$adtgep_1333", align 8
-  %"$adtptr_1334" = bitcast %CName_Cons_0x3620c286757a29985cee194eb90064270fb65414.AddressADT* %"$adtval_1330" to %TName_List_0x3620c286757a29985cee194eb90064270fb65414.AddressADT*
-  store %TName_List_0x3620c286757a29985cee194eb90064270fb65414.AddressADT* %"$adtptr_1334", %TName_List_0x3620c286757a29985cee194eb90064270fb65414.AddressADT** %y, align 8
-  %"$y_1335" = load %TName_List_0x3620c286757a29985cee194eb90064270fb65414.AddressADT*, %TName_List_0x3620c286757a29985cee194eb90064270fb65414.AddressADT** %y, align 8
-  %"$$y_1335_1336" = bitcast %TName_List_0x3620c286757a29985cee194eb90064270fb65414.AddressADT* %"$y_1335" to i8*
-  %"$_literal_cost_call_1337" = call i64 @_literal_cost(%_TyDescrTy_Typ* @"$TyDescr_ADT_List_0x3620c286757a29985cee194eb90064270fb65414.AddressADT_69", i8* %"$$y_1335_1336")
-  %"$gasrem_1338" = load i64, i64* @_gasrem, align 8
-  %"$gascmp_1339" = icmp ugt i64 %"$_literal_cost_call_1337", %"$gasrem_1338"
-  br i1 %"$gascmp_1339", label %"$out_of_gas_1340", label %"$have_gas_1341"
-
-"$out_of_gas_1340":                               ; preds = %"$have_gas_1326"
-  call void @_out_of_gas()
-  br label %"$have_gas_1341"
-
-"$have_gas_1341":                                 ; preds = %"$out_of_gas_1340", %"$have_gas_1326"
-  %"$consume_1342" = sub i64 %"$gasrem_1338", %"$_literal_cost_call_1337"
-  store i64 %"$consume_1342", i64* @_gasrem, align 8
-  %"$execptr_load_1343" = load i8*, i8** @_execptr, align 8
-  %"$y_1345" = load %TName_List_0x3620c286757a29985cee194eb90064270fb65414.AddressADT*, %TName_List_0x3620c286757a29985cee194eb90064270fb65414.AddressADT** %y, align 8
-  %"$update_value_1346" = bitcast %TName_List_0x3620c286757a29985cee194eb90064270fb65414.AddressADT* %"$y_1345" to i8*
-  call void @_update_field(i8* %"$execptr_load_1343", i8* getelementptr inbounds ([14 x i8], [14 x i8]* @"$assign_test_9_1344", i32 0, i32 0), %_TyDescrTy_Typ* @"$TyDescr_ADT_List_0x3620c286757a29985cee194eb90064270fb65414.AddressADT_69", i32 0, i8* null, i8* %"$update_value_1346")
-  %"$gasrem_1347" = load i64, i64* @_gasrem, align 8
-  %"$gascmp_1348" = icmp ugt i64 1, %"$gasrem_1347"
-  br i1 %"$gascmp_1348", label %"$out_of_gas_1349", label %"$have_gas_1350"
-
-"$out_of_gas_1349":                               ; preds = %"$have_gas_1341"
-  call void @_out_of_gas()
-  br label %"$have_gas_1350"
-
-"$have_gas_1350":                                 ; preds = %"$out_of_gas_1349", %"$have_gas_1341"
-  %"$consume_1351" = sub i64 %"$gasrem_1347", 1
-  store i64 %"$consume_1351", i64* @_gasrem, align 8
-  %z = alloca %"Map_Uint128_Map_(Uint128)_(0x3620c286757a29985cee194eb90064270fb65414.AddressADT)"*, align 8
-  %"$gasrem_1352" = load i64, i64* @_gasrem, align 8
-  %"$gascmp_1353" = icmp ugt i64 1, %"$gasrem_1352"
-  br i1 %"$gascmp_1353", label %"$out_of_gas_1354", label %"$have_gas_1355"
-
-"$out_of_gas_1354":                               ; preds = %"$have_gas_1350"
-  call void @_out_of_gas()
-  br label %"$have_gas_1355"
-
-"$have_gas_1355":                                 ; preds = %"$out_of_gas_1354", %"$have_gas_1350"
-  %"$consume_1356" = sub i64 %"$gasrem_1352", 1
-  store i64 %"$consume_1356", i64* @_gasrem, align 8
-  %"$n_2" = alloca %"Map_Uint128_Map_(Uint128)_(0x3620c286757a29985cee194eb90064270fb65414.AddressADT)"*, align 8
-  %"$gasrem_1357" = load i64, i64* @_gasrem, align 8
-  %"$gascmp_1358" = icmp ugt i64 1, %"$gasrem_1357"
-  br i1 %"$gascmp_1358", label %"$out_of_gas_1359", label %"$have_gas_1360"
-
-"$out_of_gas_1359":                               ; preds = %"$have_gas_1355"
-  call void @_out_of_gas()
-  br label %"$have_gas_1360"
-
-"$have_gas_1360":                                 ; preds = %"$out_of_gas_1359", %"$have_gas_1355"
-  %"$consume_1361" = sub i64 %"$gasrem_1357", 1
-  store i64 %"$consume_1361", i64* @_gasrem, align 8
-  %"$execptr_load_1362" = load i8*, i8** @_execptr, align 8
-  %"$_new_empty_map_call_1363" = call i8* @_new_empty_map(i8* %"$execptr_load_1362")
-  %"$_new_empty_map_1364" = bitcast i8* %"$_new_empty_map_call_1363" to %"Map_Uint128_Map_(Uint128)_(0x3620c286757a29985cee194eb90064270fb65414.AddressADT)"*
-  store %"Map_Uint128_Map_(Uint128)_(0x3620c286757a29985cee194eb90064270fb65414.AddressADT)"* %"$_new_empty_map_1364", %"Map_Uint128_Map_(Uint128)_(0x3620c286757a29985cee194eb90064270fb65414.AddressADT)"** %"$n_2", align 8
-  %"$gasrem_1365" = load i64, i64* @_gasrem, align 8
-  %"$gascmp_1366" = icmp ugt i64 1, %"$gasrem_1365"
-  br i1 %"$gascmp_1366", label %"$out_of_gas_1367", label %"$have_gas_1368"
-
-"$out_of_gas_1367":                               ; preds = %"$have_gas_1360"
-  call void @_out_of_gas()
-  br label %"$have_gas_1368"
-
-"$have_gas_1368":                                 ; preds = %"$out_of_gas_1367", %"$have_gas_1360"
-  %"$consume_1369" = sub i64 %"$gasrem_1365", 1
-  store i64 %"$consume_1369", i64* @_gasrem, align 8
-  %sub_n = alloca %Map_Uint128_0x3620c286757a29985cee194eb90064270fb65414.AddressADT*, align 8
-  %"$gasrem_1370" = load i64, i64* @_gasrem, align 8
-  %"$gascmp_1371" = icmp ugt i64 1, %"$gasrem_1370"
-  br i1 %"$gascmp_1371", label %"$out_of_gas_1372", label %"$have_gas_1373"
-
-"$out_of_gas_1372":                               ; preds = %"$have_gas_1368"
-  call void @_out_of_gas()
-  br label %"$have_gas_1373"
-
-"$have_gas_1373":                                 ; preds = %"$out_of_gas_1372", %"$have_gas_1368"
-  %"$consume_1374" = sub i64 %"$gasrem_1370", 1
-  store i64 %"$consume_1374", i64* @_gasrem, align 8
-  %"$execptr_load_1375" = load i8*, i8** @_execptr, align 8
-  %"$_new_empty_map_call_1376" = call i8* @_new_empty_map(i8* %"$execptr_load_1375")
-  %"$_new_empty_map_1377" = bitcast i8* %"$_new_empty_map_call_1376" to %Map_Uint128_0x3620c286757a29985cee194eb90064270fb65414.AddressADT*
-  store %Map_Uint128_0x3620c286757a29985cee194eb90064270fb65414.AddressADT* %"$_new_empty_map_1377", %Map_Uint128_0x3620c286757a29985cee194eb90064270fb65414.AddressADT** %sub_n, align 8
-  %"$gasrem_1378" = load i64, i64* @_gasrem, align 8
-  %"$gascmp_1379" = icmp ugt i64 1, %"$gasrem_1378"
-  br i1 %"$gascmp_1379", label %"$out_of_gas_1380", label %"$have_gas_1381"
-
-"$out_of_gas_1380":                               ; preds = %"$have_gas_1373"
-  call void @_out_of_gas()
-  br label %"$have_gas_1381"
-
-"$have_gas_1381":                                 ; preds = %"$out_of_gas_1380", %"$have_gas_1373"
-  %"$consume_1382" = sub i64 %"$gasrem_1378", 1
-  store i64 %"$consume_1382", i64* @_gasrem, align 8
-  %sub_k = alloca %Uint128, align 8
-  %"$gasrem_1383" = load i64, i64* @_gasrem, align 8
-  %"$gascmp_1384" = icmp ugt i64 1, %"$gasrem_1383"
-  br i1 %"$gascmp_1384", label %"$out_of_gas_1385", label %"$have_gas_1386"
-
-"$out_of_gas_1385":                               ; preds = %"$have_gas_1381"
-  call void @_out_of_gas()
-  br label %"$have_gas_1386"
-
-"$have_gas_1386":                                 ; preds = %"$out_of_gas_1385", %"$have_gas_1381"
-  %"$consume_1387" = sub i64 %"$gasrem_1383", 1
-  store i64 %"$consume_1387", i64* @_gasrem, align 8
-  store %Uint128 zeroinitializer, %Uint128* %sub_k, align 8
-  %"$gasrem_1388" = load i64, i64* @_gasrem, align 8
-  %"$gascmp_1389" = icmp ugt i64 1, %"$gasrem_1388"
-  br i1 %"$gascmp_1389", label %"$out_of_gas_1390", label %"$have_gas_1391"
-
-"$out_of_gas_1390":                               ; preds = %"$have_gas_1386"
-  call void @_out_of_gas()
-  br label %"$have_gas_1391"
-
-"$have_gas_1391":                                 ; preds = %"$out_of_gas_1390", %"$have_gas_1386"
-  %"$consume_1392" = sub i64 %"$gasrem_1388", 1
-  store i64 %"$consume_1392", i64* @_gasrem, align 8
-  %sub_res = alloca %Map_Uint128_0x3620c286757a29985cee194eb90064270fb65414.AddressADT*, align 8
-  %"$sub_n_1393" = load %Map_Uint128_0x3620c286757a29985cee194eb90064270fb65414.AddressADT*, %Map_Uint128_0x3620c286757a29985cee194eb90064270fb65414.AddressADT** %sub_n, align 8
-  %"$$sub_n_1393_1394" = bitcast %Map_Uint128_0x3620c286757a29985cee194eb90064270fb65414.AddressADT* %"$sub_n_1393" to i8*
-  %"$_lengthof_call_1395" = call i64 @_lengthof(%_TyDescrTy_Typ* @"$TyDescr_Map_77", i8* %"$$sub_n_1393_1394")
-  %"$gasadd_1396" = add i64 1, %"$_lengthof_call_1395"
-  %"$gasrem_1397" = load i64, i64* @_gasrem, align 8
-  %"$gascmp_1398" = icmp ugt i64 %"$gasadd_1396", %"$gasrem_1397"
-  br i1 %"$gascmp_1398", label %"$out_of_gas_1399", label %"$have_gas_1400"
-
-"$out_of_gas_1399":                               ; preds = %"$have_gas_1391"
-  call void @_out_of_gas()
-  br label %"$have_gas_1400"
-
-"$have_gas_1400":                                 ; preds = %"$out_of_gas_1399", %"$have_gas_1391"
-  %"$consume_1401" = sub i64 %"$gasrem_1397", %"$gasadd_1396"
-  store i64 %"$consume_1401", i64* @_gasrem, align 8
-  %"$execptr_load_1402" = load i8*, i8** @_execptr, align 8
-  %"$sub_n_1403" = load %Map_Uint128_0x3620c286757a29985cee194eb90064270fb65414.AddressADT*, %Map_Uint128_0x3620c286757a29985cee194eb90064270fb65414.AddressADT** %sub_n, align 8
-  %"$$sub_n_1403_1404" = bitcast %Map_Uint128_0x3620c286757a29985cee194eb90064270fb65414.AddressADT* %"$sub_n_1403" to i8*
-  %"$put_sub_k_1405" = alloca %Uint128, align 8
-  %"$sub_k_1406" = load %Uint128, %Uint128* %sub_k, align 8
-  store %Uint128 %"$sub_k_1406", %Uint128* %"$put_sub_k_1405", align 8
-  %"$$put_sub_k_1405_1407" = bitcast %Uint128* %"$put_sub_k_1405" to i8*
-  %"$$x_1_1408" = load %TName_0x3620c286757a29985cee194eb90064270fb65414.AddressADT*, %TName_0x3620c286757a29985cee194eb90064270fb65414.AddressADT** %"$x_1", align 8
-  %"$$$x_1_1408_1409" = bitcast %TName_0x3620c286757a29985cee194eb90064270fb65414.AddressADT* %"$$x_1_1408" to i8*
-  %"$put_call_1410" = call i8* @_put(i8* %"$execptr_load_1402", %_TyDescrTy_Typ* @"$TyDescr_Map_77", i8* %"$$sub_n_1403_1404", i8* %"$$put_sub_k_1405_1407", i8* %"$$$x_1_1408_1409")
-  %"$put_1411" = bitcast i8* %"$put_call_1410" to %Map_Uint128_0x3620c286757a29985cee194eb90064270fb65414.AddressADT*
-  store %Map_Uint128_0x3620c286757a29985cee194eb90064270fb65414.AddressADT* %"$put_1411", %Map_Uint128_0x3620c286757a29985cee194eb90064270fb65414.AddressADT** %sub_res, align 8
-  %"$$n_2_1412" = load %"Map_Uint128_Map_(Uint128)_(0x3620c286757a29985cee194eb90064270fb65414.AddressADT)"*, %"Map_Uint128_Map_(Uint128)_(0x3620c286757a29985cee194eb90064270fb65414.AddressADT)"** %"$n_2", align 8
-  %"$$$n_2_1412_1413" = bitcast %"Map_Uint128_Map_(Uint128)_(0x3620c286757a29985cee194eb90064270fb65414.AddressADT)"* %"$$n_2_1412" to i8*
-  %"$_lengthof_call_1414" = call i64 @_lengthof(%_TyDescrTy_Typ* @"$TyDescr_Map_78", i8* %"$$$n_2_1412_1413")
-  %"$gasadd_1415" = add i64 1, %"$_lengthof_call_1414"
-  %"$gasrem_1416" = load i64, i64* @_gasrem, align 8
-  %"$gascmp_1417" = icmp ugt i64 %"$gasadd_1415", %"$gasrem_1416"
-  br i1 %"$gascmp_1417", label %"$out_of_gas_1418", label %"$have_gas_1419"
-
-"$out_of_gas_1418":                               ; preds = %"$have_gas_1400"
-  call void @_out_of_gas()
-  br label %"$have_gas_1419"
-
-"$have_gas_1419":                                 ; preds = %"$out_of_gas_1418", %"$have_gas_1400"
-  %"$consume_1420" = sub i64 %"$gasrem_1416", %"$gasadd_1415"
-  store i64 %"$consume_1420", i64* @_gasrem, align 8
-  %"$execptr_load_1421" = load i8*, i8** @_execptr, align 8
-  %"$$n_2_1422" = load %"Map_Uint128_Map_(Uint128)_(0x3620c286757a29985cee194eb90064270fb65414.AddressADT)"*, %"Map_Uint128_Map_(Uint128)_(0x3620c286757a29985cee194eb90064270fb65414.AddressADT)"** %"$n_2", align 8
-  %"$$$n_2_1422_1423" = bitcast %"Map_Uint128_Map_(Uint128)_(0x3620c286757a29985cee194eb90064270fb65414.AddressADT)"* %"$$n_2_1422" to i8*
-  %"$put_sub_k_1424" = alloca %Uint128, align 8
-  %"$sub_k_1425" = load %Uint128, %Uint128* %sub_k, align 8
-  store %Uint128 %"$sub_k_1425", %Uint128* %"$put_sub_k_1424", align 8
-  %"$$put_sub_k_1424_1426" = bitcast %Uint128* %"$put_sub_k_1424" to i8*
-  %"$sub_res_1427" = load %Map_Uint128_0x3620c286757a29985cee194eb90064270fb65414.AddressADT*, %Map_Uint128_0x3620c286757a29985cee194eb90064270fb65414.AddressADT** %sub_res, align 8
-  %"$$sub_res_1427_1428" = bitcast %Map_Uint128_0x3620c286757a29985cee194eb90064270fb65414.AddressADT* %"$sub_res_1427" to i8*
-  %"$put_call_1429" = call i8* @_put(i8* %"$execptr_load_1421", %_TyDescrTy_Typ* @"$TyDescr_Map_78", i8* %"$$$n_2_1422_1423", i8* %"$$put_sub_k_1424_1426", i8* %"$$sub_res_1427_1428")
-  %"$put_1430" = bitcast i8* %"$put_call_1429" to %"Map_Uint128_Map_(Uint128)_(0x3620c286757a29985cee194eb90064270fb65414.AddressADT)"*
-  store %"Map_Uint128_Map_(Uint128)_(0x3620c286757a29985cee194eb90064270fb65414.AddressADT)"* %"$put_1430", %"Map_Uint128_Map_(Uint128)_(0x3620c286757a29985cee194eb90064270fb65414.AddressADT)"** %z, align 8
-  %"$z_1431" = load %"Map_Uint128_Map_(Uint128)_(0x3620c286757a29985cee194eb90064270fb65414.AddressADT)"*, %"Map_Uint128_Map_(Uint128)_(0x3620c286757a29985cee194eb90064270fb65414.AddressADT)"** %z, align 8
-  %"$$z_1431_1432" = bitcast %"Map_Uint128_Map_(Uint128)_(0x3620c286757a29985cee194eb90064270fb65414.AddressADT)"* %"$z_1431" to i8*
-  %"$_literal_cost_call_1433" = call i64 @_literal_cost(%_TyDescrTy_Typ* @"$TyDescr_Map_78", i8* %"$$z_1431_1432")
-  %"$gasrem_1434" = load i64, i64* @_gasrem, align 8
-  %"$gascmp_1435" = icmp ugt i64 %"$_literal_cost_call_1433", %"$gasrem_1434"
-  br i1 %"$gascmp_1435", label %"$out_of_gas_1436", label %"$have_gas_1437"
-
-"$out_of_gas_1436":                               ; preds = %"$have_gas_1419"
-  call void @_out_of_gas()
-  br label %"$have_gas_1437"
-
-"$have_gas_1437":                                 ; preds = %"$out_of_gas_1436", %"$have_gas_1419"
-  %"$consume_1438" = sub i64 %"$gasrem_1434", %"$_literal_cost_call_1433"
-  store i64 %"$consume_1438", i64* @_gasrem, align 8
-  %"$execptr_load_1439" = load i8*, i8** @_execptr, align 8
-  %"$z_1441" = load %"Map_Uint128_Map_(Uint128)_(0x3620c286757a29985cee194eb90064270fb65414.AddressADT)"*, %"Map_Uint128_Map_(Uint128)_(0x3620c286757a29985cee194eb90064270fb65414.AddressADT)"** %z, align 8
-  %"$update_value_1442" = bitcast %"Map_Uint128_Map_(Uint128)_(0x3620c286757a29985cee194eb90064270fb65414.AddressADT)"* %"$z_1441" to i8*
-  call void @_update_field(i8* %"$execptr_load_1439", i8* getelementptr inbounds ([15 x i8], [15 x i8]* @"$assign_test_10_1440", i32 0, i32 0), %_TyDescrTy_Typ* @"$TyDescr_Map_78", i32 0, i8* null, i8* %"$update_value_1442")
-  %"$gasrem_1443" = load i64, i64* @_gasrem, align 8
-  %"$gascmp_1444" = icmp ugt i64 1, %"$gasrem_1443"
-  br i1 %"$gascmp_1444", label %"$out_of_gas_1445", label %"$have_gas_1446"
-
-"$out_of_gas_1445":                               ; preds = %"$have_gas_1437"
-  call void @_out_of_gas()
-  br label %"$have_gas_1446"
-
-"$have_gas_1446":                                 ; preds = %"$out_of_gas_1445", %"$have_gas_1437"
-  %"$consume_1447" = sub i64 %"$gasrem_1443", 1
-  store i64 %"$consume_1447", i64* @_gasrem, align 8
-  %k1 = alloca %Uint128, align 8
-  %"$gasrem_1448" = load i64, i64* @_gasrem, align 8
-  %"$gascmp_1449" = icmp ugt i64 1, %"$gasrem_1448"
-  br i1 %"$gascmp_1449", label %"$out_of_gas_1450", label %"$have_gas_1451"
-
-"$out_of_gas_1450":                               ; preds = %"$have_gas_1446"
-  call void @_out_of_gas()
-  br label %"$have_gas_1451"
-
-"$have_gas_1451":                                 ; preds = %"$out_of_gas_1450", %"$have_gas_1446"
-  %"$consume_1452" = sub i64 %"$gasrem_1448", 1
-  store i64 %"$consume_1452", i64* @_gasrem, align 8
-  store %Uint128 { i128 1 }, %Uint128* %k1, align 8
-  %"$gasrem_1453" = load i64, i64* @_gasrem, align 8
-  %"$gascmp_1454" = icmp ugt i64 1, %"$gasrem_1453"
-  br i1 %"$gascmp_1454", label %"$out_of_gas_1455", label %"$have_gas_1456"
-
-"$out_of_gas_1455":                               ; preds = %"$have_gas_1451"
-  call void @_out_of_gas()
-  br label %"$have_gas_1456"
-
-"$have_gas_1456":                                 ; preds = %"$out_of_gas_1455", %"$have_gas_1451"
-  %"$consume_1457" = sub i64 %"$gasrem_1453", 1
-  store i64 %"$consume_1457", i64* @_gasrem, align 8
-  %k2 = alloca %Uint128, align 8
-  %"$gasrem_1458" = load i64, i64* @_gasrem, align 8
-  %"$gascmp_1459" = icmp ugt i64 1, %"$gasrem_1458"
-  br i1 %"$gascmp_1459", label %"$out_of_gas_1460", label %"$have_gas_1461"
-
-"$out_of_gas_1460":                               ; preds = %"$have_gas_1456"
-  call void @_out_of_gas()
-  br label %"$have_gas_1461"
-
-"$have_gas_1461":                                 ; preds = %"$out_of_gas_1460", %"$have_gas_1456"
-  %"$consume_1462" = sub i64 %"$gasrem_1458", 1
-  store i64 %"$consume_1462", i64* @_gasrem, align 8
-  store %Uint128 { i128 42 }, %Uint128* %k2, align 8
-  %"$$x_1_1463" = load %TName_0x3620c286757a29985cee194eb90064270fb65414.AddressADT*, %TName_0x3620c286757a29985cee194eb90064270fb65414.AddressADT** %"$x_1", align 8
-  %"$$$x_1_1463_1464" = bitcast %TName_0x3620c286757a29985cee194eb90064270fb65414.AddressADT* %"$$x_1_1463" to i8*
-  %"$_literal_cost_call_1465" = call i64 @_literal_cost(%_TyDescrTy_Typ* @"$TyDescr_ADT_0x3620c286757a29985cee194eb90064270fb65414.AddressADT_74", i8* %"$$$x_1_1463_1464")
-  %"$gasadd_1466" = add i64 %"$_literal_cost_call_1465", 2
-  %"$gasrem_1467" = load i64, i64* @_gasrem, align 8
-  %"$gascmp_1468" = icmp ugt i64 %"$gasadd_1466", %"$gasrem_1467"
-  br i1 %"$gascmp_1468", label %"$out_of_gas_1469", label %"$have_gas_1470"
-
-"$out_of_gas_1469":                               ; preds = %"$have_gas_1461"
-  call void @_out_of_gas()
-  br label %"$have_gas_1470"
-
-"$have_gas_1470":                                 ; preds = %"$out_of_gas_1469", %"$have_gas_1461"
-  %"$consume_1471" = sub i64 %"$gasrem_1467", %"$gasadd_1466"
-  store i64 %"$consume_1471", i64* @_gasrem, align 8
-  %"$indices_buf_1472_salloc_load" = load i8*, i8** @_execptr, align 8
-  %"$indices_buf_1472_salloc_salloc" = call i8* @_salloc(i8* %"$indices_buf_1472_salloc_load", i64 32)
-  %"$indices_buf_1472_salloc" = bitcast i8* %"$indices_buf_1472_salloc_salloc" to [32 x i8]*
-  %"$indices_buf_1472" = bitcast [32 x i8]* %"$indices_buf_1472_salloc" to i8*
-  %"$k1_1473" = load %Uint128, %Uint128* %k1, align 8
-  %"$indices_gep_1474" = getelementptr i8, i8* %"$indices_buf_1472", i32 0
-  %indices_cast = bitcast i8* %"$indices_gep_1474" to %Uint128*
-  store %Uint128 %"$k1_1473", %Uint128* %indices_cast, align 8
-  %"$k2_1475" = load %Uint128, %Uint128* %k2, align 8
-  %"$indices_gep_1476" = getelementptr i8, i8* %"$indices_buf_1472", i32 16
-  %indices_cast1 = bitcast i8* %"$indices_gep_1476" to %Uint128*
-  store %Uint128 %"$k2_1475", %Uint128* %indices_cast1, align 8
-  %"$execptr_load_1477" = load i8*, i8** @_execptr, align 8
-  %"$$x_1_1479" = load %TName_0x3620c286757a29985cee194eb90064270fb65414.AddressADT*, %TName_0x3620c286757a29985cee194eb90064270fb65414.AddressADT** %"$x_1", align 8
-  %"$update_value_1480" = bitcast %TName_0x3620c286757a29985cee194eb90064270fb65414.AddressADT* %"$$x_1_1479" to i8*
-  call void @_update_field(i8* %"$execptr_load_1477", i8* getelementptr inbounds ([15 x i8], [15 x i8]* @"$assign_test_10_1478", i32 0, i32 0), %_TyDescrTy_Typ* @"$TyDescr_Map_78", i32 2, i8* %"$indices_buf_1472", i8* %"$update_value_1480")
->>>>>>> f105e354
-  ret void
-}
-
 declare i64 @_lengthof(%_TyDescrTy_Typ*, i8*)
 
 declare i8* @_put(i8*, %_TyDescrTy_Typ*, i8*, i8*, i8*)
 
 define void @AssignTest(i8* %0) {
 entry:
-<<<<<<< HEAD
-  %"$_amount_1485" = getelementptr i8, i8* %0, i32 0
-  %"$_amount_1486" = bitcast i8* %"$_amount_1485" to %Uint128*
-  %_amount = load %Uint128, %Uint128* %"$_amount_1486", align 8
-  %"$_origin_1487" = getelementptr i8, i8* %0, i32 16
-  %"$_origin_1488" = bitcast i8* %"$_origin_1487" to [20 x i8]*
-  %"$_sender_1489" = getelementptr i8, i8* %0, i32 36
-  %"$_sender_1490" = bitcast i8* %"$_sender_1489" to [20 x i8]*
-  call void @"$AssignTest_1278"(%Uint128 %_amount, [20 x i8]* %"$_origin_1488", [20 x i8]* %"$_sender_1490")
-=======
-  %"$_amount_1482" = getelementptr i8, i8* %0, i32 0
-  %"$_amount_1483" = bitcast i8* %"$_amount_1482" to %Uint128*
-  %_amount = load %Uint128, %Uint128* %"$_amount_1483", align 8
-  %"$_origin_1484" = getelementptr i8, i8* %0, i32 16
-  %"$_origin_1485" = bitcast i8* %"$_origin_1484" to [20 x i8]*
-  %"$_sender_1486" = getelementptr i8, i8* %0, i32 36
-  %"$_sender_1487" = bitcast i8* %"$_sender_1486" to [20 x i8]*
-  call void @"$AssignTest_1275"(%Uint128 %_amount, [20 x i8]* %"$_origin_1485", [20 x i8]* %"$_sender_1487")
->>>>>>> f105e354
+  %"$_amount_1488" = getelementptr i8, i8* %0, i32 0
+  %"$_amount_1489" = bitcast i8* %"$_amount_1488" to %Uint128*
+  %_amount = load %Uint128, %Uint128* %"$_amount_1489", align 8
+  %"$_origin_1490" = getelementptr i8, i8* %0, i32 16
+  %"$_origin_1491" = bitcast i8* %"$_origin_1490" to [20 x i8]*
+  %"$_sender_1492" = getelementptr i8, i8* %0, i32 36
+  %"$_sender_1493" = bitcast i8* %"$_sender_1492" to [20 x i8]*
+  call void @"$AssignTest_1281"(%Uint128 %_amount, [20 x i8]* %"$_origin_1491", [20 x i8]* %"$_sender_1493")
   ret void
 }