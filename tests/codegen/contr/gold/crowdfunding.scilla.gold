

; gas_remaining: 4001999
; ModuleID = 'Crowdfunding'
source_filename = "Crowdfunding"
target datalayout = "e-m:e-p270:32:32-p271:32:32-p272:64:64-i64:64-f80:128-n8:16:32:64-S128"
target triple = "x86_64-unknown-linux-gnu"

%"$TyDescrTy_PrimTyp_46" = type { i32, i32 }
%_TyDescrTy_Typ = type { i32, i8* }
%"$TyDescrTy_ADTTyp_78" = type { %TyDescrString, i32, i32, i32, %"$TyDescrTy_ADTTyp_Specl_77"** }
%TyDescrString = type { i8*, i32 }
%"$TyDescrTy_ADTTyp_Specl_77" = type { %_TyDescrTy_Typ**, %"$TyDescrTy_ADTTyp_Constr_79"**, %"$TyDescrTy_ADTTyp_78"* }
%"$TyDescrTy_ADTTyp_Constr_79" = type { %TyDescrString, i32, %_TyDescrTy_Typ** }
%"$TyDescr_MapTyp_84" = type { %_TyDescrTy_Typ*, %_TyDescrTy_Typ* }
%"$TyDescr_AddrTyp_87" = type { i32, %"$TyDescr_AddrFieldTyp_86"* }
%"$TyDescr_AddrFieldTyp_86" = type { %TyDescrString, %_TyDescrTy_Typ* }
%Int32 = type { i32 }
%TName_Bool = type { i8, %CName_True*, %CName_False* }
%CName_True = type <{ i8 }>
%CName_False = type <{ i8 }>
%TName_List_Message = type { i8, %CName_Cons_Message*, %CName_Nil_Message* }
%CName_Cons_Message = type <{ i8, i8*, %TName_List_Message* }>
%CName_Nil_Message = type <{ i8 }>
%"TName_Option_Map_(ByStr20)_(Uint128)" = type { i8, %"CName_Some_Map_(ByStr20)_(Uint128)"*, %"CName_None_Map_(ByStr20)_(Uint128)"* }
%"CName_Some_Map_(ByStr20)_(Uint128)" = type <{ i8, %Map_ByStr20_Uint128* }>
%"CName_None_Map_(ByStr20)_(Uint128)" = type <{ i8 }>
%Uint128 = type { i128 }
%Map_ByStr20_Uint128 = type { [20 x i8], %Uint128 }
%Uint32 = type { i32 }
%"$ParamDescr_1816" = type { %ParamDescrString, %_TyDescrTy_Typ* }
%ParamDescrString = type { i8*, i32 }
%"$TransDescr_1817" = type { %ParamDescrString, i32, %"$ParamDescr_1816"* }
%"$$fundef_34_env_136" = type { { { %TName_Bool* (i8*, %TName_Bool*)*, i8* } (i8*, %TName_Bool*)*, i8* }, i8* }
%"$$fundef_32_env_137" = type { { { %TName_Bool* (i8*, %TName_Bool*)*, i8* } (i8*, %TName_Bool*)*, i8* } }
%"$$fundef_40_env_138" = type { %Map_ByStr20_Uint128*, [20 x i8] }
%"$$fundef_38_env_139" = type { %Map_ByStr20_Uint128* }
%"$$fundef_36_env_140" = type {}
%"$$fundef_42_env_141" = type {}
%"$$fundef_22_env_142" = type {}
%"$$fundef_26_env_143" = type { %TName_Bool* }
%"$$fundef_24_env_144" = type {}
%"$$fundef_30_env_145" = type { %TName_Bool* }
%"$$fundef_28_env_146" = type {}
%BCVName = type { i8*, i32 }
%String = type { i8*, i32 }
%TName_Option_Uint128 = type { i8, %CName_Some_Uint128*, %CName_None_Uint128* }
%CName_Some_Uint128 = type <{ i8, %Uint128 }>
%CName_None_Uint128 = type <{ i8 }>

@_execptr = global i8* null
@_gasrem = global i64 0
@"$TyDescr_Int32_Prim_47" = global %"$TyDescrTy_PrimTyp_46" zeroinitializer
@"$TyDescr_Int32_48" = global %_TyDescrTy_Typ { i32 0, i8* bitcast (%"$TyDescrTy_PrimTyp_46"* @"$TyDescr_Int32_Prim_47" to i8*) }
@"$TyDescr_Uint32_Prim_49" = global %"$TyDescrTy_PrimTyp_46" { i32 1, i32 0 }
@"$TyDescr_Uint32_50" = global %_TyDescrTy_Typ { i32 0, i8* bitcast (%"$TyDescrTy_PrimTyp_46"* @"$TyDescr_Uint32_Prim_49" to i8*) }
@"$TyDescr_Int64_Prim_51" = global %"$TyDescrTy_PrimTyp_46" { i32 0, i32 1 }
@"$TyDescr_Int64_52" = global %_TyDescrTy_Typ { i32 0, i8* bitcast (%"$TyDescrTy_PrimTyp_46"* @"$TyDescr_Int64_Prim_51" to i8*) }
@"$TyDescr_Uint64_Prim_53" = global %"$TyDescrTy_PrimTyp_46" { i32 1, i32 1 }
@"$TyDescr_Uint64_54" = global %_TyDescrTy_Typ { i32 0, i8* bitcast (%"$TyDescrTy_PrimTyp_46"* @"$TyDescr_Uint64_Prim_53" to i8*) }
@"$TyDescr_Int128_Prim_55" = global %"$TyDescrTy_PrimTyp_46" { i32 0, i32 2 }
@"$TyDescr_Int128_56" = global %_TyDescrTy_Typ { i32 0, i8* bitcast (%"$TyDescrTy_PrimTyp_46"* @"$TyDescr_Int128_Prim_55" to i8*) }
@"$TyDescr_Uint128_Prim_57" = global %"$TyDescrTy_PrimTyp_46" { i32 1, i32 2 }
@"$TyDescr_Uint128_58" = global %_TyDescrTy_Typ { i32 0, i8* bitcast (%"$TyDescrTy_PrimTyp_46"* @"$TyDescr_Uint128_Prim_57" to i8*) }
@"$TyDescr_Int256_Prim_59" = global %"$TyDescrTy_PrimTyp_46" { i32 0, i32 3 }
@"$TyDescr_Int256_60" = global %_TyDescrTy_Typ { i32 0, i8* bitcast (%"$TyDescrTy_PrimTyp_46"* @"$TyDescr_Int256_Prim_59" to i8*) }
@"$TyDescr_Uint256_Prim_61" = global %"$TyDescrTy_PrimTyp_46" { i32 1, i32 3 }
@"$TyDescr_Uint256_62" = global %_TyDescrTy_Typ { i32 0, i8* bitcast (%"$TyDescrTy_PrimTyp_46"* @"$TyDescr_Uint256_Prim_61" to i8*) }
@"$TyDescr_String_Prim_63" = global %"$TyDescrTy_PrimTyp_46" { i32 2, i32 0 }
@"$TyDescr_String_64" = global %_TyDescrTy_Typ { i32 0, i8* bitcast (%"$TyDescrTy_PrimTyp_46"* @"$TyDescr_String_Prim_63" to i8*) }
@"$TyDescr_Bnum_Prim_65" = global %"$TyDescrTy_PrimTyp_46" { i32 3, i32 0 }
@"$TyDescr_Bnum_66" = global %_TyDescrTy_Typ { i32 0, i8* bitcast (%"$TyDescrTy_PrimTyp_46"* @"$TyDescr_Bnum_Prim_65" to i8*) }
@"$TyDescr_Message_Prim_67" = global %"$TyDescrTy_PrimTyp_46" { i32 4, i32 0 }
@"$TyDescr_Message_68" = global %_TyDescrTy_Typ { i32 0, i8* bitcast (%"$TyDescrTy_PrimTyp_46"* @"$TyDescr_Message_Prim_67" to i8*) }
@"$TyDescr_Event_Prim_69" = global %"$TyDescrTy_PrimTyp_46" { i32 5, i32 0 }
@"$TyDescr_Event_70" = global %_TyDescrTy_Typ { i32 0, i8* bitcast (%"$TyDescrTy_PrimTyp_46"* @"$TyDescr_Event_Prim_69" to i8*) }
@"$TyDescr_Exception_Prim_71" = global %"$TyDescrTy_PrimTyp_46" { i32 6, i32 0 }
@"$TyDescr_Exception_72" = global %_TyDescrTy_Typ { i32 0, i8* bitcast (%"$TyDescrTy_PrimTyp_46"* @"$TyDescr_Exception_Prim_71" to i8*) }
@"$TyDescr_Bystr_Prim_73" = global %"$TyDescrTy_PrimTyp_46" { i32 7, i32 0 }
@"$TyDescr_Bystr_74" = global %_TyDescrTy_Typ { i32 0, i8* bitcast (%"$TyDescrTy_PrimTyp_46"* @"$TyDescr_Bystr_Prim_73" to i8*) }
@"$TyDescr_Bystr20_Prim_75" = global %"$TyDescrTy_PrimTyp_46" { i32 8, i32 20 }
@"$TyDescr_Bystr20_76" = global %_TyDescrTy_Typ { i32 0, i8* bitcast (%"$TyDescrTy_PrimTyp_46"* @"$TyDescr_Bystr20_Prim_75" to i8*) }
@"$TyDescr_ADT_Option_Uint128_80" = unnamed_addr constant %_TyDescrTy_Typ { i32 1, i8* bitcast (%"$TyDescrTy_ADTTyp_Specl_77"* @"$TyDescr_Option_Uint128_ADTTyp_Specl_98" to i8*) }
@"$TyDescr_ADT_Option_Map_(ByStr20)_(Uint128)_81" = unnamed_addr constant %_TyDescrTy_Typ { i32 1, i8* bitcast (%"$TyDescrTy_ADTTyp_Specl_77"* @"$TyDescr_Option_Map_(ByStr20)_(Uint128)_ADTTyp_Specl_107" to i8*) }
@"$TyDescr_ADT_List_Message_82" = unnamed_addr constant %_TyDescrTy_Typ { i32 1, i8* bitcast (%"$TyDescrTy_ADTTyp_Specl_77"* @"$TyDescr_List_Message_ADTTyp_Specl_119" to i8*) }
@"$TyDescr_ADT_Bool_83" = unnamed_addr constant %_TyDescrTy_Typ { i32 1, i8* bitcast (%"$TyDescrTy_ADTTyp_Specl_77"* @"$TyDescr_Bool_ADTTyp_Specl_131" to i8*) }
@"$TyDescr_Map_85" = unnamed_addr constant %_TyDescrTy_Typ { i32 2, i8* bitcast (%"$TyDescr_MapTyp_84"* @"$TyDescr_MapTyp_134" to i8*) }
@"$TyDescr_Addr_88" = unnamed_addr constant %_TyDescrTy_Typ { i32 3, i8* bitcast (%"$TyDescr_AddrTyp_87"* @"$TyDescr_AddrFields_135" to i8*) }
@"$TyDescr_Option_ADTTyp_89" = unnamed_addr constant %"$TyDescrTy_ADTTyp_78" { %TyDescrString { i8* getelementptr inbounds ([6 x i8], [6 x i8]* @"$TyDescr_ADT_Option_109", i32 0, i32 0), i32 6 }, i32 1, i32 2, i32 2, %"$TyDescrTy_ADTTyp_Specl_77"** getelementptr inbounds ([2 x %"$TyDescrTy_ADTTyp_Specl_77"*], [2 x %"$TyDescrTy_ADTTyp_Specl_77"*]* @"$TyDescr_Option_ADTTyp_m_specls_108", i32 0, i32 0) }
@"$TyDescr_Option_Some_Uint128_Constr_m_args_90" = unnamed_addr constant [1 x %_TyDescrTy_Typ*] [%_TyDescrTy_Typ* @"$TyDescr_Uint128_58"]
@"$TyDescr_ADT_Some_91" = unnamed_addr constant [4 x i8] c"Some"
@"$TyDescr_Option_Some_Uint128_ADTTyp_Constr_92" = unnamed_addr constant %"$TyDescrTy_ADTTyp_Constr_79" { %TyDescrString { i8* getelementptr inbounds ([4 x i8], [4 x i8]* @"$TyDescr_ADT_Some_91", i32 0, i32 0), i32 4 }, i32 1, %_TyDescrTy_Typ** getelementptr inbounds ([1 x %_TyDescrTy_Typ*], [1 x %_TyDescrTy_Typ*]* @"$TyDescr_Option_Some_Uint128_Constr_m_args_90", i32 0, i32 0) }
@"$TyDescr_Option_None_Uint128_Constr_m_args_93" = unnamed_addr constant [0 x %_TyDescrTy_Typ*] zeroinitializer
@"$TyDescr_ADT_None_94" = unnamed_addr constant [4 x i8] c"None"
@"$TyDescr_Option_None_Uint128_ADTTyp_Constr_95" = unnamed_addr constant %"$TyDescrTy_ADTTyp_Constr_79" { %TyDescrString { i8* getelementptr inbounds ([4 x i8], [4 x i8]* @"$TyDescr_ADT_None_94", i32 0, i32 0), i32 4 }, i32 0, %_TyDescrTy_Typ** getelementptr inbounds ([0 x %_TyDescrTy_Typ*], [0 x %_TyDescrTy_Typ*]* @"$TyDescr_Option_None_Uint128_Constr_m_args_93", i32 0, i32 0) }
@"$TyDescr_Option_Uint128_ADTTyp_Specl_m_constrs_96" = unnamed_addr constant [2 x %"$TyDescrTy_ADTTyp_Constr_79"*] [%"$TyDescrTy_ADTTyp_Constr_79"* @"$TyDescr_Option_Some_Uint128_ADTTyp_Constr_92", %"$TyDescrTy_ADTTyp_Constr_79"* @"$TyDescr_Option_None_Uint128_ADTTyp_Constr_95"]
@"$TyDescr_Option_Uint128_ADTTyp_Specl_m_TArgs_97" = unnamed_addr constant [1 x %_TyDescrTy_Typ*] [%_TyDescrTy_Typ* @"$TyDescr_Uint128_58"]
@"$TyDescr_Option_Uint128_ADTTyp_Specl_98" = unnamed_addr constant %"$TyDescrTy_ADTTyp_Specl_77" { %_TyDescrTy_Typ** getelementptr inbounds ([1 x %_TyDescrTy_Typ*], [1 x %_TyDescrTy_Typ*]* @"$TyDescr_Option_Uint128_ADTTyp_Specl_m_TArgs_97", i32 0, i32 0), %"$TyDescrTy_ADTTyp_Constr_79"** getelementptr inbounds ([2 x %"$TyDescrTy_ADTTyp_Constr_79"*], [2 x %"$TyDescrTy_ADTTyp_Constr_79"*]* @"$TyDescr_Option_Uint128_ADTTyp_Specl_m_constrs_96", i32 0, i32 0), %"$TyDescrTy_ADTTyp_78"* @"$TyDescr_Option_ADTTyp_89" }
@"$TyDescr_Option_Some_Map_(ByStr20)_(Uint128)_Constr_m_args_99" = unnamed_addr constant [1 x %_TyDescrTy_Typ*] [%_TyDescrTy_Typ* @"$TyDescr_Map_85"]
@"$TyDescr_ADT_Some_100" = unnamed_addr constant [4 x i8] c"Some"
@"$TyDescr_Option_Some_Map_(ByStr20)_(Uint128)_ADTTyp_Constr_101" = unnamed_addr constant %"$TyDescrTy_ADTTyp_Constr_79" { %TyDescrString { i8* getelementptr inbounds ([4 x i8], [4 x i8]* @"$TyDescr_ADT_Some_100", i32 0, i32 0), i32 4 }, i32 1, %_TyDescrTy_Typ** getelementptr inbounds ([1 x %_TyDescrTy_Typ*], [1 x %_TyDescrTy_Typ*]* @"$TyDescr_Option_Some_Map_(ByStr20)_(Uint128)_Constr_m_args_99", i32 0, i32 0) }
@"$TyDescr_Option_None_Map_(ByStr20)_(Uint128)_Constr_m_args_102" = unnamed_addr constant [0 x %_TyDescrTy_Typ*] zeroinitializer
@"$TyDescr_ADT_None_103" = unnamed_addr constant [4 x i8] c"None"
@"$TyDescr_Option_None_Map_(ByStr20)_(Uint128)_ADTTyp_Constr_104" = unnamed_addr constant %"$TyDescrTy_ADTTyp_Constr_79" { %TyDescrString { i8* getelementptr inbounds ([4 x i8], [4 x i8]* @"$TyDescr_ADT_None_103", i32 0, i32 0), i32 4 }, i32 0, %_TyDescrTy_Typ** getelementptr inbounds ([0 x %_TyDescrTy_Typ*], [0 x %_TyDescrTy_Typ*]* @"$TyDescr_Option_None_Map_(ByStr20)_(Uint128)_Constr_m_args_102", i32 0, i32 0) }
@"$TyDescr_Option_Map_(ByStr20)_(Uint128)_ADTTyp_Specl_m_constrs_105" = unnamed_addr constant [2 x %"$TyDescrTy_ADTTyp_Constr_79"*] [%"$TyDescrTy_ADTTyp_Constr_79"* @"$TyDescr_Option_Some_Map_(ByStr20)_(Uint128)_ADTTyp_Constr_101", %"$TyDescrTy_ADTTyp_Constr_79"* @"$TyDescr_Option_None_Map_(ByStr20)_(Uint128)_ADTTyp_Constr_104"]
@"$TyDescr_Option_Map_(ByStr20)_(Uint128)_ADTTyp_Specl_m_TArgs_106" = unnamed_addr constant [1 x %_TyDescrTy_Typ*] [%_TyDescrTy_Typ* @"$TyDescr_Map_85"]
@"$TyDescr_Option_Map_(ByStr20)_(Uint128)_ADTTyp_Specl_107" = unnamed_addr constant %"$TyDescrTy_ADTTyp_Specl_77" { %_TyDescrTy_Typ** getelementptr inbounds ([1 x %_TyDescrTy_Typ*], [1 x %_TyDescrTy_Typ*]* @"$TyDescr_Option_Map_(ByStr20)_(Uint128)_ADTTyp_Specl_m_TArgs_106", i32 0, i32 0), %"$TyDescrTy_ADTTyp_Constr_79"** getelementptr inbounds ([2 x %"$TyDescrTy_ADTTyp_Constr_79"*], [2 x %"$TyDescrTy_ADTTyp_Constr_79"*]* @"$TyDescr_Option_Map_(ByStr20)_(Uint128)_ADTTyp_Specl_m_constrs_105", i32 0, i32 0), %"$TyDescrTy_ADTTyp_78"* @"$TyDescr_Option_ADTTyp_89" }
@"$TyDescr_Option_ADTTyp_m_specls_108" = unnamed_addr constant [2 x %"$TyDescrTy_ADTTyp_Specl_77"*] [%"$TyDescrTy_ADTTyp_Specl_77"* @"$TyDescr_Option_Uint128_ADTTyp_Specl_98", %"$TyDescrTy_ADTTyp_Specl_77"* @"$TyDescr_Option_Map_(ByStr20)_(Uint128)_ADTTyp_Specl_107"]
@"$TyDescr_ADT_Option_109" = unnamed_addr constant [6 x i8] c"Option"
@"$TyDescr_List_ADTTyp_110" = unnamed_addr constant %"$TyDescrTy_ADTTyp_78" { %TyDescrString { i8* getelementptr inbounds ([4 x i8], [4 x i8]* @"$TyDescr_ADT_List_121", i32 0, i32 0), i32 4 }, i32 1, i32 2, i32 1, %"$TyDescrTy_ADTTyp_Specl_77"** getelementptr inbounds ([1 x %"$TyDescrTy_ADTTyp_Specl_77"*], [1 x %"$TyDescrTy_ADTTyp_Specl_77"*]* @"$TyDescr_List_ADTTyp_m_specls_120", i32 0, i32 0) }
@"$TyDescr_List_Cons_Message_Constr_m_args_111" = unnamed_addr constant [2 x %_TyDescrTy_Typ*] [%_TyDescrTy_Typ* @"$TyDescr_Message_68", %_TyDescrTy_Typ* @"$TyDescr_ADT_List_Message_82"]
@"$TyDescr_ADT_Cons_112" = unnamed_addr constant [4 x i8] c"Cons"
@"$TyDescr_List_Cons_Message_ADTTyp_Constr_113" = unnamed_addr constant %"$TyDescrTy_ADTTyp_Constr_79" { %TyDescrString { i8* getelementptr inbounds ([4 x i8], [4 x i8]* @"$TyDescr_ADT_Cons_112", i32 0, i32 0), i32 4 }, i32 2, %_TyDescrTy_Typ** getelementptr inbounds ([2 x %_TyDescrTy_Typ*], [2 x %_TyDescrTy_Typ*]* @"$TyDescr_List_Cons_Message_Constr_m_args_111", i32 0, i32 0) }
@"$TyDescr_List_Nil_Message_Constr_m_args_114" = unnamed_addr constant [0 x %_TyDescrTy_Typ*] zeroinitializer
@"$TyDescr_ADT_Nil_115" = unnamed_addr constant [3 x i8] c"Nil"
@"$TyDescr_List_Nil_Message_ADTTyp_Constr_116" = unnamed_addr constant %"$TyDescrTy_ADTTyp_Constr_79" { %TyDescrString { i8* getelementptr inbounds ([3 x i8], [3 x i8]* @"$TyDescr_ADT_Nil_115", i32 0, i32 0), i32 3 }, i32 0, %_TyDescrTy_Typ** getelementptr inbounds ([0 x %_TyDescrTy_Typ*], [0 x %_TyDescrTy_Typ*]* @"$TyDescr_List_Nil_Message_Constr_m_args_114", i32 0, i32 0) }
@"$TyDescr_List_Message_ADTTyp_Specl_m_constrs_117" = unnamed_addr constant [2 x %"$TyDescrTy_ADTTyp_Constr_79"*] [%"$TyDescrTy_ADTTyp_Constr_79"* @"$TyDescr_List_Cons_Message_ADTTyp_Constr_113", %"$TyDescrTy_ADTTyp_Constr_79"* @"$TyDescr_List_Nil_Message_ADTTyp_Constr_116"]
@"$TyDescr_List_Message_ADTTyp_Specl_m_TArgs_118" = unnamed_addr constant [1 x %_TyDescrTy_Typ*] [%_TyDescrTy_Typ* @"$TyDescr_Message_68"]
@"$TyDescr_List_Message_ADTTyp_Specl_119" = unnamed_addr constant %"$TyDescrTy_ADTTyp_Specl_77" { %_TyDescrTy_Typ** getelementptr inbounds ([1 x %_TyDescrTy_Typ*], [1 x %_TyDescrTy_Typ*]* @"$TyDescr_List_Message_ADTTyp_Specl_m_TArgs_118", i32 0, i32 0), %"$TyDescrTy_ADTTyp_Constr_79"** getelementptr inbounds ([2 x %"$TyDescrTy_ADTTyp_Constr_79"*], [2 x %"$TyDescrTy_ADTTyp_Constr_79"*]* @"$TyDescr_List_Message_ADTTyp_Specl_m_constrs_117", i32 0, i32 0), %"$TyDescrTy_ADTTyp_78"* @"$TyDescr_List_ADTTyp_110" }
@"$TyDescr_List_ADTTyp_m_specls_120" = unnamed_addr constant [1 x %"$TyDescrTy_ADTTyp_Specl_77"*] [%"$TyDescrTy_ADTTyp_Specl_77"* @"$TyDescr_List_Message_ADTTyp_Specl_119"]
@"$TyDescr_ADT_List_121" = unnamed_addr constant [4 x i8] c"List"
@"$TyDescr_Bool_ADTTyp_122" = unnamed_addr constant %"$TyDescrTy_ADTTyp_78" { %TyDescrString { i8* getelementptr inbounds ([4 x i8], [4 x i8]* @"$TyDescr_ADT_Bool_133", i32 0, i32 0), i32 4 }, i32 0, i32 2, i32 1, %"$TyDescrTy_ADTTyp_Specl_77"** getelementptr inbounds ([1 x %"$TyDescrTy_ADTTyp_Specl_77"*], [1 x %"$TyDescrTy_ADTTyp_Specl_77"*]* @"$TyDescr_Bool_ADTTyp_m_specls_132", i32 0, i32 0) }
@"$TyDescr_Bool_True_Constr_m_args_123" = unnamed_addr constant [0 x %_TyDescrTy_Typ*] zeroinitializer
@"$TyDescr_ADT_True_124" = unnamed_addr constant [4 x i8] c"True"
@"$TyDescr_Bool_True_ADTTyp_Constr_125" = unnamed_addr constant %"$TyDescrTy_ADTTyp_Constr_79" { %TyDescrString { i8* getelementptr inbounds ([4 x i8], [4 x i8]* @"$TyDescr_ADT_True_124", i32 0, i32 0), i32 4 }, i32 0, %_TyDescrTy_Typ** getelementptr inbounds ([0 x %_TyDescrTy_Typ*], [0 x %_TyDescrTy_Typ*]* @"$TyDescr_Bool_True_Constr_m_args_123", i32 0, i32 0) }
@"$TyDescr_Bool_False_Constr_m_args_126" = unnamed_addr constant [0 x %_TyDescrTy_Typ*] zeroinitializer
@"$TyDescr_ADT_False_127" = unnamed_addr constant [5 x i8] c"False"
@"$TyDescr_Bool_False_ADTTyp_Constr_128" = unnamed_addr constant %"$TyDescrTy_ADTTyp_Constr_79" { %TyDescrString { i8* getelementptr inbounds ([5 x i8], [5 x i8]* @"$TyDescr_ADT_False_127", i32 0, i32 0), i32 5 }, i32 0, %_TyDescrTy_Typ** getelementptr inbounds ([0 x %_TyDescrTy_Typ*], [0 x %_TyDescrTy_Typ*]* @"$TyDescr_Bool_False_Constr_m_args_126", i32 0, i32 0) }
@"$TyDescr_Bool_ADTTyp_Specl_m_constrs_129" = unnamed_addr constant [2 x %"$TyDescrTy_ADTTyp_Constr_79"*] [%"$TyDescrTy_ADTTyp_Constr_79"* @"$TyDescr_Bool_True_ADTTyp_Constr_125", %"$TyDescrTy_ADTTyp_Constr_79"* @"$TyDescr_Bool_False_ADTTyp_Constr_128"]
@"$TyDescr_Bool_ADTTyp_Specl_m_TArgs_130" = unnamed_addr constant [0 x %_TyDescrTy_Typ*] zeroinitializer
@"$TyDescr_Bool_ADTTyp_Specl_131" = unnamed_addr constant %"$TyDescrTy_ADTTyp_Specl_77" { %_TyDescrTy_Typ** getelementptr inbounds ([0 x %_TyDescrTy_Typ*], [0 x %_TyDescrTy_Typ*]* @"$TyDescr_Bool_ADTTyp_Specl_m_TArgs_130", i32 0, i32 0), %"$TyDescrTy_ADTTyp_Constr_79"** getelementptr inbounds ([2 x %"$TyDescrTy_ADTTyp_Constr_79"*], [2 x %"$TyDescrTy_ADTTyp_Constr_79"*]* @"$TyDescr_Bool_ADTTyp_Specl_m_constrs_129", i32 0, i32 0), %"$TyDescrTy_ADTTyp_78"* @"$TyDescr_Bool_ADTTyp_122" }
@"$TyDescr_Bool_ADTTyp_m_specls_132" = unnamed_addr constant [1 x %"$TyDescrTy_ADTTyp_Specl_77"*] [%"$TyDescrTy_ADTTyp_Specl_77"* @"$TyDescr_Bool_ADTTyp_Specl_131"]
@"$TyDescr_ADT_Bool_133" = unnamed_addr constant [4 x i8] c"Bool"
@"$TyDescr_MapTyp_134" = unnamed_addr constant %"$TyDescr_MapTyp_84" { %_TyDescrTy_Typ* @"$TyDescr_Bystr20_76", %_TyDescrTy_Typ* @"$TyDescr_Uint128_58" }
@"$TyDescr_AddrFields_135" = unnamed_addr constant %"$TyDescr_AddrTyp_87" { i32 -1, %"$TyDescr_AddrFieldTyp_86"* null }
@"$_gas_charge_acc_1" = global %Int32 zeroinitializer
@"$_gas_charge_acc_0" = global %Int32 zeroinitializer
@BoolUtils.andb = global { { %TName_Bool* (i8*, %TName_Bool*)*, i8* } (i8*, %TName_Bool*)*, i8* } zeroinitializer
@BoolUtils.orb = global { { %TName_Bool* (i8*, %TName_Bool*)*, i8* } (i8*, %TName_Bool*)*, i8* } zeroinitializer
@BoolUtils.negb = global { %TName_Bool* (i8*, %TName_Bool*)*, i8* } zeroinitializer
@crowdfunding.one_msg = global { %TName_List_Message* (i8*, i8*)*, i8* } zeroinitializer
@crowdfunding.check_update = global { { { %"TName_Option_Map_(ByStr20)_(Uint128)"* (i8*, %Uint128)*, i8* } (i8*, [20 x i8]*)*, i8* } (i8*, %Map_ByStr20_Uint128*)*, i8* } zeroinitializer
@crowdfunding.blk_leq = global { { %TName_Bool* (i8*, i8*)*, i8* } (i8*, i8*)*, i8* } zeroinitializer
@crowdfunding.accepted_code = global %Int32 zeroinitializer
@crowdfunding.missed_deadline_code = global %Int32 zeroinitializer
@crowdfunding.already_backed_code = global %Int32 zeroinitializer
@crowdfunding.not_owner_code = global %Int32 zeroinitializer
@crowdfunding.too_early_code = global %Int32 zeroinitializer
@crowdfunding.got_funds_code = global %Int32 zeroinitializer
@crowdfunding.cannot_get_funds = global %Int32 zeroinitializer
@crowdfunding.cannot_reclaim_code = global %Int32 zeroinitializer
@crowdfunding.reclaimed_code = global %Int32 zeroinitializer
@_cparam__scilla_version = global %Uint32 zeroinitializer
@_cparam__this_address = global [20 x i8] zeroinitializer
@_cparam__creation_block = global i8* null
@_cparam_owner = global [20 x i8] zeroinitializer
@_cparam_max_block = global i8* null
@_cparam_goal = global %Uint128 zeroinitializer
@"$backers_568" = unnamed_addr constant [8 x i8] c"backers\00"
@"$funded_580" = unnamed_addr constant [7 x i8] c"funded\00"
@"$read_blockchain_591" = unnamed_addr constant [11 x i8] c"BLOCKNUMBER"
@"$backers_628" = unnamed_addr constant [8 x i8] c"backers\00"
@"$stringlit_692" = unnamed_addr constant [10 x i8] c"_eventname"
@"$stringlit_697" = unnamed_addr constant [15 x i8] c"DonationFailure"
@"$stringlit_700" = unnamed_addr constant [5 x i8] c"donor"
@"$stringlit_707" = unnamed_addr constant [6 x i8] c"amount"
@"$stringlit_714" = unnamed_addr constant [4 x i8] c"code"
@"$backers_746" = unnamed_addr constant [8 x i8] c"backers\00"
@"$stringlit_766" = unnamed_addr constant [10 x i8] c"_eventname"
@"$stringlit_771" = unnamed_addr constant [15 x i8] c"DonationSuccess"
@"$stringlit_774" = unnamed_addr constant [5 x i8] c"donor"
@"$stringlit_781" = unnamed_addr constant [6 x i8] c"amount"
@"$stringlit_788" = unnamed_addr constant [4 x i8] c"code"
@"$stringlit_820" = unnamed_addr constant [10 x i8] c"_eventname"
@"$stringlit_825" = unnamed_addr constant [15 x i8] c"DonationFailure"
@"$stringlit_828" = unnamed_addr constant [5 x i8] c"donor"
@"$stringlit_835" = unnamed_addr constant [6 x i8] c"amount"
@"$stringlit_842" = unnamed_addr constant [4 x i8] c"code"
@"$stringlit_912" = unnamed_addr constant [10 x i8] c"_eventname"
@"$stringlit_917" = unnamed_addr constant [15 x i8] c"GetFundsFailure"
@"$stringlit_920" = unnamed_addr constant [6 x i8] c"caller"
@"$stringlit_927" = unnamed_addr constant [6 x i8] c"amount"
@"$stringlit_934" = unnamed_addr constant [4 x i8] c"code"
@"$read_blockchain_960" = unnamed_addr constant [11 x i8] c"BLOCKNUMBER"
@"$_balance_1001" = unnamed_addr constant [9 x i8] c"_balance\00"
@"$stringlit_1092" = unnamed_addr constant [10 x i8] c"_eventname"
@"$stringlit_1097" = unnamed_addr constant [15 x i8] c"GetFundsFailure"
@"$stringlit_1100" = unnamed_addr constant [6 x i8] c"caller"
@"$stringlit_1107" = unnamed_addr constant [6 x i8] c"amount"
@"$stringlit_1114" = unnamed_addr constant [4 x i8] c"code"
@"$funded_1157" = unnamed_addr constant [7 x i8] c"funded\00"
@"$stringlit_1171" = unnamed_addr constant [4 x i8] c"_tag"
@"$stringlit_1176" = unnamed_addr constant [0 x i8] zeroinitializer
@"$stringlit_1179" = unnamed_addr constant [10 x i8] c"_recipient"
@"$stringlit_1187" = unnamed_addr constant [7 x i8] c"_amount"
@"$stringlit_1223" = unnamed_addr constant [10 x i8] c"_eventname"
@"$stringlit_1228" = unnamed_addr constant [15 x i8] c"GetFundsSuccess"
@"$stringlit_1231" = unnamed_addr constant [6 x i8] c"caller"
@"$stringlit_1239" = unnamed_addr constant [6 x i8] c"amount"
@"$stringlit_1247" = unnamed_addr constant [4 x i8] c"code"
@"$read_blockchain_1291" = unnamed_addr constant [11 x i8] c"BLOCKNUMBER"
@"$stringlit_1333" = unnamed_addr constant [10 x i8] c"_eventname"
@"$stringlit_1338" = unnamed_addr constant [16 x i8] c"ClaimBackFailure"
@"$stringlit_1341" = unnamed_addr constant [6 x i8] c"caller"
@"$stringlit_1348" = unnamed_addr constant [6 x i8] c"amount"
@"$stringlit_1355" = unnamed_addr constant [4 x i8] c"code"
@"$backers_1376" = unnamed_addr constant [8 x i8] c"backers\00"
@"$_balance_1392" = unnamed_addr constant [9 x i8] c"_balance\00"
@"$funded_1407" = unnamed_addr constant [7 x i8] c"funded\00"
@"$stringlit_1534" = unnamed_addr constant [10 x i8] c"_eventname"
@"$stringlit_1539" = unnamed_addr constant [16 x i8] c"ClaimBackFailure"
@"$stringlit_1542" = unnamed_addr constant [6 x i8] c"caller"
@"$stringlit_1549" = unnamed_addr constant [6 x i8] c"amount"
@"$stringlit_1556" = unnamed_addr constant [4 x i8] c"code"
@"$stringlit_1617" = unnamed_addr constant [10 x i8] c"_eventname"
@"$stringlit_1622" = unnamed_addr constant [16 x i8] c"ClaimBackFailure"
@"$stringlit_1625" = unnamed_addr constant [6 x i8] c"caller"
@"$stringlit_1632" = unnamed_addr constant [6 x i8] c"amount"
@"$stringlit_1639" = unnamed_addr constant [4 x i8] c"code"
@"$backers_1692" = unnamed_addr constant [8 x i8] c"backers\00"
@"$stringlit_1706" = unnamed_addr constant [4 x i8] c"_tag"
@"$stringlit_1711" = unnamed_addr constant [0 x i8] zeroinitializer
@"$stringlit_1714" = unnamed_addr constant [10 x i8] c"_recipient"
@"$stringlit_1721" = unnamed_addr constant [7 x i8] c"_amount"
@"$stringlit_1757" = unnamed_addr constant [10 x i8] c"_eventname"
@"$stringlit_1762" = unnamed_addr constant [16 x i8] c"ClaimBackSuccess"
@"$stringlit_1765" = unnamed_addr constant [6 x i8] c"caller"
@"$stringlit_1772" = unnamed_addr constant [6 x i8] c"amount"
@"$stringlit_1780" = unnamed_addr constant [4 x i8] c"code"
@_tydescr_table = constant [21 x %_TyDescrTy_Typ*] [%_TyDescrTy_Typ* @"$TyDescr_ADT_List_Message_82", %_TyDescrTy_Typ* @"$TyDescr_Event_70", %_TyDescrTy_Typ* @"$TyDescr_Int64_52", %_TyDescrTy_Typ* @"$TyDescr_ADT_Option_Map_(ByStr20)_(Uint128)_81", %_TyDescrTy_Typ* @"$TyDescr_Addr_88", %_TyDescrTy_Typ* @"$TyDescr_ADT_Bool_83", %_TyDescrTy_Typ* @"$TyDescr_Bystr20_76", %_TyDescrTy_Typ* @"$TyDescr_Uint256_62", %_TyDescrTy_Typ* @"$TyDescr_Uint32_50", %_TyDescrTy_Typ* @"$TyDescr_Uint64_54", %_TyDescrTy_Typ* @"$TyDescr_Bnum_66", %_TyDescrTy_Typ* @"$TyDescr_Uint128_58", %_TyDescrTy_Typ* @"$TyDescr_Exception_72", %_TyDescrTy_Typ* @"$TyDescr_String_64", %_TyDescrTy_Typ* @"$TyDescr_Int256_60", %_TyDescrTy_Typ* @"$TyDescr_Int128_56", %_TyDescrTy_Typ* @"$TyDescr_Map_85", %_TyDescrTy_Typ* @"$TyDescr_ADT_Option_Uint128_80", %_TyDescrTy_Typ* @"$TyDescr_Bystr_74", %_TyDescrTy_Typ* @"$TyDescr_Message_68", %_TyDescrTy_Typ* @"$TyDescr_Int32_48"]
@_tydescr_table_length = constant i32 21
@"$pname__scilla_version_1818" = unnamed_addr constant [15 x i8] c"_scilla_version"
@"$pname__this_address_1819" = unnamed_addr constant [13 x i8] c"_this_address"
@"$pname__creation_block_1820" = unnamed_addr constant [15 x i8] c"_creation_block"
@"$pname_owner_1821" = unnamed_addr constant [5 x i8] c"owner"
@"$pname_max_block_1822" = unnamed_addr constant [9 x i8] c"max_block"
@"$pname_goal_1823" = unnamed_addr constant [4 x i8] c"goal"
@_contract_parameters = constant [6 x %"$ParamDescr_1816"] [%"$ParamDescr_1816" { %ParamDescrString { i8* getelementptr inbounds ([15 x i8], [15 x i8]* @"$pname__scilla_version_1818", i32 0, i32 0), i32 15 }, %_TyDescrTy_Typ* @"$TyDescr_Uint32_50" }, %"$ParamDescr_1816" { %ParamDescrString { i8* getelementptr inbounds ([13 x i8], [13 x i8]* @"$pname__this_address_1819", i32 0, i32 0), i32 13 }, %_TyDescrTy_Typ* @"$TyDescr_Bystr20_76" }, %"$ParamDescr_1816" { %ParamDescrString { i8* getelementptr inbounds ([15 x i8], [15 x i8]* @"$pname__creation_block_1820", i32 0, i32 0), i32 15 }, %_TyDescrTy_Typ* @"$TyDescr_Bnum_66" }, %"$ParamDescr_1816" { %ParamDescrString { i8* getelementptr inbounds ([5 x i8], [5 x i8]* @"$pname_owner_1821", i32 0, i32 0), i32 5 }, %_TyDescrTy_Typ* @"$TyDescr_Bystr20_76" }, %"$ParamDescr_1816" { %ParamDescrString { i8* getelementptr inbounds ([9 x i8], [9 x i8]* @"$pname_max_block_1822", i32 0, i32 0), i32 9 }, %_TyDescrTy_Typ* @"$TyDescr_Bnum_66" }, %"$ParamDescr_1816" { %ParamDescrString { i8* getelementptr inbounds ([4 x i8], [4 x i8]* @"$pname_goal_1823", i32 0, i32 0), i32 4 }, %_TyDescrTy_Typ* @"$TyDescr_Uint128_58" }]
@_contract_parameters_length = constant i32 6
@"$tpname__amount_1824" = unnamed_addr constant [7 x i8] c"_amount"
@"$tpname__origin_1825" = unnamed_addr constant [7 x i8] c"_origin"
@"$tpname__sender_1826" = unnamed_addr constant [7 x i8] c"_sender"
@"$tparams_Donate_1827" = unnamed_addr constant [3 x %"$ParamDescr_1816"] [%"$ParamDescr_1816" { %ParamDescrString { i8* getelementptr inbounds ([7 x i8], [7 x i8]* @"$tpname__amount_1824", i32 0, i32 0), i32 7 }, %_TyDescrTy_Typ* @"$TyDescr_Uint128_58" }, %"$ParamDescr_1816" { %ParamDescrString { i8* getelementptr inbounds ([7 x i8], [7 x i8]* @"$tpname__origin_1825", i32 0, i32 0), i32 7 }, %_TyDescrTy_Typ* @"$TyDescr_Addr_88" }, %"$ParamDescr_1816" { %ParamDescrString { i8* getelementptr inbounds ([7 x i8], [7 x i8]* @"$tpname__sender_1826", i32 0, i32 0), i32 7 }, %_TyDescrTy_Typ* @"$TyDescr_Addr_88" }]
@"$tname_Donate_1828" = unnamed_addr constant [6 x i8] c"Donate"
@"$tpname__amount_1829" = unnamed_addr constant [7 x i8] c"_amount"
@"$tpname__origin_1830" = unnamed_addr constant [7 x i8] c"_origin"
@"$tpname__sender_1831" = unnamed_addr constant [7 x i8] c"_sender"
@"$tparams_GetFunds_1832" = unnamed_addr constant [3 x %"$ParamDescr_1816"] [%"$ParamDescr_1816" { %ParamDescrString { i8* getelementptr inbounds ([7 x i8], [7 x i8]* @"$tpname__amount_1829", i32 0, i32 0), i32 7 }, %_TyDescrTy_Typ* @"$TyDescr_Uint128_58" }, %"$ParamDescr_1816" { %ParamDescrString { i8* getelementptr inbounds ([7 x i8], [7 x i8]* @"$tpname__origin_1830", i32 0, i32 0), i32 7 }, %_TyDescrTy_Typ* @"$TyDescr_Addr_88" }, %"$ParamDescr_1816" { %ParamDescrString { i8* getelementptr inbounds ([7 x i8], [7 x i8]* @"$tpname__sender_1831", i32 0, i32 0), i32 7 }, %_TyDescrTy_Typ* @"$TyDescr_Addr_88" }]
@"$tname_GetFunds_1833" = unnamed_addr constant [8 x i8] c"GetFunds"
@"$tpname__amount_1834" = unnamed_addr constant [7 x i8] c"_amount"
@"$tpname__origin_1835" = unnamed_addr constant [7 x i8] c"_origin"
@"$tpname__sender_1836" = unnamed_addr constant [7 x i8] c"_sender"
@"$tparams_ClaimBack_1837" = unnamed_addr constant [3 x %"$ParamDescr_1816"] [%"$ParamDescr_1816" { %ParamDescrString { i8* getelementptr inbounds ([7 x i8], [7 x i8]* @"$tpname__amount_1834", i32 0, i32 0), i32 7 }, %_TyDescrTy_Typ* @"$TyDescr_Uint128_58" }, %"$ParamDescr_1816" { %ParamDescrString { i8* getelementptr inbounds ([7 x i8], [7 x i8]* @"$tpname__origin_1835", i32 0, i32 0), i32 7 }, %_TyDescrTy_Typ* @"$TyDescr_Addr_88" }, %"$ParamDescr_1816" { %ParamDescrString { i8* getelementptr inbounds ([7 x i8], [7 x i8]* @"$tpname__sender_1836", i32 0, i32 0), i32 7 }, %_TyDescrTy_Typ* @"$TyDescr_Addr_88" }]
@"$tname_ClaimBack_1838" = unnamed_addr constant [9 x i8] c"ClaimBack"
@_transition_parameters = constant [3 x %"$TransDescr_1817"] [%"$TransDescr_1817" { %ParamDescrString { i8* getelementptr inbounds ([6 x i8], [6 x i8]* @"$tname_Donate_1828", i32 0, i32 0), i32 6 }, i32 3, %"$ParamDescr_1816"* getelementptr inbounds ([3 x %"$ParamDescr_1816"], [3 x %"$ParamDescr_1816"]* @"$tparams_Donate_1827", i32 0, i32 0) }, %"$TransDescr_1817" { %ParamDescrString { i8* getelementptr inbounds ([8 x i8], [8 x i8]* @"$tname_GetFunds_1833", i32 0, i32 0), i32 8 }, i32 3, %"$ParamDescr_1816"* getelementptr inbounds ([3 x %"$ParamDescr_1816"], [3 x %"$ParamDescr_1816"]* @"$tparams_GetFunds_1832", i32 0, i32 0) }, %"$TransDescr_1817" { %ParamDescrString { i8* getelementptr inbounds ([9 x i8], [9 x i8]* @"$tname_ClaimBack_1838", i32 0, i32 0), i32 9 }, i32 3, %"$ParamDescr_1816"* getelementptr inbounds ([3 x %"$ParamDescr_1816"], [3 x %"$ParamDescr_1816"]* @"$tparams_ClaimBack_1837", i32 0, i32 0) }]
@_transition_parameters_length = constant i32 3

define internal %TName_Bool* @"$fundef_34"(%"$$fundef_34_env_136"* %0, i8* %1) {
entry:
  %"$$fundef_34_env_BoolUtils.orb_404" = getelementptr inbounds %"$$fundef_34_env_136", %"$$fundef_34_env_136"* %0, i32 0, i32 0
  %"$BoolUtils.orb_envload_405" = load { { %TName_Bool* (i8*, %TName_Bool*)*, i8* } (i8*, %TName_Bool*)*, i8* }, { { %TName_Bool* (i8*, %TName_Bool*)*, i8* } (i8*, %TName_Bool*)*, i8* }* %"$$fundef_34_env_BoolUtils.orb_404", align 8
  %BoolUtils.orb = alloca { { %TName_Bool* (i8*, %TName_Bool*)*, i8* } (i8*, %TName_Bool*)*, i8* }, align 8
  store { { %TName_Bool* (i8*, %TName_Bool*)*, i8* } (i8*, %TName_Bool*)*, i8* } %"$BoolUtils.orb_envload_405", { { %TName_Bool* (i8*, %TName_Bool*)*, i8* } (i8*, %TName_Bool*)*, i8* }* %BoolUtils.orb, align 8
  %"$$fundef_34_env_blk1_406" = getelementptr inbounds %"$$fundef_34_env_136", %"$$fundef_34_env_136"* %0, i32 0, i32 1
  %"$blk1_envload_407" = load i8*, i8** %"$$fundef_34_env_blk1_406", align 8
  %blk1 = alloca i8*, align 8
  store i8* %"$blk1_envload_407", i8** %blk1, align 8
  %"$retval_35" = alloca %TName_Bool*, align 8
  %"$gasrem_408" = load i64, i64* @_gasrem, align 8
  %"$gascmp_409" = icmp ugt i64 1, %"$gasrem_408"
  br i1 %"$gascmp_409", label %"$out_of_gas_410", label %"$have_gas_411"

"$out_of_gas_410":                                ; preds = %entry
  call void @_out_of_gas()
  br label %"$have_gas_411"

"$have_gas_411":                                  ; preds = %"$out_of_gas_410", %entry
  %"$consume_412" = sub i64 %"$gasrem_408", 1
  store i64 %"$consume_412", i64* @_gasrem, align 8
  %bc1 = alloca %TName_Bool*, align 8
  %"$gasrem_413" = load i64, i64* @_gasrem, align 8
  %"$gascmp_414" = icmp ugt i64 32, %"$gasrem_413"
  br i1 %"$gascmp_414", label %"$out_of_gas_415", label %"$have_gas_416"

"$out_of_gas_415":                                ; preds = %"$have_gas_411"
  call void @_out_of_gas()
  br label %"$have_gas_416"

"$have_gas_416":                                  ; preds = %"$out_of_gas_415", %"$have_gas_411"
  %"$consume_417" = sub i64 %"$gasrem_413", 32
  store i64 %"$consume_417", i64* @_gasrem, align 8
  %"$execptr_load_418" = load i8*, i8** @_execptr, align 8
  %"$blk1_419" = load i8*, i8** %blk1, align 8
  %"$blt_call_420" = call %TName_Bool* @_lt_BNum(i8* %"$execptr_load_418", i8* %"$blk1_419", i8* %1)
  store %TName_Bool* %"$blt_call_420", %TName_Bool** %bc1, align 8
  %"$gasrem_422" = load i64, i64* @_gasrem, align 8
  %"$gascmp_423" = icmp ugt i64 1, %"$gasrem_422"
  br i1 %"$gascmp_423", label %"$out_of_gas_424", label %"$have_gas_425"

"$out_of_gas_424":                                ; preds = %"$have_gas_416"
  call void @_out_of_gas()
  br label %"$have_gas_425"

"$have_gas_425":                                  ; preds = %"$out_of_gas_424", %"$have_gas_416"
  %"$consume_426" = sub i64 %"$gasrem_422", 1
  store i64 %"$consume_426", i64* @_gasrem, align 8
  %bc2 = alloca %TName_Bool*, align 8
  %"$gasrem_427" = load i64, i64* @_gasrem, align 8
  %"$gascmp_428" = icmp ugt i64 32, %"$gasrem_427"
  br i1 %"$gascmp_428", label %"$out_of_gas_429", label %"$have_gas_430"

"$out_of_gas_429":                                ; preds = %"$have_gas_425"
  call void @_out_of_gas()
  br label %"$have_gas_430"

"$have_gas_430":                                  ; preds = %"$out_of_gas_429", %"$have_gas_425"
  %"$consume_431" = sub i64 %"$gasrem_427", 32
  store i64 %"$consume_431", i64* @_gasrem, align 8
  %"$execptr_load_432" = load i8*, i8** @_execptr, align 8
  %"$blk1_433" = load i8*, i8** %blk1, align 8
  %"$eq_call_434" = call %TName_Bool* @_eq_BNum(i8* %"$execptr_load_432", i8* %"$blk1_433", i8* %1)
  store %TName_Bool* %"$eq_call_434", %TName_Bool** %bc2, align 8
  %"$gasrem_436" = load i64, i64* @_gasrem, align 8
  %"$gascmp_437" = icmp ugt i64 1, %"$gasrem_436"
  br i1 %"$gascmp_437", label %"$out_of_gas_438", label %"$have_gas_439"

"$out_of_gas_438":                                ; preds = %"$have_gas_430"
  call void @_out_of_gas()
  br label %"$have_gas_439"

"$have_gas_439":                                  ; preds = %"$out_of_gas_438", %"$have_gas_430"
  %"$consume_440" = sub i64 %"$gasrem_436", 1
  store i64 %"$consume_440", i64* @_gasrem, align 8
  %"$BoolUtils.orb_2" = alloca { %TName_Bool* (i8*, %TName_Bool*)*, i8* }, align 8
  %"$BoolUtils.orb_441" = load { { %TName_Bool* (i8*, %TName_Bool*)*, i8* } (i8*, %TName_Bool*)*, i8* }, { { %TName_Bool* (i8*, %TName_Bool*)*, i8* } (i8*, %TName_Bool*)*, i8* }* %BoolUtils.orb, align 8
  %"$BoolUtils.orb_fptr_442" = extractvalue { { %TName_Bool* (i8*, %TName_Bool*)*, i8* } (i8*, %TName_Bool*)*, i8* } %"$BoolUtils.orb_441", 0
  %"$BoolUtils.orb_envptr_443" = extractvalue { { %TName_Bool* (i8*, %TName_Bool*)*, i8* } (i8*, %TName_Bool*)*, i8* } %"$BoolUtils.orb_441", 1
  %"$bc1_444" = load %TName_Bool*, %TName_Bool** %bc1, align 8
  %"$BoolUtils.orb_call_445" = call { %TName_Bool* (i8*, %TName_Bool*)*, i8* } %"$BoolUtils.orb_fptr_442"(i8* %"$BoolUtils.orb_envptr_443", %TName_Bool* %"$bc1_444")
  store { %TName_Bool* (i8*, %TName_Bool*)*, i8* } %"$BoolUtils.orb_call_445", { %TName_Bool* (i8*, %TName_Bool*)*, i8* }* %"$BoolUtils.orb_2", align 8
  %"$BoolUtils.orb_3" = alloca %TName_Bool*, align 8
  %"$$BoolUtils.orb_2_446" = load { %TName_Bool* (i8*, %TName_Bool*)*, i8* }, { %TName_Bool* (i8*, %TName_Bool*)*, i8* }* %"$BoolUtils.orb_2", align 8
  %"$$BoolUtils.orb_2_fptr_447" = extractvalue { %TName_Bool* (i8*, %TName_Bool*)*, i8* } %"$$BoolUtils.orb_2_446", 0
  %"$$BoolUtils.orb_2_envptr_448" = extractvalue { %TName_Bool* (i8*, %TName_Bool*)*, i8* } %"$$BoolUtils.orb_2_446", 1
  %"$bc2_449" = load %TName_Bool*, %TName_Bool** %bc2, align 8
  %"$$BoolUtils.orb_2_call_450" = call %TName_Bool* %"$$BoolUtils.orb_2_fptr_447"(i8* %"$$BoolUtils.orb_2_envptr_448", %TName_Bool* %"$bc2_449")
  store %TName_Bool* %"$$BoolUtils.orb_2_call_450", %TName_Bool** %"$BoolUtils.orb_3", align 8
  %"$$BoolUtils.orb_3_451" = load %TName_Bool*, %TName_Bool** %"$BoolUtils.orb_3", align 8
  store %TName_Bool* %"$$BoolUtils.orb_3_451", %TName_Bool** %"$retval_35", align 8
  %"$$retval_35_452" = load %TName_Bool*, %TName_Bool** %"$retval_35", align 8
  ret %TName_Bool* %"$$retval_35_452"
}

define internal { %TName_Bool* (i8*, i8*)*, i8* } @"$fundef_32"(%"$$fundef_32_env_137"* %0, i8* %1) {
entry:
  %"$$fundef_32_env_BoolUtils.orb_389" = getelementptr inbounds %"$$fundef_32_env_137", %"$$fundef_32_env_137"* %0, i32 0, i32 0
  %"$BoolUtils.orb_envload_390" = load { { %TName_Bool* (i8*, %TName_Bool*)*, i8* } (i8*, %TName_Bool*)*, i8* }, { { %TName_Bool* (i8*, %TName_Bool*)*, i8* } (i8*, %TName_Bool*)*, i8* }* %"$$fundef_32_env_BoolUtils.orb_389", align 8
  %BoolUtils.orb = alloca { { %TName_Bool* (i8*, %TName_Bool*)*, i8* } (i8*, %TName_Bool*)*, i8* }, align 8
  store { { %TName_Bool* (i8*, %TName_Bool*)*, i8* } (i8*, %TName_Bool*)*, i8* } %"$BoolUtils.orb_envload_390", { { %TName_Bool* (i8*, %TName_Bool*)*, i8* } (i8*, %TName_Bool*)*, i8* }* %BoolUtils.orb, align 8
  %"$retval_33" = alloca { %TName_Bool* (i8*, i8*)*, i8* }, align 8
  %"$gasrem_391" = load i64, i64* @_gasrem, align 8
  %"$gascmp_392" = icmp ugt i64 1, %"$gasrem_391"
  br i1 %"$gascmp_392", label %"$out_of_gas_393", label %"$have_gas_394"

"$out_of_gas_393":                                ; preds = %entry
  call void @_out_of_gas()
  br label %"$have_gas_394"

"$have_gas_394":                                  ; preds = %"$out_of_gas_393", %entry
  %"$consume_395" = sub i64 %"$gasrem_391", 1
  store i64 %"$consume_395", i64* @_gasrem, align 8
  %"$$fundef_34_envp_396_load" = load i8*, i8** @_execptr, align 8
  %"$$fundef_34_envp_396_salloc" = call i8* @_salloc(i8* %"$$fundef_34_envp_396_load", i64 24)
  %"$$fundef_34_envp_396" = bitcast i8* %"$$fundef_34_envp_396_salloc" to %"$$fundef_34_env_136"*
  %"$$fundef_34_env_voidp_398" = bitcast %"$$fundef_34_env_136"* %"$$fundef_34_envp_396" to i8*
  %"$$fundef_34_cloval_399" = insertvalue { %TName_Bool* (i8*, i8*)*, i8* } { %TName_Bool* (i8*, i8*)* bitcast (%TName_Bool* (%"$$fundef_34_env_136"*, i8*)* @"$fundef_34" to %TName_Bool* (i8*, i8*)*), i8* undef }, i8* %"$$fundef_34_env_voidp_398", 1
  %"$$fundef_34_env_BoolUtils.orb_400" = getelementptr inbounds %"$$fundef_34_env_136", %"$$fundef_34_env_136"* %"$$fundef_34_envp_396", i32 0, i32 0
  %"$BoolUtils.orb_401" = load { { %TName_Bool* (i8*, %TName_Bool*)*, i8* } (i8*, %TName_Bool*)*, i8* }, { { %TName_Bool* (i8*, %TName_Bool*)*, i8* } (i8*, %TName_Bool*)*, i8* }* %BoolUtils.orb, align 8
  store { { %TName_Bool* (i8*, %TName_Bool*)*, i8* } (i8*, %TName_Bool*)*, i8* } %"$BoolUtils.orb_401", { { %TName_Bool* (i8*, %TName_Bool*)*, i8* } (i8*, %TName_Bool*)*, i8* }* %"$$fundef_34_env_BoolUtils.orb_400", align 8
  %"$$fundef_34_env_blk1_402" = getelementptr inbounds %"$$fundef_34_env_136", %"$$fundef_34_env_136"* %"$$fundef_34_envp_396", i32 0, i32 1
  store i8* %1, i8** %"$$fundef_34_env_blk1_402", align 8
  store { %TName_Bool* (i8*, i8*)*, i8* } %"$$fundef_34_cloval_399", { %TName_Bool* (i8*, i8*)*, i8* }* %"$retval_33", align 8
  %"$$retval_33_403" = load { %TName_Bool* (i8*, i8*)*, i8* }, { %TName_Bool* (i8*, i8*)*, i8* }* %"$retval_33", align 8
  ret { %TName_Bool* (i8*, i8*)*, i8* } %"$$retval_33_403"
}

define internal %"TName_Option_Map_(ByStr20)_(Uint128)"* @"$fundef_40"(%"$$fundef_40_env_138"* %0, %Uint128 %1) {
entry:
  %"$$fundef_40_env_bs_310" = getelementptr inbounds %"$$fundef_40_env_138", %"$$fundef_40_env_138"* %0, i32 0, i32 0
  %"$bs_envload_311" = load %Map_ByStr20_Uint128*, %Map_ByStr20_Uint128** %"$$fundef_40_env_bs_310", align 8
  %bs = alloca %Map_ByStr20_Uint128*, align 8
  store %Map_ByStr20_Uint128* %"$bs_envload_311", %Map_ByStr20_Uint128** %bs, align 8
  %"$$fundef_40_env_sender_312" = getelementptr inbounds %"$$fundef_40_env_138", %"$$fundef_40_env_138"* %0, i32 0, i32 1
  %"$sender_envload_313" = load [20 x i8], [20 x i8]* %"$$fundef_40_env_sender_312", align 1
  %sender = alloca [20 x i8], align 1
  store [20 x i8] %"$sender_envload_313", [20 x i8]* %sender, align 1
  %"$retval_41" = alloca %"TName_Option_Map_(ByStr20)_(Uint128)"*, align 8
  %"$gasrem_314" = load i64, i64* @_gasrem, align 8
  %"$gascmp_315" = icmp ugt i64 1, %"$gasrem_314"
  br i1 %"$gascmp_315", label %"$out_of_gas_316", label %"$have_gas_317"

"$out_of_gas_316":                                ; preds = %entry
  call void @_out_of_gas()
  br label %"$have_gas_317"

"$have_gas_317":                                  ; preds = %"$out_of_gas_316", %entry
  %"$consume_318" = sub i64 %"$gasrem_314", 1
  store i64 %"$consume_318", i64* @_gasrem, align 8
  %c = alloca %TName_Bool*, align 8
  %"$gasrem_319" = load i64, i64* @_gasrem, align 8
  %"$gascmp_320" = icmp ugt i64 1, %"$gasrem_319"
  br i1 %"$gascmp_320", label %"$out_of_gas_321", label %"$have_gas_322"

"$out_of_gas_321":                                ; preds = %"$have_gas_317"
  call void @_out_of_gas()
  br label %"$have_gas_322"

"$have_gas_322":                                  ; preds = %"$out_of_gas_321", %"$have_gas_317"
  %"$consume_323" = sub i64 %"$gasrem_319", 1
  store i64 %"$consume_323", i64* @_gasrem, align 8
  %"$execptr_load_324" = load i8*, i8** @_execptr, align 8
  %"$bs_325" = load %Map_ByStr20_Uint128*, %Map_ByStr20_Uint128** %bs, align 8
  %"$$bs_325_326" = bitcast %Map_ByStr20_Uint128* %"$bs_325" to i8*
  %"$contains_sender_327" = alloca [20 x i8], align 1
  %"$sender_328" = load [20 x i8], [20 x i8]* %sender, align 1
  store [20 x i8] %"$sender_328", [20 x i8]* %"$contains_sender_327", align 1
  %"$$contains_sender_327_329" = bitcast [20 x i8]* %"$contains_sender_327" to i8*
  %"$contains_call_330" = call %TName_Bool* @_contains(i8* %"$execptr_load_324", %_TyDescrTy_Typ* @"$TyDescr_Map_85", i8* %"$$bs_325_326", i8* %"$$contains_sender_327_329")
  store %TName_Bool* %"$contains_call_330", %TName_Bool** %c, align 8
  %"$gasrem_332" = load i64, i64* @_gasrem, align 8
  %"$gascmp_333" = icmp ugt i64 2, %"$gasrem_332"
  br i1 %"$gascmp_333", label %"$out_of_gas_334", label %"$have_gas_335"

"$out_of_gas_334":                                ; preds = %"$have_gas_322"
  call void @_out_of_gas()
  br label %"$have_gas_335"

"$have_gas_335":                                  ; preds = %"$out_of_gas_334", %"$have_gas_322"
  %"$consume_336" = sub i64 %"$gasrem_332", 2
  store i64 %"$consume_336", i64* @_gasrem, align 8
  %"$c_338" = load %TName_Bool*, %TName_Bool** %c, align 8
  %"$c_tag_339" = getelementptr inbounds %TName_Bool, %TName_Bool* %"$c_338", i32 0, i32 0
  %"$c_tag_340" = load i8, i8* %"$c_tag_339", align 1
  switch i8 %"$c_tag_340", label %"$empty_default_341" [
    i8 1, label %"$False_342"
    i8 0, label %"$True_378"
  ]

"$False_342":                                     ; preds = %"$have_gas_335"
  %"$c_343" = bitcast %TName_Bool* %"$c_338" to %CName_False*
  %"$gasrem_344" = load i64, i64* @_gasrem, align 8
  %"$gascmp_345" = icmp ugt i64 1, %"$gasrem_344"
  br i1 %"$gascmp_345", label %"$out_of_gas_346", label %"$have_gas_347"

"$out_of_gas_346":                                ; preds = %"$False_342"
  call void @_out_of_gas()
  br label %"$have_gas_347"

"$have_gas_347":                                  ; preds = %"$out_of_gas_346", %"$False_342"
  %"$consume_348" = sub i64 %"$gasrem_344", 1
  store i64 %"$consume_348", i64* @_gasrem, align 8
  %bs1 = alloca %Map_ByStr20_Uint128*, align 8
  %"$bs_349" = load %Map_ByStr20_Uint128*, %Map_ByStr20_Uint128** %bs, align 8
  %"$$bs_349_350" = bitcast %Map_ByStr20_Uint128* %"$bs_349" to i8*
  %"$_lengthof_call_351" = call i64 @_lengthof(%_TyDescrTy_Typ* @"$TyDescr_Map_85", i8* %"$$bs_349_350")
  %"$gasadd_352" = add i64 1, %"$_lengthof_call_351"
  %"$gasrem_353" = load i64, i64* @_gasrem, align 8
  %"$gascmp_354" = icmp ugt i64 %"$gasadd_352", %"$gasrem_353"
  br i1 %"$gascmp_354", label %"$out_of_gas_355", label %"$have_gas_356"

"$out_of_gas_355":                                ; preds = %"$have_gas_347"
  call void @_out_of_gas()
  br label %"$have_gas_356"

"$have_gas_356":                                  ; preds = %"$out_of_gas_355", %"$have_gas_347"
  %"$consume_357" = sub i64 %"$gasrem_353", %"$gasadd_352"
  store i64 %"$consume_357", i64* @_gasrem, align 8
  %"$execptr_load_358" = load i8*, i8** @_execptr, align 8
  %"$bs_359" = load %Map_ByStr20_Uint128*, %Map_ByStr20_Uint128** %bs, align 8
  %"$$bs_359_360" = bitcast %Map_ByStr20_Uint128* %"$bs_359" to i8*
  %"$put_sender_361" = alloca [20 x i8], align 1
  %"$sender_362" = load [20 x i8], [20 x i8]* %sender, align 1
  store [20 x i8] %"$sender_362", [20 x i8]* %"$put_sender_361", align 1
  %"$$put_sender_361_363" = bitcast [20 x i8]* %"$put_sender_361" to i8*
  %"$put_amount_364" = alloca %Uint128, align 8
  store %Uint128 %1, %Uint128* %"$put_amount_364", align 8
  %"$$put_amount_364_365" = bitcast %Uint128* %"$put_amount_364" to i8*
  %"$put_call_366" = call i8* @_put(i8* %"$execptr_load_358", %_TyDescrTy_Typ* @"$TyDescr_Map_85", i8* %"$$bs_359_360", i8* %"$$put_sender_361_363", i8* %"$$put_amount_364_365")
  %"$put_367" = bitcast i8* %"$put_call_366" to %Map_ByStr20_Uint128*
  store %Map_ByStr20_Uint128* %"$put_367", %Map_ByStr20_Uint128** %bs1, align 8
  %"$gasrem_368" = load i64, i64* @_gasrem, align 8
  %"$gascmp_369" = icmp ugt i64 1, %"$gasrem_368"
  br i1 %"$gascmp_369", label %"$out_of_gas_370", label %"$have_gas_371"

"$out_of_gas_370":                                ; preds = %"$have_gas_356"
  call void @_out_of_gas()
  br label %"$have_gas_371"

"$have_gas_371":                                  ; preds = %"$out_of_gas_370", %"$have_gas_356"
  %"$consume_372" = sub i64 %"$gasrem_368", 1
  store i64 %"$consume_372", i64* @_gasrem, align 8
  %"$bs1_373" = load %Map_ByStr20_Uint128*, %Map_ByStr20_Uint128** %bs1, align 8
  %"$adtval_374_load" = load i8*, i8** @_execptr, align 8
  %"$adtval_374_salloc" = call i8* @_salloc(i8* %"$adtval_374_load", i64 9)
  %"$adtval_374" = bitcast i8* %"$adtval_374_salloc" to %"CName_Some_Map_(ByStr20)_(Uint128)"*
  %"$adtgep_375" = getelementptr inbounds %"CName_Some_Map_(ByStr20)_(Uint128)", %"CName_Some_Map_(ByStr20)_(Uint128)"* %"$adtval_374", i32 0, i32 0
  store i8 0, i8* %"$adtgep_375", align 1
  %"$adtgep_376" = getelementptr inbounds %"CName_Some_Map_(ByStr20)_(Uint128)", %"CName_Some_Map_(ByStr20)_(Uint128)"* %"$adtval_374", i32 0, i32 1
  store %Map_ByStr20_Uint128* %"$bs1_373", %Map_ByStr20_Uint128** %"$adtgep_376", align 8
  %"$adtptr_377" = bitcast %"CName_Some_Map_(ByStr20)_(Uint128)"* %"$adtval_374" to %"TName_Option_Map_(ByStr20)_(Uint128)"*
  store %"TName_Option_Map_(ByStr20)_(Uint128)"* %"$adtptr_377", %"TName_Option_Map_(ByStr20)_(Uint128)"** %"$retval_41", align 8
  br label %"$matchsucc_337"

"$True_378":                                      ; preds = %"$have_gas_335"
  %"$c_379" = bitcast %TName_Bool* %"$c_338" to %CName_True*
  %"$gasrem_380" = load i64, i64* @_gasrem, align 8
  %"$gascmp_381" = icmp ugt i64 1, %"$gasrem_380"
  br i1 %"$gascmp_381", label %"$out_of_gas_382", label %"$have_gas_383"

"$out_of_gas_382":                                ; preds = %"$True_378"
  call void @_out_of_gas()
  br label %"$have_gas_383"

"$have_gas_383":                                  ; preds = %"$out_of_gas_382", %"$True_378"
  %"$consume_384" = sub i64 %"$gasrem_380", 1
  store i64 %"$consume_384", i64* @_gasrem, align 8
  %"$adtval_385_load" = load i8*, i8** @_execptr, align 8
  %"$adtval_385_salloc" = call i8* @_salloc(i8* %"$adtval_385_load", i64 1)
  %"$adtval_385" = bitcast i8* %"$adtval_385_salloc" to %"CName_None_Map_(ByStr20)_(Uint128)"*
  %"$adtgep_386" = getelementptr inbounds %"CName_None_Map_(ByStr20)_(Uint128)", %"CName_None_Map_(ByStr20)_(Uint128)"* %"$adtval_385", i32 0, i32 0
  store i8 1, i8* %"$adtgep_386", align 1
  %"$adtptr_387" = bitcast %"CName_None_Map_(ByStr20)_(Uint128)"* %"$adtval_385" to %"TName_Option_Map_(ByStr20)_(Uint128)"*
  store %"TName_Option_Map_(ByStr20)_(Uint128)"* %"$adtptr_387", %"TName_Option_Map_(ByStr20)_(Uint128)"** %"$retval_41", align 8
  br label %"$matchsucc_337"

"$empty_default_341":                             ; preds = %"$have_gas_335"
  br label %"$matchsucc_337"

"$matchsucc_337":                                 ; preds = %"$have_gas_383", %"$have_gas_371", %"$empty_default_341"
  %"$$retval_41_388" = load %"TName_Option_Map_(ByStr20)_(Uint128)"*, %"TName_Option_Map_(ByStr20)_(Uint128)"** %"$retval_41", align 8
  ret %"TName_Option_Map_(ByStr20)_(Uint128)"* %"$$retval_41_388"
}

define internal { %"TName_Option_Map_(ByStr20)_(Uint128)"* (i8*, %Uint128)*, i8* } @"$fundef_38"(%"$$fundef_38_env_139"* %0, [20 x i8]* %1) {
entry:
  %sender = load [20 x i8], [20 x i8]* %1, align 1
  %"$$fundef_38_env_bs_295" = getelementptr inbounds %"$$fundef_38_env_139", %"$$fundef_38_env_139"* %0, i32 0, i32 0
  %"$bs_envload_296" = load %Map_ByStr20_Uint128*, %Map_ByStr20_Uint128** %"$$fundef_38_env_bs_295", align 8
  %bs = alloca %Map_ByStr20_Uint128*, align 8
  store %Map_ByStr20_Uint128* %"$bs_envload_296", %Map_ByStr20_Uint128** %bs, align 8
  %"$retval_39" = alloca { %"TName_Option_Map_(ByStr20)_(Uint128)"* (i8*, %Uint128)*, i8* }, align 8
  %"$gasrem_297" = load i64, i64* @_gasrem, align 8
  %"$gascmp_298" = icmp ugt i64 1, %"$gasrem_297"
  br i1 %"$gascmp_298", label %"$out_of_gas_299", label %"$have_gas_300"

"$out_of_gas_299":                                ; preds = %entry
  call void @_out_of_gas()
  br label %"$have_gas_300"

"$have_gas_300":                                  ; preds = %"$out_of_gas_299", %entry
  %"$consume_301" = sub i64 %"$gasrem_297", 1
  store i64 %"$consume_301", i64* @_gasrem, align 8
  %"$$fundef_40_envp_302_load" = load i8*, i8** @_execptr, align 8
  %"$$fundef_40_envp_302_salloc" = call i8* @_salloc(i8* %"$$fundef_40_envp_302_load", i64 32)
  %"$$fundef_40_envp_302" = bitcast i8* %"$$fundef_40_envp_302_salloc" to %"$$fundef_40_env_138"*
  %"$$fundef_40_env_voidp_304" = bitcast %"$$fundef_40_env_138"* %"$$fundef_40_envp_302" to i8*
  %"$$fundef_40_cloval_305" = insertvalue { %"TName_Option_Map_(ByStr20)_(Uint128)"* (i8*, %Uint128)*, i8* } { %"TName_Option_Map_(ByStr20)_(Uint128)"* (i8*, %Uint128)* bitcast (%"TName_Option_Map_(ByStr20)_(Uint128)"* (%"$$fundef_40_env_138"*, %Uint128)* @"$fundef_40" to %"TName_Option_Map_(ByStr20)_(Uint128)"* (i8*, %Uint128)*), i8* undef }, i8* %"$$fundef_40_env_voidp_304", 1
  %"$$fundef_40_env_bs_306" = getelementptr inbounds %"$$fundef_40_env_138", %"$$fundef_40_env_138"* %"$$fundef_40_envp_302", i32 0, i32 0
  %"$bs_307" = load %Map_ByStr20_Uint128*, %Map_ByStr20_Uint128** %bs, align 8
  store %Map_ByStr20_Uint128* %"$bs_307", %Map_ByStr20_Uint128** %"$$fundef_40_env_bs_306", align 8
  %"$$fundef_40_env_sender_308" = getelementptr inbounds %"$$fundef_40_env_138", %"$$fundef_40_env_138"* %"$$fundef_40_envp_302", i32 0, i32 1
  store [20 x i8] %sender, [20 x i8]* %"$$fundef_40_env_sender_308", align 1
  store { %"TName_Option_Map_(ByStr20)_(Uint128)"* (i8*, %Uint128)*, i8* } %"$$fundef_40_cloval_305", { %"TName_Option_Map_(ByStr20)_(Uint128)"* (i8*, %Uint128)*, i8* }* %"$retval_39", align 8
  %"$$retval_39_309" = load { %"TName_Option_Map_(ByStr20)_(Uint128)"* (i8*, %Uint128)*, i8* }, { %"TName_Option_Map_(ByStr20)_(Uint128)"* (i8*, %Uint128)*, i8* }* %"$retval_39", align 8
  ret { %"TName_Option_Map_(ByStr20)_(Uint128)"* (i8*, %Uint128)*, i8* } %"$$retval_39_309"
}

define internal { { %"TName_Option_Map_(ByStr20)_(Uint128)"* (i8*, %Uint128)*, i8* } (i8*, [20 x i8]*)*, i8* } @"$fundef_36"(%"$$fundef_36_env_140"* %0, %Map_ByStr20_Uint128* %1) {
entry:
  %"$retval_37" = alloca { { %"TName_Option_Map_(ByStr20)_(Uint128)"* (i8*, %Uint128)*, i8* } (i8*, [20 x i8]*)*, i8* }, align 8
  %"$gasrem_284" = load i64, i64* @_gasrem, align 8
  %"$gascmp_285" = icmp ugt i64 1, %"$gasrem_284"
  br i1 %"$gascmp_285", label %"$out_of_gas_286", label %"$have_gas_287"

"$out_of_gas_286":                                ; preds = %entry
  call void @_out_of_gas()
  br label %"$have_gas_287"

"$have_gas_287":                                  ; preds = %"$out_of_gas_286", %entry
  %"$consume_288" = sub i64 %"$gasrem_284", 1
  store i64 %"$consume_288", i64* @_gasrem, align 8
  %"$$fundef_38_envp_289_load" = load i8*, i8** @_execptr, align 8
  %"$$fundef_38_envp_289_salloc" = call i8* @_salloc(i8* %"$$fundef_38_envp_289_load", i64 8)
  %"$$fundef_38_envp_289" = bitcast i8* %"$$fundef_38_envp_289_salloc" to %"$$fundef_38_env_139"*
  %"$$fundef_38_env_voidp_291" = bitcast %"$$fundef_38_env_139"* %"$$fundef_38_envp_289" to i8*
  %"$$fundef_38_cloval_292" = insertvalue { { %"TName_Option_Map_(ByStr20)_(Uint128)"* (i8*, %Uint128)*, i8* } (i8*, [20 x i8]*)*, i8* } { { %"TName_Option_Map_(ByStr20)_(Uint128)"* (i8*, %Uint128)*, i8* } (i8*, [20 x i8]*)* bitcast ({ %"TName_Option_Map_(ByStr20)_(Uint128)"* (i8*, %Uint128)*, i8* } (%"$$fundef_38_env_139"*, [20 x i8]*)* @"$fundef_38" to { %"TName_Option_Map_(ByStr20)_(Uint128)"* (i8*, %Uint128)*, i8* } (i8*, [20 x i8]*)*), i8* undef }, i8* %"$$fundef_38_env_voidp_291", 1
  %"$$fundef_38_env_bs_293" = getelementptr inbounds %"$$fundef_38_env_139", %"$$fundef_38_env_139"* %"$$fundef_38_envp_289", i32 0, i32 0
  store %Map_ByStr20_Uint128* %1, %Map_ByStr20_Uint128** %"$$fundef_38_env_bs_293", align 8
  store { { %"TName_Option_Map_(ByStr20)_(Uint128)"* (i8*, %Uint128)*, i8* } (i8*, [20 x i8]*)*, i8* } %"$$fundef_38_cloval_292", { { %"TName_Option_Map_(ByStr20)_(Uint128)"* (i8*, %Uint128)*, i8* } (i8*, [20 x i8]*)*, i8* }* %"$retval_37", align 8
  %"$$retval_37_294" = load { { %"TName_Option_Map_(ByStr20)_(Uint128)"* (i8*, %Uint128)*, i8* } (i8*, [20 x i8]*)*, i8* }, { { %"TName_Option_Map_(ByStr20)_(Uint128)"* (i8*, %Uint128)*, i8* } (i8*, [20 x i8]*)*, i8* }* %"$retval_37", align 8
  ret { { %"TName_Option_Map_(ByStr20)_(Uint128)"* (i8*, %Uint128)*, i8* } (i8*, [20 x i8]*)*, i8* } %"$$retval_37_294"
}

define internal %TName_List_Message* @"$fundef_42"(%"$$fundef_42_env_141"* %0, i8* %1) {
entry:
  %"$retval_43" = alloca %TName_List_Message*, align 8
  %"$gasrem_259" = load i64, i64* @_gasrem, align 8
  %"$gascmp_260" = icmp ugt i64 1, %"$gasrem_259"
  br i1 %"$gascmp_260", label %"$out_of_gas_261", label %"$have_gas_262"

"$out_of_gas_261":                                ; preds = %entry
  call void @_out_of_gas()
  br label %"$have_gas_262"

"$have_gas_262":                                  ; preds = %"$out_of_gas_261", %entry
  %"$consume_263" = sub i64 %"$gasrem_259", 1
  store i64 %"$consume_263", i64* @_gasrem, align 8
  %nil_msg = alloca %TName_List_Message*, align 8
  %"$gasrem_264" = load i64, i64* @_gasrem, align 8
  %"$gascmp_265" = icmp ugt i64 1, %"$gasrem_264"
  br i1 %"$gascmp_265", label %"$out_of_gas_266", label %"$have_gas_267"

"$out_of_gas_266":                                ; preds = %"$have_gas_262"
  call void @_out_of_gas()
  br label %"$have_gas_267"

"$have_gas_267":                                  ; preds = %"$out_of_gas_266", %"$have_gas_262"
  %"$consume_268" = sub i64 %"$gasrem_264", 1
  store i64 %"$consume_268", i64* @_gasrem, align 8
  %"$adtval_269_load" = load i8*, i8** @_execptr, align 8
  %"$adtval_269_salloc" = call i8* @_salloc(i8* %"$adtval_269_load", i64 1)
  %"$adtval_269" = bitcast i8* %"$adtval_269_salloc" to %CName_Nil_Message*
  %"$adtgep_270" = getelementptr inbounds %CName_Nil_Message, %CName_Nil_Message* %"$adtval_269", i32 0, i32 0
  store i8 1, i8* %"$adtgep_270", align 1
  %"$adtptr_271" = bitcast %CName_Nil_Message* %"$adtval_269" to %TName_List_Message*
  store %TName_List_Message* %"$adtptr_271", %TName_List_Message** %nil_msg, align 8
  %"$gasrem_272" = load i64, i64* @_gasrem, align 8
  %"$gascmp_273" = icmp ugt i64 1, %"$gasrem_272"
  br i1 %"$gascmp_273", label %"$out_of_gas_274", label %"$have_gas_275"

"$out_of_gas_274":                                ; preds = %"$have_gas_267"
  call void @_out_of_gas()
  br label %"$have_gas_275"

"$have_gas_275":                                  ; preds = %"$out_of_gas_274", %"$have_gas_267"
  %"$consume_276" = sub i64 %"$gasrem_272", 1
  store i64 %"$consume_276", i64* @_gasrem, align 8
  %"$nil_msg_277" = load %TName_List_Message*, %TName_List_Message** %nil_msg, align 8
  %"$adtval_278_load" = load i8*, i8** @_execptr, align 8
  %"$adtval_278_salloc" = call i8* @_salloc(i8* %"$adtval_278_load", i64 17)
  %"$adtval_278" = bitcast i8* %"$adtval_278_salloc" to %CName_Cons_Message*
  %"$adtgep_279" = getelementptr inbounds %CName_Cons_Message, %CName_Cons_Message* %"$adtval_278", i32 0, i32 0
  store i8 0, i8* %"$adtgep_279", align 1
  %"$adtgep_280" = getelementptr inbounds %CName_Cons_Message, %CName_Cons_Message* %"$adtval_278", i32 0, i32 1
  store i8* %1, i8** %"$adtgep_280", align 8
  %"$adtgep_281" = getelementptr inbounds %CName_Cons_Message, %CName_Cons_Message* %"$adtval_278", i32 0, i32 2
  store %TName_List_Message* %"$nil_msg_277", %TName_List_Message** %"$adtgep_281", align 8
  %"$adtptr_282" = bitcast %CName_Cons_Message* %"$adtval_278" to %TName_List_Message*
  store %TName_List_Message* %"$adtptr_282", %TName_List_Message** %"$retval_43", align 8
  %"$$retval_43_283" = load %TName_List_Message*, %TName_List_Message** %"$retval_43", align 8
  ret %TName_List_Message* %"$$retval_43_283"
}

define internal %TName_Bool* @"$fundef_22"(%"$$fundef_22_env_142"* %0, %TName_Bool* %1) {
entry:
  %"$retval_23" = alloca %TName_Bool*, align 8
  %"$gasrem_229" = load i64, i64* @_gasrem, align 8
  %"$gascmp_230" = icmp ugt i64 2, %"$gasrem_229"
  br i1 %"$gascmp_230", label %"$out_of_gas_231", label %"$have_gas_232"

"$out_of_gas_231":                                ; preds = %entry
  call void @_out_of_gas()
  br label %"$have_gas_232"

"$have_gas_232":                                  ; preds = %"$out_of_gas_231", %entry
  %"$consume_233" = sub i64 %"$gasrem_229", 2
  store i64 %"$consume_233", i64* @_gasrem, align 8
  %"$b_tag_235" = getelementptr inbounds %TName_Bool, %TName_Bool* %1, i32 0, i32 0
  %"$b_tag_236" = load i8, i8* %"$b_tag_235", align 1
  switch i8 %"$b_tag_236", label %"$empty_default_237" [
    i8 0, label %"$True_238"
    i8 1, label %"$False_248"
  ]

"$True_238":                                      ; preds = %"$have_gas_232"
  %"$b_239" = bitcast %TName_Bool* %1 to %CName_True*
  %"$gasrem_240" = load i64, i64* @_gasrem, align 8
  %"$gascmp_241" = icmp ugt i64 1, %"$gasrem_240"
  br i1 %"$gascmp_241", label %"$out_of_gas_242", label %"$have_gas_243"

"$out_of_gas_242":                                ; preds = %"$True_238"
  call void @_out_of_gas()
  br label %"$have_gas_243"

"$have_gas_243":                                  ; preds = %"$out_of_gas_242", %"$True_238"
  %"$consume_244" = sub i64 %"$gasrem_240", 1
  store i64 %"$consume_244", i64* @_gasrem, align 8
  %"$adtval_245_load" = load i8*, i8** @_execptr, align 8
  %"$adtval_245_salloc" = call i8* @_salloc(i8* %"$adtval_245_load", i64 1)
  %"$adtval_245" = bitcast i8* %"$adtval_245_salloc" to %CName_False*
  %"$adtgep_246" = getelementptr inbounds %CName_False, %CName_False* %"$adtval_245", i32 0, i32 0
  store i8 1, i8* %"$adtgep_246", align 1
  %"$adtptr_247" = bitcast %CName_False* %"$adtval_245" to %TName_Bool*
  store %TName_Bool* %"$adtptr_247", %TName_Bool** %"$retval_23", align 8
  br label %"$matchsucc_234"

"$False_248":                                     ; preds = %"$have_gas_232"
  %"$b_249" = bitcast %TName_Bool* %1 to %CName_False*
  %"$gasrem_250" = load i64, i64* @_gasrem, align 8
  %"$gascmp_251" = icmp ugt i64 1, %"$gasrem_250"
  br i1 %"$gascmp_251", label %"$out_of_gas_252", label %"$have_gas_253"

"$out_of_gas_252":                                ; preds = %"$False_248"
  call void @_out_of_gas()
  br label %"$have_gas_253"

"$have_gas_253":                                  ; preds = %"$out_of_gas_252", %"$False_248"
  %"$consume_254" = sub i64 %"$gasrem_250", 1
  store i64 %"$consume_254", i64* @_gasrem, align 8
  %"$adtval_255_load" = load i8*, i8** @_execptr, align 8
  %"$adtval_255_salloc" = call i8* @_salloc(i8* %"$adtval_255_load", i64 1)
  %"$adtval_255" = bitcast i8* %"$adtval_255_salloc" to %CName_True*
  %"$adtgep_256" = getelementptr inbounds %CName_True, %CName_True* %"$adtval_255", i32 0, i32 0
  store i8 0, i8* %"$adtgep_256", align 1
  %"$adtptr_257" = bitcast %CName_True* %"$adtval_255" to %TName_Bool*
  store %TName_Bool* %"$adtptr_257", %TName_Bool** %"$retval_23", align 8
  br label %"$matchsucc_234"

"$empty_default_237":                             ; preds = %"$have_gas_232"
  br label %"$matchsucc_234"

"$matchsucc_234":                                 ; preds = %"$have_gas_253", %"$have_gas_243", %"$empty_default_237"
  %"$$retval_23_258" = load %TName_Bool*, %TName_Bool** %"$retval_23", align 8
  ret %TName_Bool* %"$$retval_23_258"
}

define internal %TName_Bool* @"$fundef_26"(%"$$fundef_26_env_143"* %0, %TName_Bool* %1) {
entry:
  %"$$fundef_26_env_b_199" = getelementptr inbounds %"$$fundef_26_env_143", %"$$fundef_26_env_143"* %0, i32 0, i32 0
  %"$b_envload_200" = load %TName_Bool*, %TName_Bool** %"$$fundef_26_env_b_199", align 8
  %b = alloca %TName_Bool*, align 8
  store %TName_Bool* %"$b_envload_200", %TName_Bool** %b, align 8
  %"$retval_27" = alloca %TName_Bool*, align 8
  %"$gasrem_201" = load i64, i64* @_gasrem, align 8
  %"$gascmp_202" = icmp ugt i64 2, %"$gasrem_201"
  br i1 %"$gascmp_202", label %"$out_of_gas_203", label %"$have_gas_204"

"$out_of_gas_203":                                ; preds = %entry
  call void @_out_of_gas()
  br label %"$have_gas_204"

"$have_gas_204":                                  ; preds = %"$out_of_gas_203", %entry
  %"$consume_205" = sub i64 %"$gasrem_201", 2
  store i64 %"$consume_205", i64* @_gasrem, align 8
  %"$b_207" = load %TName_Bool*, %TName_Bool** %b, align 8
  %"$b_tag_208" = getelementptr inbounds %TName_Bool, %TName_Bool* %"$b_207", i32 0, i32 0
  %"$b_tag_209" = load i8, i8* %"$b_tag_208", align 1
  switch i8 %"$b_tag_209", label %"$empty_default_210" [
    i8 0, label %"$True_211"
    i8 1, label %"$False_221"
  ]

"$True_211":                                      ; preds = %"$have_gas_204"
  %"$b_212" = bitcast %TName_Bool* %"$b_207" to %CName_True*
  %"$gasrem_213" = load i64, i64* @_gasrem, align 8
  %"$gascmp_214" = icmp ugt i64 1, %"$gasrem_213"
  br i1 %"$gascmp_214", label %"$out_of_gas_215", label %"$have_gas_216"

"$out_of_gas_215":                                ; preds = %"$True_211"
  call void @_out_of_gas()
  br label %"$have_gas_216"

"$have_gas_216":                                  ; preds = %"$out_of_gas_215", %"$True_211"
  %"$consume_217" = sub i64 %"$gasrem_213", 1
  store i64 %"$consume_217", i64* @_gasrem, align 8
  %"$adtval_218_load" = load i8*, i8** @_execptr, align 8
  %"$adtval_218_salloc" = call i8* @_salloc(i8* %"$adtval_218_load", i64 1)
  %"$adtval_218" = bitcast i8* %"$adtval_218_salloc" to %CName_True*
  %"$adtgep_219" = getelementptr inbounds %CName_True, %CName_True* %"$adtval_218", i32 0, i32 0
  store i8 0, i8* %"$adtgep_219", align 1
  %"$adtptr_220" = bitcast %CName_True* %"$adtval_218" to %TName_Bool*
  store %TName_Bool* %"$adtptr_220", %TName_Bool** %"$retval_27", align 8
  br label %"$matchsucc_206"

"$False_221":                                     ; preds = %"$have_gas_204"
  %"$b_222" = bitcast %TName_Bool* %"$b_207" to %CName_False*
  %"$gasrem_223" = load i64, i64* @_gasrem, align 8
  %"$gascmp_224" = icmp ugt i64 1, %"$gasrem_223"
  br i1 %"$gascmp_224", label %"$out_of_gas_225", label %"$have_gas_226"

"$out_of_gas_225":                                ; preds = %"$False_221"
  call void @_out_of_gas()
  br label %"$have_gas_226"

"$have_gas_226":                                  ; preds = %"$out_of_gas_225", %"$False_221"
  %"$consume_227" = sub i64 %"$gasrem_223", 1
  store i64 %"$consume_227", i64* @_gasrem, align 8
  store %TName_Bool* %1, %TName_Bool** %"$retval_27", align 8
  br label %"$matchsucc_206"

"$empty_default_210":                             ; preds = %"$have_gas_204"
  br label %"$matchsucc_206"

"$matchsucc_206":                                 ; preds = %"$have_gas_226", %"$have_gas_216", %"$empty_default_210"
  %"$$retval_27_228" = load %TName_Bool*, %TName_Bool** %"$retval_27", align 8
  ret %TName_Bool* %"$$retval_27_228"
}

define internal { %TName_Bool* (i8*, %TName_Bool*)*, i8* } @"$fundef_24"(%"$$fundef_24_env_144"* %0, %TName_Bool* %1) {
entry:
  %"$retval_25" = alloca { %TName_Bool* (i8*, %TName_Bool*)*, i8* }, align 8
  %"$gasrem_188" = load i64, i64* @_gasrem, align 8
  %"$gascmp_189" = icmp ugt i64 1, %"$gasrem_188"
  br i1 %"$gascmp_189", label %"$out_of_gas_190", label %"$have_gas_191"

"$out_of_gas_190":                                ; preds = %entry
  call void @_out_of_gas()
  br label %"$have_gas_191"

"$have_gas_191":                                  ; preds = %"$out_of_gas_190", %entry
  %"$consume_192" = sub i64 %"$gasrem_188", 1
  store i64 %"$consume_192", i64* @_gasrem, align 8
  %"$$fundef_26_envp_193_load" = load i8*, i8** @_execptr, align 8
  %"$$fundef_26_envp_193_salloc" = call i8* @_salloc(i8* %"$$fundef_26_envp_193_load", i64 8)
  %"$$fundef_26_envp_193" = bitcast i8* %"$$fundef_26_envp_193_salloc" to %"$$fundef_26_env_143"*
  %"$$fundef_26_env_voidp_195" = bitcast %"$$fundef_26_env_143"* %"$$fundef_26_envp_193" to i8*
  %"$$fundef_26_cloval_196" = insertvalue { %TName_Bool* (i8*, %TName_Bool*)*, i8* } { %TName_Bool* (i8*, %TName_Bool*)* bitcast (%TName_Bool* (%"$$fundef_26_env_143"*, %TName_Bool*)* @"$fundef_26" to %TName_Bool* (i8*, %TName_Bool*)*), i8* undef }, i8* %"$$fundef_26_env_voidp_195", 1
  %"$$fundef_26_env_b_197" = getelementptr inbounds %"$$fundef_26_env_143", %"$$fundef_26_env_143"* %"$$fundef_26_envp_193", i32 0, i32 0
  store %TName_Bool* %1, %TName_Bool** %"$$fundef_26_env_b_197", align 8
  store { %TName_Bool* (i8*, %TName_Bool*)*, i8* } %"$$fundef_26_cloval_196", { %TName_Bool* (i8*, %TName_Bool*)*, i8* }* %"$retval_25", align 8
  %"$$retval_25_198" = load { %TName_Bool* (i8*, %TName_Bool*)*, i8* }, { %TName_Bool* (i8*, %TName_Bool*)*, i8* }* %"$retval_25", align 8
  ret { %TName_Bool* (i8*, %TName_Bool*)*, i8* } %"$$retval_25_198"
}

define internal %TName_Bool* @"$fundef_30"(%"$$fundef_30_env_145"* %0, %TName_Bool* %1) {
entry:
  %"$$fundef_30_env_b_158" = getelementptr inbounds %"$$fundef_30_env_145", %"$$fundef_30_env_145"* %0, i32 0, i32 0
  %"$b_envload_159" = load %TName_Bool*, %TName_Bool** %"$$fundef_30_env_b_158", align 8
  %b = alloca %TName_Bool*, align 8
  store %TName_Bool* %"$b_envload_159", %TName_Bool** %b, align 8
  %"$retval_31" = alloca %TName_Bool*, align 8
  %"$gasrem_160" = load i64, i64* @_gasrem, align 8
  %"$gascmp_161" = icmp ugt i64 2, %"$gasrem_160"
  br i1 %"$gascmp_161", label %"$out_of_gas_162", label %"$have_gas_163"

"$out_of_gas_162":                                ; preds = %entry
  call void @_out_of_gas()
  br label %"$have_gas_163"

"$have_gas_163":                                  ; preds = %"$out_of_gas_162", %entry
  %"$consume_164" = sub i64 %"$gasrem_160", 2
  store i64 %"$consume_164", i64* @_gasrem, align 8
  %"$b_166" = load %TName_Bool*, %TName_Bool** %b, align 8
  %"$b_tag_167" = getelementptr inbounds %TName_Bool, %TName_Bool* %"$b_166", i32 0, i32 0
  %"$b_tag_168" = load i8, i8* %"$b_tag_167", align 1
  switch i8 %"$b_tag_168", label %"$empty_default_169" [
    i8 1, label %"$False_170"
    i8 0, label %"$True_180"
  ]

"$False_170":                                     ; preds = %"$have_gas_163"
  %"$b_171" = bitcast %TName_Bool* %"$b_166" to %CName_False*
  %"$gasrem_172" = load i64, i64* @_gasrem, align 8
  %"$gascmp_173" = icmp ugt i64 1, %"$gasrem_172"
  br i1 %"$gascmp_173", label %"$out_of_gas_174", label %"$have_gas_175"

"$out_of_gas_174":                                ; preds = %"$False_170"
  call void @_out_of_gas()
  br label %"$have_gas_175"

"$have_gas_175":                                  ; preds = %"$out_of_gas_174", %"$False_170"
  %"$consume_176" = sub i64 %"$gasrem_172", 1
  store i64 %"$consume_176", i64* @_gasrem, align 8
  %"$adtval_177_load" = load i8*, i8** @_execptr, align 8
  %"$adtval_177_salloc" = call i8* @_salloc(i8* %"$adtval_177_load", i64 1)
  %"$adtval_177" = bitcast i8* %"$adtval_177_salloc" to %CName_False*
  %"$adtgep_178" = getelementptr inbounds %CName_False, %CName_False* %"$adtval_177", i32 0, i32 0
  store i8 1, i8* %"$adtgep_178", align 1
  %"$adtptr_179" = bitcast %CName_False* %"$adtval_177" to %TName_Bool*
  store %TName_Bool* %"$adtptr_179", %TName_Bool** %"$retval_31", align 8
  br label %"$matchsucc_165"

"$True_180":                                      ; preds = %"$have_gas_163"
  %"$b_181" = bitcast %TName_Bool* %"$b_166" to %CName_True*
  %"$gasrem_182" = load i64, i64* @_gasrem, align 8
  %"$gascmp_183" = icmp ugt i64 1, %"$gasrem_182"
  br i1 %"$gascmp_183", label %"$out_of_gas_184", label %"$have_gas_185"

"$out_of_gas_184":                                ; preds = %"$True_180"
  call void @_out_of_gas()
  br label %"$have_gas_185"

"$have_gas_185":                                  ; preds = %"$out_of_gas_184", %"$True_180"
  %"$consume_186" = sub i64 %"$gasrem_182", 1
  store i64 %"$consume_186", i64* @_gasrem, align 8
  store %TName_Bool* %1, %TName_Bool** %"$retval_31", align 8
  br label %"$matchsucc_165"

"$empty_default_169":                             ; preds = %"$have_gas_163"
  br label %"$matchsucc_165"

"$matchsucc_165":                                 ; preds = %"$have_gas_185", %"$have_gas_175", %"$empty_default_169"
  %"$$retval_31_187" = load %TName_Bool*, %TName_Bool** %"$retval_31", align 8
  ret %TName_Bool* %"$$retval_31_187"
}

define internal { %TName_Bool* (i8*, %TName_Bool*)*, i8* } @"$fundef_28"(%"$$fundef_28_env_146"* %0, %TName_Bool* %1) {
entry:
  %"$retval_29" = alloca { %TName_Bool* (i8*, %TName_Bool*)*, i8* }, align 8
  %"$gasrem_147" = load i64, i64* @_gasrem, align 8
  %"$gascmp_148" = icmp ugt i64 1, %"$gasrem_147"
  br i1 %"$gascmp_148", label %"$out_of_gas_149", label %"$have_gas_150"

"$out_of_gas_149":                                ; preds = %entry
  call void @_out_of_gas()
  br label %"$have_gas_150"

"$have_gas_150":                                  ; preds = %"$out_of_gas_149", %entry
  %"$consume_151" = sub i64 %"$gasrem_147", 1
  store i64 %"$consume_151", i64* @_gasrem, align 8
  %"$$fundef_30_envp_152_load" = load i8*, i8** @_execptr, align 8
  %"$$fundef_30_envp_152_salloc" = call i8* @_salloc(i8* %"$$fundef_30_envp_152_load", i64 8)
  %"$$fundef_30_envp_152" = bitcast i8* %"$$fundef_30_envp_152_salloc" to %"$$fundef_30_env_145"*
  %"$$fundef_30_env_voidp_154" = bitcast %"$$fundef_30_env_145"* %"$$fundef_30_envp_152" to i8*
  %"$$fundef_30_cloval_155" = insertvalue { %TName_Bool* (i8*, %TName_Bool*)*, i8* } { %TName_Bool* (i8*, %TName_Bool*)* bitcast (%TName_Bool* (%"$$fundef_30_env_145"*, %TName_Bool*)* @"$fundef_30" to %TName_Bool* (i8*, %TName_Bool*)*), i8* undef }, i8* %"$$fundef_30_env_voidp_154", 1
  %"$$fundef_30_env_b_156" = getelementptr inbounds %"$$fundef_30_env_145", %"$$fundef_30_env_145"* %"$$fundef_30_envp_152", i32 0, i32 0
  store %TName_Bool* %1, %TName_Bool** %"$$fundef_30_env_b_156", align 8
  store { %TName_Bool* (i8*, %TName_Bool*)*, i8* } %"$$fundef_30_cloval_155", { %TName_Bool* (i8*, %TName_Bool*)*, i8* }* %"$retval_29", align 8
  %"$$retval_29_157" = load { %TName_Bool* (i8*, %TName_Bool*)*, i8* }, { %TName_Bool* (i8*, %TName_Bool*)*, i8* }* %"$retval_29", align 8
  ret { %TName_Bool* (i8*, %TName_Bool*)*, i8* } %"$$retval_29_157"
}

declare void @_out_of_gas()

declare i8* @_salloc(i8*, i64)

declare %TName_Bool* @_contains(i8*, %_TyDescrTy_Typ*, i8*, i8*)

declare i64 @_lengthof(%_TyDescrTy_Typ*, i8*)

declare i8* @_put(i8*, %_TyDescrTy_Typ*, i8*, i8*, i8*)

declare %TName_Bool* @_lt_BNum(i8*, i8*, i8*)

declare %TName_Bool* @_eq_BNum(i8*, i8*, i8*)

define void @_init_libs() {
entry:
  %"$gasrem_453" = load i64, i64* @_gasrem, align 8
  %"$gascmp_454" = icmp ugt i64 5, %"$gasrem_453"
  br i1 %"$gascmp_454", label %"$out_of_gas_455", label %"$have_gas_456"

"$out_of_gas_455":                                ; preds = %entry
  call void @_out_of_gas()
  br label %"$have_gas_456"

"$have_gas_456":                                  ; preds = %"$out_of_gas_455", %entry
  %"$consume_457" = sub i64 %"$gasrem_453", 5
  store i64 %"$consume_457", i64* @_gasrem, align 8
  store %Int32 { i32 5 }, %Int32* @"$_gas_charge_acc_1", align 4
  %"$gasrem_458" = load i64, i64* @_gasrem, align 8
  %"$gascmp_459" = icmp ugt i64 5, %"$gasrem_458"
  br i1 %"$gascmp_459", label %"$out_of_gas_460", label %"$have_gas_461"

"$out_of_gas_460":                                ; preds = %"$have_gas_456"
  call void @_out_of_gas()
  br label %"$have_gas_461"

"$have_gas_461":                                  ; preds = %"$out_of_gas_460", %"$have_gas_456"
  %"$consume_462" = sub i64 %"$gasrem_458", 5
  store i64 %"$consume_462", i64* @_gasrem, align 8
  store %Int32 { i32 5 }, %Int32* @"$_gas_charge_acc_0", align 4
  %"$gasrem_463" = load i64, i64* @_gasrem, align 8
  %"$gascmp_464" = icmp ugt i64 1, %"$gasrem_463"
  br i1 %"$gascmp_464", label %"$out_of_gas_465", label %"$have_gas_466"

"$out_of_gas_465":                                ; preds = %"$have_gas_461"
  call void @_out_of_gas()
  br label %"$have_gas_466"

"$have_gas_466":                                  ; preds = %"$out_of_gas_465", %"$have_gas_461"
  %"$consume_467" = sub i64 %"$gasrem_463", 1
  store i64 %"$consume_467", i64* @_gasrem, align 8
  store { { %TName_Bool* (i8*, %TName_Bool*)*, i8* } (i8*, %TName_Bool*)*, i8* } { { %TName_Bool* (i8*, %TName_Bool*)*, i8* } (i8*, %TName_Bool*)* bitcast ({ %TName_Bool* (i8*, %TName_Bool*)*, i8* } (%"$$fundef_28_env_146"*, %TName_Bool*)* @"$fundef_28" to { %TName_Bool* (i8*, %TName_Bool*)*, i8* } (i8*, %TName_Bool*)*), i8* null }, { { %TName_Bool* (i8*, %TName_Bool*)*, i8* } (i8*, %TName_Bool*)*, i8* }* @BoolUtils.andb, align 8
  %"$gasrem_471" = load i64, i64* @_gasrem, align 8
  %"$gascmp_472" = icmp ugt i64 1, %"$gasrem_471"
  br i1 %"$gascmp_472", label %"$out_of_gas_473", label %"$have_gas_474"

"$out_of_gas_473":                                ; preds = %"$have_gas_466"
  call void @_out_of_gas()
  br label %"$have_gas_474"

"$have_gas_474":                                  ; preds = %"$out_of_gas_473", %"$have_gas_466"
  %"$consume_475" = sub i64 %"$gasrem_471", 1
  store i64 %"$consume_475", i64* @_gasrem, align 8
  store { { %TName_Bool* (i8*, %TName_Bool*)*, i8* } (i8*, %TName_Bool*)*, i8* } { { %TName_Bool* (i8*, %TName_Bool*)*, i8* } (i8*, %TName_Bool*)* bitcast ({ %TName_Bool* (i8*, %TName_Bool*)*, i8* } (%"$$fundef_24_env_144"*, %TName_Bool*)* @"$fundef_24" to { %TName_Bool* (i8*, %TName_Bool*)*, i8* } (i8*, %TName_Bool*)*), i8* null }, { { %TName_Bool* (i8*, %TName_Bool*)*, i8* } (i8*, %TName_Bool*)*, i8* }* @BoolUtils.orb, align 8
  %"$gasrem_479" = load i64, i64* @_gasrem, align 8
  %"$gascmp_480" = icmp ugt i64 1, %"$gasrem_479"
  br i1 %"$gascmp_480", label %"$out_of_gas_481", label %"$have_gas_482"

"$out_of_gas_481":                                ; preds = %"$have_gas_474"
  call void @_out_of_gas()
  br label %"$have_gas_482"

"$have_gas_482":                                  ; preds = %"$out_of_gas_481", %"$have_gas_474"
  %"$consume_483" = sub i64 %"$gasrem_479", 1
  store i64 %"$consume_483", i64* @_gasrem, align 8
  store { %TName_Bool* (i8*, %TName_Bool*)*, i8* } { %TName_Bool* (i8*, %TName_Bool*)* bitcast (%TName_Bool* (%"$$fundef_22_env_142"*, %TName_Bool*)* @"$fundef_22" to %TName_Bool* (i8*, %TName_Bool*)*), i8* null }, { %TName_Bool* (i8*, %TName_Bool*)*, i8* }* @BoolUtils.negb, align 8
  %"$gasrem_487" = load i64, i64* @_gasrem, align 8
  %"$gascmp_488" = icmp ugt i64 1, %"$gasrem_487"
  br i1 %"$gascmp_488", label %"$out_of_gas_489", label %"$have_gas_490"

"$out_of_gas_489":                                ; preds = %"$have_gas_482"
  call void @_out_of_gas()
  br label %"$have_gas_490"

"$have_gas_490":                                  ; preds = %"$out_of_gas_489", %"$have_gas_482"
  %"$consume_491" = sub i64 %"$gasrem_487", 1
  store i64 %"$consume_491", i64* @_gasrem, align 8
  store { %TName_List_Message* (i8*, i8*)*, i8* } { %TName_List_Message* (i8*, i8*)* bitcast (%TName_List_Message* (%"$$fundef_42_env_141"*, i8*)* @"$fundef_42" to %TName_List_Message* (i8*, i8*)*), i8* null }, { %TName_List_Message* (i8*, i8*)*, i8* }* @crowdfunding.one_msg, align 8
  %"$gasrem_495" = load i64, i64* @_gasrem, align 8
  %"$gascmp_496" = icmp ugt i64 1, %"$gasrem_495"
  br i1 %"$gascmp_496", label %"$out_of_gas_497", label %"$have_gas_498"

"$out_of_gas_497":                                ; preds = %"$have_gas_490"
  call void @_out_of_gas()
  br label %"$have_gas_498"

"$have_gas_498":                                  ; preds = %"$out_of_gas_497", %"$have_gas_490"
  %"$consume_499" = sub i64 %"$gasrem_495", 1
  store i64 %"$consume_499", i64* @_gasrem, align 8
  store { { { %"TName_Option_Map_(ByStr20)_(Uint128)"* (i8*, %Uint128)*, i8* } (i8*, [20 x i8]*)*, i8* } (i8*, %Map_ByStr20_Uint128*)*, i8* } { { { %"TName_Option_Map_(ByStr20)_(Uint128)"* (i8*, %Uint128)*, i8* } (i8*, [20 x i8]*)*, i8* } (i8*, %Map_ByStr20_Uint128*)* bitcast ({ { %"TName_Option_Map_(ByStr20)_(Uint128)"* (i8*, %Uint128)*, i8* } (i8*, [20 x i8]*)*, i8* } (%"$$fundef_36_env_140"*, %Map_ByStr20_Uint128*)* @"$fundef_36" to { { %"TName_Option_Map_(ByStr20)_(Uint128)"* (i8*, %Uint128)*, i8* } (i8*, [20 x i8]*)*, i8* } (i8*, %Map_ByStr20_Uint128*)*), i8* null }, { { { %"TName_Option_Map_(ByStr20)_(Uint128)"* (i8*, %Uint128)*, i8* } (i8*, [20 x i8]*)*, i8* } (i8*, %Map_ByStr20_Uint128*)*, i8* }* @crowdfunding.check_update, align 8
  %"$gasrem_503" = load i64, i64* @_gasrem, align 8
  %"$gascmp_504" = icmp ugt i64 1, %"$gasrem_503"
  br i1 %"$gascmp_504", label %"$out_of_gas_505", label %"$have_gas_506"

"$out_of_gas_505":                                ; preds = %"$have_gas_498"
  call void @_out_of_gas()
  br label %"$have_gas_506"

"$have_gas_506":                                  ; preds = %"$out_of_gas_505", %"$have_gas_498"
  %"$consume_507" = sub i64 %"$gasrem_503", 1
  store i64 %"$consume_507", i64* @_gasrem, align 8
  %"$$fundef_32_envp_508_load" = load i8*, i8** @_execptr, align 8
  %"$$fundef_32_envp_508_salloc" = call i8* @_salloc(i8* %"$$fundef_32_envp_508_load", i64 16)
  %"$$fundef_32_envp_508" = bitcast i8* %"$$fundef_32_envp_508_salloc" to %"$$fundef_32_env_137"*
  %"$$fundef_32_env_voidp_510" = bitcast %"$$fundef_32_env_137"* %"$$fundef_32_envp_508" to i8*
  %"$$fundef_32_cloval_511" = insertvalue { { %TName_Bool* (i8*, i8*)*, i8* } (i8*, i8*)*, i8* } { { %TName_Bool* (i8*, i8*)*, i8* } (i8*, i8*)* bitcast ({ %TName_Bool* (i8*, i8*)*, i8* } (%"$$fundef_32_env_137"*, i8*)* @"$fundef_32" to { %TName_Bool* (i8*, i8*)*, i8* } (i8*, i8*)*), i8* undef }, i8* %"$$fundef_32_env_voidp_510", 1
  %"$$fundef_32_env_BoolUtils.orb_512" = getelementptr inbounds %"$$fundef_32_env_137", %"$$fundef_32_env_137"* %"$$fundef_32_envp_508", i32 0, i32 0
  %"$BoolUtils.orb_513" = load { { %TName_Bool* (i8*, %TName_Bool*)*, i8* } (i8*, %TName_Bool*)*, i8* }, { { %TName_Bool* (i8*, %TName_Bool*)*, i8* } (i8*, %TName_Bool*)*, i8* }* @BoolUtils.orb, align 8
  store { { %TName_Bool* (i8*, %TName_Bool*)*, i8* } (i8*, %TName_Bool*)*, i8* } %"$BoolUtils.orb_513", { { %TName_Bool* (i8*, %TName_Bool*)*, i8* } (i8*, %TName_Bool*)*, i8* }* %"$$fundef_32_env_BoolUtils.orb_512", align 8
  store { { %TName_Bool* (i8*, i8*)*, i8* } (i8*, i8*)*, i8* } %"$$fundef_32_cloval_511", { { %TName_Bool* (i8*, i8*)*, i8* } (i8*, i8*)*, i8* }* @crowdfunding.blk_leq, align 8
  %"$gasrem_514" = load i64, i64* @_gasrem, align 8
  %"$gascmp_515" = icmp ugt i64 1, %"$gasrem_514"
  br i1 %"$gascmp_515", label %"$out_of_gas_516", label %"$have_gas_517"

"$out_of_gas_516":                                ; preds = %"$have_gas_506"
  call void @_out_of_gas()
  br label %"$have_gas_517"

"$have_gas_517":                                  ; preds = %"$out_of_gas_516", %"$have_gas_506"
  %"$consume_518" = sub i64 %"$gasrem_514", 1
  store i64 %"$consume_518", i64* @_gasrem, align 8
  store %Int32 { i32 1 }, %Int32* @crowdfunding.accepted_code, align 4
  %"$gasrem_519" = load i64, i64* @_gasrem, align 8
  %"$gascmp_520" = icmp ugt i64 1, %"$gasrem_519"
  br i1 %"$gascmp_520", label %"$out_of_gas_521", label %"$have_gas_522"

"$out_of_gas_521":                                ; preds = %"$have_gas_517"
  call void @_out_of_gas()
  br label %"$have_gas_522"

"$have_gas_522":                                  ; preds = %"$out_of_gas_521", %"$have_gas_517"
  %"$consume_523" = sub i64 %"$gasrem_519", 1
  store i64 %"$consume_523", i64* @_gasrem, align 8
  store %Int32 { i32 2 }, %Int32* @crowdfunding.missed_deadline_code, align 4
  %"$gasrem_524" = load i64, i64* @_gasrem, align 8
  %"$gascmp_525" = icmp ugt i64 1, %"$gasrem_524"
  br i1 %"$gascmp_525", label %"$out_of_gas_526", label %"$have_gas_527"

"$out_of_gas_526":                                ; preds = %"$have_gas_522"
  call void @_out_of_gas()
  br label %"$have_gas_527"

"$have_gas_527":                                  ; preds = %"$out_of_gas_526", %"$have_gas_522"
  %"$consume_528" = sub i64 %"$gasrem_524", 1
  store i64 %"$consume_528", i64* @_gasrem, align 8
  store %Int32 { i32 3 }, %Int32* @crowdfunding.already_backed_code, align 4
  %"$gasrem_529" = load i64, i64* @_gasrem, align 8
  %"$gascmp_530" = icmp ugt i64 1, %"$gasrem_529"
  br i1 %"$gascmp_530", label %"$out_of_gas_531", label %"$have_gas_532"

"$out_of_gas_531":                                ; preds = %"$have_gas_527"
  call void @_out_of_gas()
  br label %"$have_gas_532"

"$have_gas_532":                                  ; preds = %"$out_of_gas_531", %"$have_gas_527"
  %"$consume_533" = sub i64 %"$gasrem_529", 1
  store i64 %"$consume_533", i64* @_gasrem, align 8
  store %Int32 { i32 4 }, %Int32* @crowdfunding.not_owner_code, align 4
  %"$gasrem_534" = load i64, i64* @_gasrem, align 8
  %"$gascmp_535" = icmp ugt i64 1, %"$gasrem_534"
  br i1 %"$gascmp_535", label %"$out_of_gas_536", label %"$have_gas_537"

"$out_of_gas_536":                                ; preds = %"$have_gas_532"
  call void @_out_of_gas()
  br label %"$have_gas_537"

"$have_gas_537":                                  ; preds = %"$out_of_gas_536", %"$have_gas_532"
  %"$consume_538" = sub i64 %"$gasrem_534", 1
  store i64 %"$consume_538", i64* @_gasrem, align 8
  store %Int32 { i32 5 }, %Int32* @crowdfunding.too_early_code, align 4
  %"$gasrem_539" = load i64, i64* @_gasrem, align 8
  %"$gascmp_540" = icmp ugt i64 1, %"$gasrem_539"
  br i1 %"$gascmp_540", label %"$out_of_gas_541", label %"$have_gas_542"

"$out_of_gas_541":                                ; preds = %"$have_gas_537"
  call void @_out_of_gas()
  br label %"$have_gas_542"

"$have_gas_542":                                  ; preds = %"$out_of_gas_541", %"$have_gas_537"
  %"$consume_543" = sub i64 %"$gasrem_539", 1
  store i64 %"$consume_543", i64* @_gasrem, align 8
  store %Int32 { i32 6 }, %Int32* @crowdfunding.got_funds_code, align 4
  %"$gasrem_544" = load i64, i64* @_gasrem, align 8
  %"$gascmp_545" = icmp ugt i64 1, %"$gasrem_544"
  br i1 %"$gascmp_545", label %"$out_of_gas_546", label %"$have_gas_547"

"$out_of_gas_546":                                ; preds = %"$have_gas_542"
  call void @_out_of_gas()
  br label %"$have_gas_547"

"$have_gas_547":                                  ; preds = %"$out_of_gas_546", %"$have_gas_542"
  %"$consume_548" = sub i64 %"$gasrem_544", 1
  store i64 %"$consume_548", i64* @_gasrem, align 8
  store %Int32 { i32 7 }, %Int32* @crowdfunding.cannot_get_funds, align 4
  %"$gasrem_549" = load i64, i64* @_gasrem, align 8
  %"$gascmp_550" = icmp ugt i64 1, %"$gasrem_549"
  br i1 %"$gascmp_550", label %"$out_of_gas_551", label %"$have_gas_552"

"$out_of_gas_551":                                ; preds = %"$have_gas_547"
  call void @_out_of_gas()
  br label %"$have_gas_552"

"$have_gas_552":                                  ; preds = %"$out_of_gas_551", %"$have_gas_547"
  %"$consume_553" = sub i64 %"$gasrem_549", 1
  store i64 %"$consume_553", i64* @_gasrem, align 8
  store %Int32 { i32 8 }, %Int32* @crowdfunding.cannot_reclaim_code, align 4
  %"$gasrem_554" = load i64, i64* @_gasrem, align 8
  %"$gascmp_555" = icmp ugt i64 1, %"$gasrem_554"
  br i1 %"$gascmp_555", label %"$out_of_gas_556", label %"$have_gas_557"

"$out_of_gas_556":                                ; preds = %"$have_gas_552"
  call void @_out_of_gas()
  br label %"$have_gas_557"

"$have_gas_557":                                  ; preds = %"$out_of_gas_556", %"$have_gas_552"
  %"$consume_558" = sub i64 %"$gasrem_554", 1
  store i64 %"$consume_558", i64* @_gasrem, align 8
  store %Int32 { i32 9 }, %Int32* @crowdfunding.reclaimed_code, align 4
  ret void
}

define void @_init_state() {
entry:
  %"$backers_44" = alloca %Map_ByStr20_Uint128*, align 8
  %"$gasrem_559" = load i64, i64* @_gasrem, align 8
  %"$gascmp_560" = icmp ugt i64 1, %"$gasrem_559"
  br i1 %"$gascmp_560", label %"$out_of_gas_561", label %"$have_gas_562"

"$out_of_gas_561":                                ; preds = %entry
  call void @_out_of_gas()
  br label %"$have_gas_562"

"$have_gas_562":                                  ; preds = %"$out_of_gas_561", %entry
  %"$consume_563" = sub i64 %"$gasrem_559", 1
  store i64 %"$consume_563", i64* @_gasrem, align 8
  %"$execptr_load_564" = load i8*, i8** @_execptr, align 8
  %"$_new_empty_map_call_565" = call i8* @_new_empty_map(i8* %"$execptr_load_564")
  %"$_new_empty_map_566" = bitcast i8* %"$_new_empty_map_call_565" to %Map_ByStr20_Uint128*
  store %Map_ByStr20_Uint128* %"$_new_empty_map_566", %Map_ByStr20_Uint128** %"$backers_44", align 8
  %"$execptr_load_567" = load i8*, i8** @_execptr, align 8
  %"$$backers_44_569" = load %Map_ByStr20_Uint128*, %Map_ByStr20_Uint128** %"$backers_44", align 8
  %"$update_value_570" = bitcast %Map_ByStr20_Uint128* %"$$backers_44_569" to i8*
  call void @_update_field(i8* %"$execptr_load_567", i8* getelementptr inbounds ([8 x i8], [8 x i8]* @"$backers_568", i32 0, i32 0), %_TyDescrTy_Typ* @"$TyDescr_Map_85", i32 0, i8* null, i8* %"$update_value_570")
  %"$funded_45" = alloca %TName_Bool*, align 8
  %"$gasrem_571" = load i64, i64* @_gasrem, align 8
  %"$gascmp_572" = icmp ugt i64 1, %"$gasrem_571"
  br i1 %"$gascmp_572", label %"$out_of_gas_573", label %"$have_gas_574"

"$out_of_gas_573":                                ; preds = %"$have_gas_562"
  call void @_out_of_gas()
  br label %"$have_gas_574"

"$have_gas_574":                                  ; preds = %"$out_of_gas_573", %"$have_gas_562"
  %"$consume_575" = sub i64 %"$gasrem_571", 1
  store i64 %"$consume_575", i64* @_gasrem, align 8
  %"$adtval_576_load" = load i8*, i8** @_execptr, align 8
  %"$adtval_576_salloc" = call i8* @_salloc(i8* %"$adtval_576_load", i64 1)
  %"$adtval_576" = bitcast i8* %"$adtval_576_salloc" to %CName_False*
  %"$adtgep_577" = getelementptr inbounds %CName_False, %CName_False* %"$adtval_576", i32 0, i32 0
  store i8 1, i8* %"$adtgep_577", align 1
  %"$adtptr_578" = bitcast %CName_False* %"$adtval_576" to %TName_Bool*
  store %TName_Bool* %"$adtptr_578", %TName_Bool** %"$funded_45", align 8
  %"$execptr_load_579" = load i8*, i8** @_execptr, align 8
  %"$$funded_45_581" = load %TName_Bool*, %TName_Bool** %"$funded_45", align 8
  %"$update_value_582" = bitcast %TName_Bool* %"$$funded_45_581" to i8*
  call void @_update_field(i8* %"$execptr_load_579", i8* getelementptr inbounds ([7 x i8], [7 x i8]* @"$funded_580", i32 0, i32 0), %_TyDescrTy_Typ* @"$TyDescr_ADT_Bool_83", i32 0, i8* null, i8* %"$update_value_582")
  ret void
}

declare i8* @_new_empty_map(i8*)

declare void @_update_field(i8*, i8*, %_TyDescrTy_Typ*, i32, i8*, i8*)

define internal void @"$Donate_583"(%Uint128 %_amount, [20 x i8]* %"$_origin_584", [20 x i8]* %"$_sender_585") {
entry:
  %_origin = load [20 x i8], [20 x i8]* %"$_origin_584", align 1
  %_sender = load [20 x i8], [20 x i8]* %"$_sender_585", align 1
  %"$gasrem_586" = load i64, i64* @_gasrem, align 8
  %"$gascmp_587" = icmp ugt i64 1, %"$gasrem_586"
  br i1 %"$gascmp_587", label %"$out_of_gas_588", label %"$have_gas_589"

"$out_of_gas_588":                                ; preds = %entry
  call void @_out_of_gas()
  br label %"$have_gas_589"

"$have_gas_589":                                  ; preds = %"$out_of_gas_588", %entry
  %"$consume_590" = sub i64 %"$gasrem_586", 1
  store i64 %"$consume_590", i64* @_gasrem, align 8
  %blk = alloca i8*, align 8
  %"$execptr_load_592" = load i8*, i8** @_execptr, align 8
  %"$blk_call_593" = call i8* @_read_blockchain(i8* %"$execptr_load_592", %BCVName { i8* getelementptr inbounds ([11 x i8], [11 x i8]* @"$read_blockchain_591", i32 0, i32 0), i32 11 })
  store i8* %"$blk_call_593", i8** %blk, align 8
  %"$gasrem_595" = load i64, i64* @_gasrem, align 8
  %"$gascmp_596" = icmp ugt i64 1, %"$gasrem_595"
  br i1 %"$gascmp_596", label %"$out_of_gas_597", label %"$have_gas_598"

"$out_of_gas_597":                                ; preds = %"$have_gas_589"
  call void @_out_of_gas()
  br label %"$have_gas_598"

"$have_gas_598":                                  ; preds = %"$out_of_gas_597", %"$have_gas_589"
  %"$consume_599" = sub i64 %"$gasrem_595", 1
  store i64 %"$consume_599", i64* @_gasrem, align 8
  %in_time = alloca %TName_Bool*, align 8
  %"$gasrem_600" = load i64, i64* @_gasrem, align 8
  %"$gascmp_601" = icmp ugt i64 1, %"$gasrem_600"
  br i1 %"$gascmp_601", label %"$out_of_gas_602", label %"$have_gas_603"

"$out_of_gas_602":                                ; preds = %"$have_gas_598"
  call void @_out_of_gas()
  br label %"$have_gas_603"

"$have_gas_603":                                  ; preds = %"$out_of_gas_602", %"$have_gas_598"
  %"$consume_604" = sub i64 %"$gasrem_600", 1
  store i64 %"$consume_604", i64* @_gasrem, align 8
  %"$crowdfunding.blk_leq_7" = alloca { %TName_Bool* (i8*, i8*)*, i8* }, align 8
  %"$crowdfunding.blk_leq_605" = load { { %TName_Bool* (i8*, i8*)*, i8* } (i8*, i8*)*, i8* }, { { %TName_Bool* (i8*, i8*)*, i8* } (i8*, i8*)*, i8* }* @crowdfunding.blk_leq, align 8
  %"$crowdfunding.blk_leq_fptr_606" = extractvalue { { %TName_Bool* (i8*, i8*)*, i8* } (i8*, i8*)*, i8* } %"$crowdfunding.blk_leq_605", 0
  %"$crowdfunding.blk_leq_envptr_607" = extractvalue { { %TName_Bool* (i8*, i8*)*, i8* } (i8*, i8*)*, i8* } %"$crowdfunding.blk_leq_605", 1
  %"$blk_608" = load i8*, i8** %blk, align 8
  %"$crowdfunding.blk_leq_call_609" = call { %TName_Bool* (i8*, i8*)*, i8* } %"$crowdfunding.blk_leq_fptr_606"(i8* %"$crowdfunding.blk_leq_envptr_607", i8* %"$blk_608")
  store { %TName_Bool* (i8*, i8*)*, i8* } %"$crowdfunding.blk_leq_call_609", { %TName_Bool* (i8*, i8*)*, i8* }* %"$crowdfunding.blk_leq_7", align 8
  %"$crowdfunding.blk_leq_8" = alloca %TName_Bool*, align 8
  %"$$crowdfunding.blk_leq_7_610" = load { %TName_Bool* (i8*, i8*)*, i8* }, { %TName_Bool* (i8*, i8*)*, i8* }* %"$crowdfunding.blk_leq_7", align 8
  %"$$crowdfunding.blk_leq_7_fptr_611" = extractvalue { %TName_Bool* (i8*, i8*)*, i8* } %"$$crowdfunding.blk_leq_7_610", 0
  %"$$crowdfunding.blk_leq_7_envptr_612" = extractvalue { %TName_Bool* (i8*, i8*)*, i8* } %"$$crowdfunding.blk_leq_7_610", 1
  %"$max_block_613" = load i8*, i8** @_cparam_max_block, align 8
  %"$$crowdfunding.blk_leq_7_call_614" = call %TName_Bool* %"$$crowdfunding.blk_leq_7_fptr_611"(i8* %"$$crowdfunding.blk_leq_7_envptr_612", i8* %"$max_block_613")
  store %TName_Bool* %"$$crowdfunding.blk_leq_7_call_614", %TName_Bool** %"$crowdfunding.blk_leq_8", align 8
  %"$$crowdfunding.blk_leq_8_615" = load %TName_Bool*, %TName_Bool** %"$crowdfunding.blk_leq_8", align 8
  store %TName_Bool* %"$$crowdfunding.blk_leq_8_615", %TName_Bool** %in_time, align 8
  %"$gasrem_616" = load i64, i64* @_gasrem, align 8
  %"$gascmp_617" = icmp ugt i64 2, %"$gasrem_616"
  br i1 %"$gascmp_617", label %"$out_of_gas_618", label %"$have_gas_619"

"$out_of_gas_618":                                ; preds = %"$have_gas_603"
  call void @_out_of_gas()
  br label %"$have_gas_619"

"$have_gas_619":                                  ; preds = %"$out_of_gas_618", %"$have_gas_603"
  %"$consume_620" = sub i64 %"$gasrem_616", 2
  store i64 %"$consume_620", i64* @_gasrem, align 8
  %"$in_time_622" = load %TName_Bool*, %TName_Bool** %in_time, align 8
  %"$in_time_tag_623" = getelementptr inbounds %TName_Bool, %TName_Bool* %"$in_time_622", i32 0, i32 0
  %"$in_time_tag_624" = load i8, i8* %"$in_time_tag_623", align 1
  switch i8 %"$in_time_tag_624", label %"$empty_default_625" [
    i8 0, label %"$True_626"
    i8 1, label %"$False_807"
  ]

"$True_626":                                      ; preds = %"$have_gas_619"
  %"$in_time_627" = bitcast %TName_Bool* %"$in_time_622" to %CName_True*
  %bs = alloca %Map_ByStr20_Uint128*, align 8
<<<<<<< HEAD
  %"$execptr_load_629" = load i8*, i8** @_execptr, align 8
  %"$bs_call_630" = call i8* @_fetch_field(i8* %"$execptr_load_629", i8* getelementptr inbounds ([8 x i8], [8 x i8]* @"$backers_628", i32 0, i32 0), %_TyDescrTy_Typ* @"$TyDescr_Map_85", i32 0, i8* null, i32 1)
  %"$bs_631" = bitcast i8* %"$bs_call_630" to %Map_ByStr20_Uint128*
  store %Map_ByStr20_Uint128* %"$bs_631", %Map_ByStr20_Uint128** %bs, align 8
  %"$bs_632" = load %Map_ByStr20_Uint128*, %Map_ByStr20_Uint128** %bs, align 8
  %"$$bs_632_633" = bitcast %Map_ByStr20_Uint128* %"$bs_632" to i8*
  %"$_literal_cost_call_634" = call i64 @_literal_cost(%_TyDescrTy_Typ* @"$TyDescr_Map_85", i8* %"$$bs_632_633")
  %"$bs_635" = load %Map_ByStr20_Uint128*, %Map_ByStr20_Uint128** %bs, align 8
  %"$$bs_635_636" = bitcast %Map_ByStr20_Uint128* %"$bs_635" to i8*
  %"$_mapsortcost_call_637" = call i64 @_mapsortcost(i8* %"$$bs_635_636")
  %"$gasadd_638" = add i64 %"$_literal_cost_call_634", %"$_mapsortcost_call_637"
  %"$gasrem_639" = load i64, i64* @_gasrem, align 8
  %"$gascmp_640" = icmp ugt i64 %"$gasadd_638", %"$gasrem_639"
  br i1 %"$gascmp_640", label %"$out_of_gas_641", label %"$have_gas_642"

"$out_of_gas_641":                                ; preds = %"$True_626"
  call void @_out_of_gas()
  br label %"$have_gas_642"

"$have_gas_642":                                  ; preds = %"$out_of_gas_641", %"$True_626"
  %"$consume_643" = sub i64 %"$gasrem_639", %"$gasadd_638"
  store i64 %"$consume_643", i64* @_gasrem, align 8
  %"$gasrem_644" = load i64, i64* @_gasrem, align 8
  %"$gascmp_645" = icmp ugt i64 1, %"$gasrem_644"
  br i1 %"$gascmp_645", label %"$out_of_gas_646", label %"$have_gas_647"

"$out_of_gas_646":                                ; preds = %"$have_gas_642"
  call void @_out_of_gas()
  br label %"$have_gas_647"

"$have_gas_647":                                  ; preds = %"$out_of_gas_646", %"$have_gas_642"
  %"$consume_648" = sub i64 %"$gasrem_644", 1
  store i64 %"$consume_648", i64* @_gasrem, align 8
=======
  %"$execptr_load_617" = load i8*, i8** @_execptr, align 8
  %"$bs_call_618" = call i8* @_fetch_field(i8* %"$execptr_load_617", i8* getelementptr inbounds ([8 x i8], [8 x i8]* @"$backers_616", i32 0, i32 0), %_TyDescrTy_Typ* @"$TyDescr_Map_83", i32 0, i8* null, i32 1)
  %"$bs_619" = bitcast i8* %"$bs_call_618" to %Map_ByStr20_Uint128*
  store %Map_ByStr20_Uint128* %"$bs_619", %Map_ByStr20_Uint128** %bs, align 8
  %"$bs_620" = load %Map_ByStr20_Uint128*, %Map_ByStr20_Uint128** %bs, align 8
  %"$$bs_620_621" = bitcast %Map_ByStr20_Uint128* %"$bs_620" to i8*
  %"$_literal_cost_call_622" = call i64 @_literal_cost(%_TyDescrTy_Typ* @"$TyDescr_Map_83", i8* %"$$bs_620_621")
  %"$bs_623" = load %Map_ByStr20_Uint128*, %Map_ByStr20_Uint128** %bs, align 8
  %"$$bs_623_624" = bitcast %Map_ByStr20_Uint128* %"$bs_623" to i8*
  %"$_mapsortcost_call_625" = call i64 @_mapsortcost(%_TyDescrTy_Typ* @"$TyDescr_Map_83", i8* %"$$bs_623_624")
  %"$gasadd_626" = add i64 %"$_literal_cost_call_622", %"$_mapsortcost_call_625"
  %"$gasrem_627" = load i64, i64* @_gasrem, align 8
  %"$gascmp_628" = icmp ugt i64 %"$gasadd_626", %"$gasrem_627"
  br i1 %"$gascmp_628", label %"$out_of_gas_629", label %"$have_gas_630"

"$out_of_gas_629":                                ; preds = %"$True_614"
  call void @_out_of_gas()
  br label %"$have_gas_630"

"$have_gas_630":                                  ; preds = %"$out_of_gas_629", %"$True_614"
  %"$consume_631" = sub i64 %"$gasrem_627", %"$gasadd_626"
  store i64 %"$consume_631", i64* @_gasrem, align 8
  %"$gasrem_632" = load i64, i64* @_gasrem, align 8
  %"$gascmp_633" = icmp ugt i64 1, %"$gasrem_632"
  br i1 %"$gascmp_633", label %"$out_of_gas_634", label %"$have_gas_635"

"$out_of_gas_634":                                ; preds = %"$have_gas_630"
  call void @_out_of_gas()
  br label %"$have_gas_635"

"$have_gas_635":                                  ; preds = %"$out_of_gas_634", %"$have_gas_630"
  %"$consume_636" = sub i64 %"$gasrem_632", 1
  store i64 %"$consume_636", i64* @_gasrem, align 8
>>>>>>> f105e354
  %res = alloca %"TName_Option_Map_(ByStr20)_(Uint128)"*, align 8
  %"$gasrem_649" = load i64, i64* @_gasrem, align 8
  %"$gascmp_650" = icmp ugt i64 1, %"$gasrem_649"
  br i1 %"$gascmp_650", label %"$out_of_gas_651", label %"$have_gas_652"

"$out_of_gas_651":                                ; preds = %"$have_gas_647"
  call void @_out_of_gas()
  br label %"$have_gas_652"

"$have_gas_652":                                  ; preds = %"$out_of_gas_651", %"$have_gas_647"
  %"$consume_653" = sub i64 %"$gasrem_649", 1
  store i64 %"$consume_653", i64* @_gasrem, align 8
  %"$crowdfunding.check_update_4" = alloca { { %"TName_Option_Map_(ByStr20)_(Uint128)"* (i8*, %Uint128)*, i8* } (i8*, [20 x i8]*)*, i8* }, align 8
  %"$crowdfunding.check_update_654" = load { { { %"TName_Option_Map_(ByStr20)_(Uint128)"* (i8*, %Uint128)*, i8* } (i8*, [20 x i8]*)*, i8* } (i8*, %Map_ByStr20_Uint128*)*, i8* }, { { { %"TName_Option_Map_(ByStr20)_(Uint128)"* (i8*, %Uint128)*, i8* } (i8*, [20 x i8]*)*, i8* } (i8*, %Map_ByStr20_Uint128*)*, i8* }* @crowdfunding.check_update, align 8
  %"$crowdfunding.check_update_fptr_655" = extractvalue { { { %"TName_Option_Map_(ByStr20)_(Uint128)"* (i8*, %Uint128)*, i8* } (i8*, [20 x i8]*)*, i8* } (i8*, %Map_ByStr20_Uint128*)*, i8* } %"$crowdfunding.check_update_654", 0
  %"$crowdfunding.check_update_envptr_656" = extractvalue { { { %"TName_Option_Map_(ByStr20)_(Uint128)"* (i8*, %Uint128)*, i8* } (i8*, [20 x i8]*)*, i8* } (i8*, %Map_ByStr20_Uint128*)*, i8* } %"$crowdfunding.check_update_654", 1
  %"$bs_657" = load %Map_ByStr20_Uint128*, %Map_ByStr20_Uint128** %bs, align 8
  %"$crowdfunding.check_update_call_658" = call { { %"TName_Option_Map_(ByStr20)_(Uint128)"* (i8*, %Uint128)*, i8* } (i8*, [20 x i8]*)*, i8* } %"$crowdfunding.check_update_fptr_655"(i8* %"$crowdfunding.check_update_envptr_656", %Map_ByStr20_Uint128* %"$bs_657")
  store { { %"TName_Option_Map_(ByStr20)_(Uint128)"* (i8*, %Uint128)*, i8* } (i8*, [20 x i8]*)*, i8* } %"$crowdfunding.check_update_call_658", { { %"TName_Option_Map_(ByStr20)_(Uint128)"* (i8*, %Uint128)*, i8* } (i8*, [20 x i8]*)*, i8* }* %"$crowdfunding.check_update_4", align 8
  %"$crowdfunding.check_update_5" = alloca { %"TName_Option_Map_(ByStr20)_(Uint128)"* (i8*, %Uint128)*, i8* }, align 8
  %"$$crowdfunding.check_update_4_659" = load { { %"TName_Option_Map_(ByStr20)_(Uint128)"* (i8*, %Uint128)*, i8* } (i8*, [20 x i8]*)*, i8* }, { { %"TName_Option_Map_(ByStr20)_(Uint128)"* (i8*, %Uint128)*, i8* } (i8*, [20 x i8]*)*, i8* }* %"$crowdfunding.check_update_4", align 8
  %"$$crowdfunding.check_update_4_fptr_660" = extractvalue { { %"TName_Option_Map_(ByStr20)_(Uint128)"* (i8*, %Uint128)*, i8* } (i8*, [20 x i8]*)*, i8* } %"$$crowdfunding.check_update_4_659", 0
  %"$$crowdfunding.check_update_4_envptr_661" = extractvalue { { %"TName_Option_Map_(ByStr20)_(Uint128)"* (i8*, %Uint128)*, i8* } (i8*, [20 x i8]*)*, i8* } %"$$crowdfunding.check_update_4_659", 1
  %"$$crowdfunding.check_update_4__sender_662" = alloca [20 x i8], align 1
  store [20 x i8] %_sender, [20 x i8]* %"$$crowdfunding.check_update_4__sender_662", align 1
  %"$$crowdfunding.check_update_4_call_663" = call { %"TName_Option_Map_(ByStr20)_(Uint128)"* (i8*, %Uint128)*, i8* } %"$$crowdfunding.check_update_4_fptr_660"(i8* %"$$crowdfunding.check_update_4_envptr_661", [20 x i8]* %"$$crowdfunding.check_update_4__sender_662")
  store { %"TName_Option_Map_(ByStr20)_(Uint128)"* (i8*, %Uint128)*, i8* } %"$$crowdfunding.check_update_4_call_663", { %"TName_Option_Map_(ByStr20)_(Uint128)"* (i8*, %Uint128)*, i8* }* %"$crowdfunding.check_update_5", align 8
  %"$crowdfunding.check_update_6" = alloca %"TName_Option_Map_(ByStr20)_(Uint128)"*, align 8
  %"$$crowdfunding.check_update_5_664" = load { %"TName_Option_Map_(ByStr20)_(Uint128)"* (i8*, %Uint128)*, i8* }, { %"TName_Option_Map_(ByStr20)_(Uint128)"* (i8*, %Uint128)*, i8* }* %"$crowdfunding.check_update_5", align 8
  %"$$crowdfunding.check_update_5_fptr_665" = extractvalue { %"TName_Option_Map_(ByStr20)_(Uint128)"* (i8*, %Uint128)*, i8* } %"$$crowdfunding.check_update_5_664", 0
  %"$$crowdfunding.check_update_5_envptr_666" = extractvalue { %"TName_Option_Map_(ByStr20)_(Uint128)"* (i8*, %Uint128)*, i8* } %"$$crowdfunding.check_update_5_664", 1
  %"$$crowdfunding.check_update_5_call_667" = call %"TName_Option_Map_(ByStr20)_(Uint128)"* %"$$crowdfunding.check_update_5_fptr_665"(i8* %"$$crowdfunding.check_update_5_envptr_666", %Uint128 %_amount)
  store %"TName_Option_Map_(ByStr20)_(Uint128)"* %"$$crowdfunding.check_update_5_call_667", %"TName_Option_Map_(ByStr20)_(Uint128)"** %"$crowdfunding.check_update_6", align 8
  %"$$crowdfunding.check_update_6_668" = load %"TName_Option_Map_(ByStr20)_(Uint128)"*, %"TName_Option_Map_(ByStr20)_(Uint128)"** %"$crowdfunding.check_update_6", align 8
  store %"TName_Option_Map_(ByStr20)_(Uint128)"* %"$$crowdfunding.check_update_6_668", %"TName_Option_Map_(ByStr20)_(Uint128)"** %res, align 8
  %"$gasrem_669" = load i64, i64* @_gasrem, align 8
  %"$gascmp_670" = icmp ugt i64 2, %"$gasrem_669"
  br i1 %"$gascmp_670", label %"$out_of_gas_671", label %"$have_gas_672"

"$out_of_gas_671":                                ; preds = %"$have_gas_652"
  call void @_out_of_gas()
  br label %"$have_gas_672"

"$have_gas_672":                                  ; preds = %"$out_of_gas_671", %"$have_gas_652"
  %"$consume_673" = sub i64 %"$gasrem_669", 2
  store i64 %"$consume_673", i64* @_gasrem, align 8
  %"$res_675" = load %"TName_Option_Map_(ByStr20)_(Uint128)"*, %"TName_Option_Map_(ByStr20)_(Uint128)"** %res, align 8
  %"$res_tag_676" = getelementptr inbounds %"TName_Option_Map_(ByStr20)_(Uint128)", %"TName_Option_Map_(ByStr20)_(Uint128)"* %"$res_675", i32 0, i32 0
  %"$res_tag_677" = load i8, i8* %"$res_tag_676", align 1
  switch i8 %"$res_tag_677", label %"$empty_default_678" [
    i8 1, label %"$None_679"
    i8 0, label %"$Some_733"
  ]

"$None_679":                                      ; preds = %"$have_gas_672"
  %"$res_680" = bitcast %"TName_Option_Map_(ByStr20)_(Uint128)"* %"$res_675" to %"CName_None_Map_(ByStr20)_(Uint128)"*
  %"$gasrem_681" = load i64, i64* @_gasrem, align 8
  %"$gascmp_682" = icmp ugt i64 1, %"$gasrem_681"
  br i1 %"$gascmp_682", label %"$out_of_gas_683", label %"$have_gas_684"

"$out_of_gas_683":                                ; preds = %"$None_679"
  call void @_out_of_gas()
  br label %"$have_gas_684"

"$have_gas_684":                                  ; preds = %"$out_of_gas_683", %"$None_679"
  %"$consume_685" = sub i64 %"$gasrem_681", 1
  store i64 %"$consume_685", i64* @_gasrem, align 8
  %e = alloca i8*, align 8
  %"$gasrem_686" = load i64, i64* @_gasrem, align 8
  %"$gascmp_687" = icmp ugt i64 1, %"$gasrem_686"
  br i1 %"$gascmp_687", label %"$out_of_gas_688", label %"$have_gas_689"

"$out_of_gas_688":                                ; preds = %"$have_gas_684"
  call void @_out_of_gas()
  br label %"$have_gas_689"

"$have_gas_689":                                  ; preds = %"$out_of_gas_688", %"$have_gas_684"
  %"$consume_690" = sub i64 %"$gasrem_686", 1
  store i64 %"$consume_690", i64* @_gasrem, align 8
  %"$msgobj_691_salloc_load" = load i8*, i8** @_execptr, align 8
  %"$msgobj_691_salloc_salloc" = call i8* @_salloc(i8* %"$msgobj_691_salloc_load", i64 153)
  %"$msgobj_691_salloc" = bitcast i8* %"$msgobj_691_salloc_salloc" to [153 x i8]*
  %"$msgobj_691" = bitcast [153 x i8]* %"$msgobj_691_salloc" to i8*
  store i8 4, i8* %"$msgobj_691", align 1
  %"$msgobj_fname_693" = getelementptr i8, i8* %"$msgobj_691", i32 1
  %"$msgobj_fname_694" = bitcast i8* %"$msgobj_fname_693" to %String*
  store %String { i8* getelementptr inbounds ([10 x i8], [10 x i8]* @"$stringlit_692", i32 0, i32 0), i32 10 }, %String* %"$msgobj_fname_694", align 8
  %"$msgobj_td_695" = getelementptr i8, i8* %"$msgobj_691", i32 17
  %"$msgobj_td_696" = bitcast i8* %"$msgobj_td_695" to %_TyDescrTy_Typ**
  store %_TyDescrTy_Typ* @"$TyDescr_String_64", %_TyDescrTy_Typ** %"$msgobj_td_696", align 8
  %"$msgobj_v_698" = getelementptr i8, i8* %"$msgobj_691", i32 25
  %"$msgobj_v_699" = bitcast i8* %"$msgobj_v_698" to %String*
  store %String { i8* getelementptr inbounds ([15 x i8], [15 x i8]* @"$stringlit_697", i32 0, i32 0), i32 15 }, %String* %"$msgobj_v_699", align 8
  %"$msgobj_fname_701" = getelementptr i8, i8* %"$msgobj_691", i32 41
  %"$msgobj_fname_702" = bitcast i8* %"$msgobj_fname_701" to %String*
  store %String { i8* getelementptr inbounds ([5 x i8], [5 x i8]* @"$stringlit_700", i32 0, i32 0), i32 5 }, %String* %"$msgobj_fname_702", align 8
  %"$msgobj_td_703" = getelementptr i8, i8* %"$msgobj_691", i32 57
  %"$msgobj_td_704" = bitcast i8* %"$msgobj_td_703" to %_TyDescrTy_Typ**
  store %_TyDescrTy_Typ* @"$TyDescr_Bystr20_76", %_TyDescrTy_Typ** %"$msgobj_td_704", align 8
  %"$msgobj_v_705" = getelementptr i8, i8* %"$msgobj_691", i32 65
  %"$msgobj_v_706" = bitcast i8* %"$msgobj_v_705" to [20 x i8]*
  store [20 x i8] %_sender, [20 x i8]* %"$msgobj_v_706", align 1
  %"$msgobj_fname_708" = getelementptr i8, i8* %"$msgobj_691", i32 85
  %"$msgobj_fname_709" = bitcast i8* %"$msgobj_fname_708" to %String*
  store %String { i8* getelementptr inbounds ([6 x i8], [6 x i8]* @"$stringlit_707", i32 0, i32 0), i32 6 }, %String* %"$msgobj_fname_709", align 8
  %"$msgobj_td_710" = getelementptr i8, i8* %"$msgobj_691", i32 101
  %"$msgobj_td_711" = bitcast i8* %"$msgobj_td_710" to %_TyDescrTy_Typ**
  store %_TyDescrTy_Typ* @"$TyDescr_Uint128_58", %_TyDescrTy_Typ** %"$msgobj_td_711", align 8
  %"$msgobj_v_712" = getelementptr i8, i8* %"$msgobj_691", i32 109
  %"$msgobj_v_713" = bitcast i8* %"$msgobj_v_712" to %Uint128*
  store %Uint128 %_amount, %Uint128* %"$msgobj_v_713", align 8
  %"$msgobj_fname_715" = getelementptr i8, i8* %"$msgobj_691", i32 125
  %"$msgobj_fname_716" = bitcast i8* %"$msgobj_fname_715" to %String*
  store %String { i8* getelementptr inbounds ([4 x i8], [4 x i8]* @"$stringlit_714", i32 0, i32 0), i32 4 }, %String* %"$msgobj_fname_716", align 8
  %"$msgobj_td_717" = getelementptr i8, i8* %"$msgobj_691", i32 141
  %"$msgobj_td_718" = bitcast i8* %"$msgobj_td_717" to %_TyDescrTy_Typ**
  store %_TyDescrTy_Typ* @"$TyDescr_Int32_48", %_TyDescrTy_Typ** %"$msgobj_td_718", align 8
  %"$crowdfunding.already_backed_code_719" = load %Int32, %Int32* @crowdfunding.already_backed_code, align 4
  %"$msgobj_v_720" = getelementptr i8, i8* %"$msgobj_691", i32 149
  %"$msgobj_v_721" = bitcast i8* %"$msgobj_v_720" to %Int32*
  store %Int32 %"$crowdfunding.already_backed_code_719", %Int32* %"$msgobj_v_721", align 4
  store i8* %"$msgobj_691", i8** %e, align 8
  %"$e_723" = load i8*, i8** %e, align 8
  %"$_literal_cost_call_725" = call i64 @_literal_cost(%_TyDescrTy_Typ* @"$TyDescr_Event_70", i8* %"$e_723")
  %"$gasrem_726" = load i64, i64* @_gasrem, align 8
  %"$gascmp_727" = icmp ugt i64 %"$_literal_cost_call_725", %"$gasrem_726"
  br i1 %"$gascmp_727", label %"$out_of_gas_728", label %"$have_gas_729"

"$out_of_gas_728":                                ; preds = %"$have_gas_689"
  call void @_out_of_gas()
  br label %"$have_gas_729"

"$have_gas_729":                                  ; preds = %"$out_of_gas_728", %"$have_gas_689"
  %"$consume_730" = sub i64 %"$gasrem_726", %"$_literal_cost_call_725"
  store i64 %"$consume_730", i64* @_gasrem, align 8
  %"$execptr_load_731" = load i8*, i8** @_execptr, align 8
  %"$e_732" = load i8*, i8** %e, align 8
  call void @_event(i8* %"$execptr_load_731", %_TyDescrTy_Typ* @"$TyDescr_Event_70", i8* %"$e_732")
  br label %"$matchsucc_674"

"$Some_733":                                      ; preds = %"$have_gas_672"
  %"$res_734" = bitcast %"TName_Option_Map_(ByStr20)_(Uint128)"* %"$res_675" to %"CName_Some_Map_(ByStr20)_(Uint128)"*
  %"$bs1_gep_735" = getelementptr inbounds %"CName_Some_Map_(ByStr20)_(Uint128)", %"CName_Some_Map_(ByStr20)_(Uint128)"* %"$res_734", i32 0, i32 1
  %"$bs1_load_736" = load %Map_ByStr20_Uint128*, %Map_ByStr20_Uint128** %"$bs1_gep_735", align 8
  %bs1 = alloca %Map_ByStr20_Uint128*, align 8
  store %Map_ByStr20_Uint128* %"$bs1_load_736", %Map_ByStr20_Uint128** %bs1, align 8
  %"$bs1_737" = load %Map_ByStr20_Uint128*, %Map_ByStr20_Uint128** %bs1, align 8
  %"$$bs1_737_738" = bitcast %Map_ByStr20_Uint128* %"$bs1_737" to i8*
  %"$_literal_cost_call_739" = call i64 @_literal_cost(%_TyDescrTy_Typ* @"$TyDescr_Map_85", i8* %"$$bs1_737_738")
  %"$gasrem_740" = load i64, i64* @_gasrem, align 8
  %"$gascmp_741" = icmp ugt i64 %"$_literal_cost_call_739", %"$gasrem_740"
  br i1 %"$gascmp_741", label %"$out_of_gas_742", label %"$have_gas_743"

"$out_of_gas_742":                                ; preds = %"$Some_733"
  call void @_out_of_gas()
  br label %"$have_gas_743"

"$have_gas_743":                                  ; preds = %"$out_of_gas_742", %"$Some_733"
  %"$consume_744" = sub i64 %"$gasrem_740", %"$_literal_cost_call_739"
  store i64 %"$consume_744", i64* @_gasrem, align 8
  %"$execptr_load_745" = load i8*, i8** @_execptr, align 8
  %"$bs1_747" = load %Map_ByStr20_Uint128*, %Map_ByStr20_Uint128** %bs1, align 8
  %"$update_value_748" = bitcast %Map_ByStr20_Uint128* %"$bs1_747" to i8*
  call void @_update_field(i8* %"$execptr_load_745", i8* getelementptr inbounds ([8 x i8], [8 x i8]* @"$backers_746", i32 0, i32 0), %_TyDescrTy_Typ* @"$TyDescr_Map_85", i32 0, i8* null, i8* %"$update_value_748")
  %"$gasrem_749" = load i64, i64* @_gasrem, align 8
  %"$gascmp_750" = icmp ugt i64 1, %"$gasrem_749"
  br i1 %"$gascmp_750", label %"$out_of_gas_751", label %"$have_gas_752"

"$out_of_gas_751":                                ; preds = %"$have_gas_743"
  call void @_out_of_gas()
  br label %"$have_gas_752"

"$have_gas_752":                                  ; preds = %"$out_of_gas_751", %"$have_gas_743"
  %"$consume_753" = sub i64 %"$gasrem_749", 1
  store i64 %"$consume_753", i64* @_gasrem, align 8
  %"$execptr_load_754" = load i8*, i8** @_execptr, align 8
  call void @_accept(i8* %"$execptr_load_754")
  %"$gasrem_755" = load i64, i64* @_gasrem, align 8
  %"$gascmp_756" = icmp ugt i64 1, %"$gasrem_755"
  br i1 %"$gascmp_756", label %"$out_of_gas_757", label %"$have_gas_758"

"$out_of_gas_757":                                ; preds = %"$have_gas_752"
  call void @_out_of_gas()
  br label %"$have_gas_758"

"$have_gas_758":                                  ; preds = %"$out_of_gas_757", %"$have_gas_752"
  %"$consume_759" = sub i64 %"$gasrem_755", 1
  store i64 %"$consume_759", i64* @_gasrem, align 8
  %e1 = alloca i8*, align 8
  %"$gasrem_760" = load i64, i64* @_gasrem, align 8
  %"$gascmp_761" = icmp ugt i64 1, %"$gasrem_760"
  br i1 %"$gascmp_761", label %"$out_of_gas_762", label %"$have_gas_763"

"$out_of_gas_762":                                ; preds = %"$have_gas_758"
  call void @_out_of_gas()
  br label %"$have_gas_763"

"$have_gas_763":                                  ; preds = %"$out_of_gas_762", %"$have_gas_758"
  %"$consume_764" = sub i64 %"$gasrem_760", 1
  store i64 %"$consume_764", i64* @_gasrem, align 8
  %"$msgobj_765_salloc_load" = load i8*, i8** @_execptr, align 8
  %"$msgobj_765_salloc_salloc" = call i8* @_salloc(i8* %"$msgobj_765_salloc_load", i64 153)
  %"$msgobj_765_salloc" = bitcast i8* %"$msgobj_765_salloc_salloc" to [153 x i8]*
  %"$msgobj_765" = bitcast [153 x i8]* %"$msgobj_765_salloc" to i8*
  store i8 4, i8* %"$msgobj_765", align 1
  %"$msgobj_fname_767" = getelementptr i8, i8* %"$msgobj_765", i32 1
  %"$msgobj_fname_768" = bitcast i8* %"$msgobj_fname_767" to %String*
  store %String { i8* getelementptr inbounds ([10 x i8], [10 x i8]* @"$stringlit_766", i32 0, i32 0), i32 10 }, %String* %"$msgobj_fname_768", align 8
  %"$msgobj_td_769" = getelementptr i8, i8* %"$msgobj_765", i32 17
  %"$msgobj_td_770" = bitcast i8* %"$msgobj_td_769" to %_TyDescrTy_Typ**
  store %_TyDescrTy_Typ* @"$TyDescr_String_64", %_TyDescrTy_Typ** %"$msgobj_td_770", align 8
  %"$msgobj_v_772" = getelementptr i8, i8* %"$msgobj_765", i32 25
  %"$msgobj_v_773" = bitcast i8* %"$msgobj_v_772" to %String*
  store %String { i8* getelementptr inbounds ([15 x i8], [15 x i8]* @"$stringlit_771", i32 0, i32 0), i32 15 }, %String* %"$msgobj_v_773", align 8
  %"$msgobj_fname_775" = getelementptr i8, i8* %"$msgobj_765", i32 41
  %"$msgobj_fname_776" = bitcast i8* %"$msgobj_fname_775" to %String*
  store %String { i8* getelementptr inbounds ([5 x i8], [5 x i8]* @"$stringlit_774", i32 0, i32 0), i32 5 }, %String* %"$msgobj_fname_776", align 8
  %"$msgobj_td_777" = getelementptr i8, i8* %"$msgobj_765", i32 57
  %"$msgobj_td_778" = bitcast i8* %"$msgobj_td_777" to %_TyDescrTy_Typ**
  store %_TyDescrTy_Typ* @"$TyDescr_Bystr20_76", %_TyDescrTy_Typ** %"$msgobj_td_778", align 8
  %"$msgobj_v_779" = getelementptr i8, i8* %"$msgobj_765", i32 65
  %"$msgobj_v_780" = bitcast i8* %"$msgobj_v_779" to [20 x i8]*
  store [20 x i8] %_sender, [20 x i8]* %"$msgobj_v_780", align 1
  %"$msgobj_fname_782" = getelementptr i8, i8* %"$msgobj_765", i32 85
  %"$msgobj_fname_783" = bitcast i8* %"$msgobj_fname_782" to %String*
  store %String { i8* getelementptr inbounds ([6 x i8], [6 x i8]* @"$stringlit_781", i32 0, i32 0), i32 6 }, %String* %"$msgobj_fname_783", align 8
  %"$msgobj_td_784" = getelementptr i8, i8* %"$msgobj_765", i32 101
  %"$msgobj_td_785" = bitcast i8* %"$msgobj_td_784" to %_TyDescrTy_Typ**
  store %_TyDescrTy_Typ* @"$TyDescr_Uint128_58", %_TyDescrTy_Typ** %"$msgobj_td_785", align 8
  %"$msgobj_v_786" = getelementptr i8, i8* %"$msgobj_765", i32 109
  %"$msgobj_v_787" = bitcast i8* %"$msgobj_v_786" to %Uint128*
  store %Uint128 %_amount, %Uint128* %"$msgobj_v_787", align 8
  %"$msgobj_fname_789" = getelementptr i8, i8* %"$msgobj_765", i32 125
  %"$msgobj_fname_790" = bitcast i8* %"$msgobj_fname_789" to %String*
  store %String { i8* getelementptr inbounds ([4 x i8], [4 x i8]* @"$stringlit_788", i32 0, i32 0), i32 4 }, %String* %"$msgobj_fname_790", align 8
  %"$msgobj_td_791" = getelementptr i8, i8* %"$msgobj_765", i32 141
  %"$msgobj_td_792" = bitcast i8* %"$msgobj_td_791" to %_TyDescrTy_Typ**
  store %_TyDescrTy_Typ* @"$TyDescr_Int32_48", %_TyDescrTy_Typ** %"$msgobj_td_792", align 8
  %"$crowdfunding.accepted_code_793" = load %Int32, %Int32* @crowdfunding.accepted_code, align 4
  %"$msgobj_v_794" = getelementptr i8, i8* %"$msgobj_765", i32 149
  %"$msgobj_v_795" = bitcast i8* %"$msgobj_v_794" to %Int32*
  store %Int32 %"$crowdfunding.accepted_code_793", %Int32* %"$msgobj_v_795", align 4
  store i8* %"$msgobj_765", i8** %e1, align 8
  %"$e_797" = load i8*, i8** %e1, align 8
  %"$_literal_cost_call_799" = call i64 @_literal_cost(%_TyDescrTy_Typ* @"$TyDescr_Event_70", i8* %"$e_797")
  %"$gasrem_800" = load i64, i64* @_gasrem, align 8
  %"$gascmp_801" = icmp ugt i64 %"$_literal_cost_call_799", %"$gasrem_800"
  br i1 %"$gascmp_801", label %"$out_of_gas_802", label %"$have_gas_803"

"$out_of_gas_802":                                ; preds = %"$have_gas_763"
  call void @_out_of_gas()
  br label %"$have_gas_803"

"$have_gas_803":                                  ; preds = %"$out_of_gas_802", %"$have_gas_763"
  %"$consume_804" = sub i64 %"$gasrem_800", %"$_literal_cost_call_799"
  store i64 %"$consume_804", i64* @_gasrem, align 8
  %"$execptr_load_805" = load i8*, i8** @_execptr, align 8
  %"$e_806" = load i8*, i8** %e1, align 8
  call void @_event(i8* %"$execptr_load_805", %_TyDescrTy_Typ* @"$TyDescr_Event_70", i8* %"$e_806")
  br label %"$matchsucc_674"

"$empty_default_678":                             ; preds = %"$have_gas_672"
  br label %"$matchsucc_674"

"$matchsucc_674":                                 ; preds = %"$have_gas_803", %"$have_gas_729", %"$empty_default_678"
  br label %"$matchsucc_621"

"$False_807":                                     ; preds = %"$have_gas_619"
  %"$in_time_808" = bitcast %TName_Bool* %"$in_time_622" to %CName_False*
  %"$gasrem_809" = load i64, i64* @_gasrem, align 8
  %"$gascmp_810" = icmp ugt i64 1, %"$gasrem_809"
  br i1 %"$gascmp_810", label %"$out_of_gas_811", label %"$have_gas_812"

"$out_of_gas_811":                                ; preds = %"$False_807"
  call void @_out_of_gas()
  br label %"$have_gas_812"

"$have_gas_812":                                  ; preds = %"$out_of_gas_811", %"$False_807"
  %"$consume_813" = sub i64 %"$gasrem_809", 1
  store i64 %"$consume_813", i64* @_gasrem, align 8
  %e2 = alloca i8*, align 8
  %"$gasrem_814" = load i64, i64* @_gasrem, align 8
  %"$gascmp_815" = icmp ugt i64 1, %"$gasrem_814"
  br i1 %"$gascmp_815", label %"$out_of_gas_816", label %"$have_gas_817"

"$out_of_gas_816":                                ; preds = %"$have_gas_812"
  call void @_out_of_gas()
  br label %"$have_gas_817"

"$have_gas_817":                                  ; preds = %"$out_of_gas_816", %"$have_gas_812"
  %"$consume_818" = sub i64 %"$gasrem_814", 1
  store i64 %"$consume_818", i64* @_gasrem, align 8
  %"$msgobj_819_salloc_load" = load i8*, i8** @_execptr, align 8
  %"$msgobj_819_salloc_salloc" = call i8* @_salloc(i8* %"$msgobj_819_salloc_load", i64 153)
  %"$msgobj_819_salloc" = bitcast i8* %"$msgobj_819_salloc_salloc" to [153 x i8]*
  %"$msgobj_819" = bitcast [153 x i8]* %"$msgobj_819_salloc" to i8*
  store i8 4, i8* %"$msgobj_819", align 1
  %"$msgobj_fname_821" = getelementptr i8, i8* %"$msgobj_819", i32 1
  %"$msgobj_fname_822" = bitcast i8* %"$msgobj_fname_821" to %String*
  store %String { i8* getelementptr inbounds ([10 x i8], [10 x i8]* @"$stringlit_820", i32 0, i32 0), i32 10 }, %String* %"$msgobj_fname_822", align 8
  %"$msgobj_td_823" = getelementptr i8, i8* %"$msgobj_819", i32 17
  %"$msgobj_td_824" = bitcast i8* %"$msgobj_td_823" to %_TyDescrTy_Typ**
  store %_TyDescrTy_Typ* @"$TyDescr_String_64", %_TyDescrTy_Typ** %"$msgobj_td_824", align 8
  %"$msgobj_v_826" = getelementptr i8, i8* %"$msgobj_819", i32 25
  %"$msgobj_v_827" = bitcast i8* %"$msgobj_v_826" to %String*
  store %String { i8* getelementptr inbounds ([15 x i8], [15 x i8]* @"$stringlit_825", i32 0, i32 0), i32 15 }, %String* %"$msgobj_v_827", align 8
  %"$msgobj_fname_829" = getelementptr i8, i8* %"$msgobj_819", i32 41
  %"$msgobj_fname_830" = bitcast i8* %"$msgobj_fname_829" to %String*
  store %String { i8* getelementptr inbounds ([5 x i8], [5 x i8]* @"$stringlit_828", i32 0, i32 0), i32 5 }, %String* %"$msgobj_fname_830", align 8
  %"$msgobj_td_831" = getelementptr i8, i8* %"$msgobj_819", i32 57
  %"$msgobj_td_832" = bitcast i8* %"$msgobj_td_831" to %_TyDescrTy_Typ**
  store %_TyDescrTy_Typ* @"$TyDescr_Bystr20_76", %_TyDescrTy_Typ** %"$msgobj_td_832", align 8
  %"$msgobj_v_833" = getelementptr i8, i8* %"$msgobj_819", i32 65
  %"$msgobj_v_834" = bitcast i8* %"$msgobj_v_833" to [20 x i8]*
  store [20 x i8] %_sender, [20 x i8]* %"$msgobj_v_834", align 1
  %"$msgobj_fname_836" = getelementptr i8, i8* %"$msgobj_819", i32 85
  %"$msgobj_fname_837" = bitcast i8* %"$msgobj_fname_836" to %String*
  store %String { i8* getelementptr inbounds ([6 x i8], [6 x i8]* @"$stringlit_835", i32 0, i32 0), i32 6 }, %String* %"$msgobj_fname_837", align 8
  %"$msgobj_td_838" = getelementptr i8, i8* %"$msgobj_819", i32 101
  %"$msgobj_td_839" = bitcast i8* %"$msgobj_td_838" to %_TyDescrTy_Typ**
  store %_TyDescrTy_Typ* @"$TyDescr_Uint128_58", %_TyDescrTy_Typ** %"$msgobj_td_839", align 8
  %"$msgobj_v_840" = getelementptr i8, i8* %"$msgobj_819", i32 109
  %"$msgobj_v_841" = bitcast i8* %"$msgobj_v_840" to %Uint128*
  store %Uint128 %_amount, %Uint128* %"$msgobj_v_841", align 8
  %"$msgobj_fname_843" = getelementptr i8, i8* %"$msgobj_819", i32 125
  %"$msgobj_fname_844" = bitcast i8* %"$msgobj_fname_843" to %String*
  store %String { i8* getelementptr inbounds ([4 x i8], [4 x i8]* @"$stringlit_842", i32 0, i32 0), i32 4 }, %String* %"$msgobj_fname_844", align 8
  %"$msgobj_td_845" = getelementptr i8, i8* %"$msgobj_819", i32 141
  %"$msgobj_td_846" = bitcast i8* %"$msgobj_td_845" to %_TyDescrTy_Typ**
  store %_TyDescrTy_Typ* @"$TyDescr_Int32_48", %_TyDescrTy_Typ** %"$msgobj_td_846", align 8
  %"$crowdfunding.missed_deadline_code_847" = load %Int32, %Int32* @crowdfunding.missed_deadline_code, align 4
  %"$msgobj_v_848" = getelementptr i8, i8* %"$msgobj_819", i32 149
  %"$msgobj_v_849" = bitcast i8* %"$msgobj_v_848" to %Int32*
  store %Int32 %"$crowdfunding.missed_deadline_code_847", %Int32* %"$msgobj_v_849", align 4
  store i8* %"$msgobj_819", i8** %e2, align 8
  %"$e_851" = load i8*, i8** %e2, align 8
  %"$_literal_cost_call_853" = call i64 @_literal_cost(%_TyDescrTy_Typ* @"$TyDescr_Event_70", i8* %"$e_851")
  %"$gasrem_854" = load i64, i64* @_gasrem, align 8
  %"$gascmp_855" = icmp ugt i64 %"$_literal_cost_call_853", %"$gasrem_854"
  br i1 %"$gascmp_855", label %"$out_of_gas_856", label %"$have_gas_857"

"$out_of_gas_856":                                ; preds = %"$have_gas_817"
  call void @_out_of_gas()
  br label %"$have_gas_857"

"$have_gas_857":                                  ; preds = %"$out_of_gas_856", %"$have_gas_817"
  %"$consume_858" = sub i64 %"$gasrem_854", %"$_literal_cost_call_853"
  store i64 %"$consume_858", i64* @_gasrem, align 8
  %"$execptr_load_859" = load i8*, i8** @_execptr, align 8
  %"$e_860" = load i8*, i8** %e2, align 8
  call void @_event(i8* %"$execptr_load_859", %_TyDescrTy_Typ* @"$TyDescr_Event_70", i8* %"$e_860")
  br label %"$matchsucc_621"

"$empty_default_625":                             ; preds = %"$have_gas_619"
  br label %"$matchsucc_621"

"$matchsucc_621":                                 ; preds = %"$have_gas_857", %"$matchsucc_674", %"$empty_default_625"
  ret void
}

declare i8* @_read_blockchain(i8*, %BCVName)

declare i8* @_fetch_field(i8*, i8*, %_TyDescrTy_Typ*, i32, i8*, i32)

declare i64 @_literal_cost(%_TyDescrTy_Typ*, i8*)

declare i64 @_mapsortcost(%_TyDescrTy_Typ*, i8*)

declare void @_event(i8*, %_TyDescrTy_Typ*, i8*)

declare void @_accept(i8*)

define void @Donate(i8* %0) {
entry:
  %"$_amount_862" = getelementptr i8, i8* %0, i32 0
  %"$_amount_863" = bitcast i8* %"$_amount_862" to %Uint128*
  %_amount = load %Uint128, %Uint128* %"$_amount_863", align 8
  %"$_origin_864" = getelementptr i8, i8* %0, i32 16
  %"$_origin_865" = bitcast i8* %"$_origin_864" to [20 x i8]*
  %"$_sender_866" = getelementptr i8, i8* %0, i32 36
  %"$_sender_867" = bitcast i8* %"$_sender_866" to [20 x i8]*
  call void @"$Donate_583"(%Uint128 %_amount, [20 x i8]* %"$_origin_865", [20 x i8]* %"$_sender_867")
  ret void
}

define internal void @"$GetFunds_868"(%Uint128 %_amount, [20 x i8]* %"$_origin_869", [20 x i8]* %"$_sender_870") {
entry:
  %_origin = load [20 x i8], [20 x i8]* %"$_origin_869", align 1
  %_sender = load [20 x i8], [20 x i8]* %"$_sender_870", align 1
  %"$gasrem_871" = load i64, i64* @_gasrem, align 8
  %"$gascmp_872" = icmp ugt i64 1, %"$gasrem_871"
  br i1 %"$gascmp_872", label %"$out_of_gas_873", label %"$have_gas_874"

"$out_of_gas_873":                                ; preds = %entry
  call void @_out_of_gas()
  br label %"$have_gas_874"

"$have_gas_874":                                  ; preds = %"$out_of_gas_873", %entry
  %"$consume_875" = sub i64 %"$gasrem_871", 1
  store i64 %"$consume_875", i64* @_gasrem, align 8
  %is_owner = alloca %TName_Bool*, align 8
  %"$gasrem_876" = load i64, i64* @_gasrem, align 8
  %"$gascmp_877" = icmp ugt i64 20, %"$gasrem_876"
  br i1 %"$gascmp_877", label %"$out_of_gas_878", label %"$have_gas_879"

"$out_of_gas_878":                                ; preds = %"$have_gas_874"
  call void @_out_of_gas()
  br label %"$have_gas_879"

"$have_gas_879":                                  ; preds = %"$out_of_gas_878", %"$have_gas_874"
  %"$consume_880" = sub i64 %"$gasrem_876", 20
  store i64 %"$consume_880", i64* @_gasrem, align 8
  %"$execptr_load_881" = load i8*, i8** @_execptr, align 8
  %"$eq_owner_882" = alloca [20 x i8], align 1
  %"$owner_883" = load [20 x i8], [20 x i8]* @_cparam_owner, align 1
  store [20 x i8] %"$owner_883", [20 x i8]* %"$eq_owner_882", align 1
  %"$$eq_owner_882_884" = bitcast [20 x i8]* %"$eq_owner_882" to i8*
  %"$eq__sender_885" = alloca [20 x i8], align 1
  store [20 x i8] %_sender, [20 x i8]* %"$eq__sender_885", align 1
  %"$$eq__sender_885_886" = bitcast [20 x i8]* %"$eq__sender_885" to i8*
  %"$eq_call_887" = call %TName_Bool* @_eq_ByStrX(i8* %"$execptr_load_881", i32 20, i8* %"$$eq_owner_882_884", i8* %"$$eq__sender_885_886")
  store %TName_Bool* %"$eq_call_887", %TName_Bool** %is_owner, align 8
  %"$gasrem_889" = load i64, i64* @_gasrem, align 8
  %"$gascmp_890" = icmp ugt i64 2, %"$gasrem_889"
  br i1 %"$gascmp_890", label %"$out_of_gas_891", label %"$have_gas_892"

"$out_of_gas_891":                                ; preds = %"$have_gas_879"
  call void @_out_of_gas()
  br label %"$have_gas_892"

"$have_gas_892":                                  ; preds = %"$out_of_gas_891", %"$have_gas_879"
  %"$consume_893" = sub i64 %"$gasrem_889", 2
  store i64 %"$consume_893", i64* @_gasrem, align 8
  %"$is_owner_895" = load %TName_Bool*, %TName_Bool** %is_owner, align 8
  %"$is_owner_tag_896" = getelementptr inbounds %TName_Bool, %TName_Bool* %"$is_owner_895", i32 0, i32 0
  %"$is_owner_tag_897" = load i8, i8* %"$is_owner_tag_896", align 1
  switch i8 %"$is_owner_tag_897", label %"$empty_default_898" [
    i8 1, label %"$False_899"
    i8 0, label %"$True_953"
  ]

"$False_899":                                     ; preds = %"$have_gas_892"
  %"$is_owner_900" = bitcast %TName_Bool* %"$is_owner_895" to %CName_False*
  %"$gasrem_901" = load i64, i64* @_gasrem, align 8
  %"$gascmp_902" = icmp ugt i64 1, %"$gasrem_901"
  br i1 %"$gascmp_902", label %"$out_of_gas_903", label %"$have_gas_904"

"$out_of_gas_903":                                ; preds = %"$False_899"
  call void @_out_of_gas()
  br label %"$have_gas_904"

"$have_gas_904":                                  ; preds = %"$out_of_gas_903", %"$False_899"
  %"$consume_905" = sub i64 %"$gasrem_901", 1
  store i64 %"$consume_905", i64* @_gasrem, align 8
  %e = alloca i8*, align 8
  %"$gasrem_906" = load i64, i64* @_gasrem, align 8
  %"$gascmp_907" = icmp ugt i64 1, %"$gasrem_906"
  br i1 %"$gascmp_907", label %"$out_of_gas_908", label %"$have_gas_909"

"$out_of_gas_908":                                ; preds = %"$have_gas_904"
  call void @_out_of_gas()
  br label %"$have_gas_909"

"$have_gas_909":                                  ; preds = %"$out_of_gas_908", %"$have_gas_904"
  %"$consume_910" = sub i64 %"$gasrem_906", 1
  store i64 %"$consume_910", i64* @_gasrem, align 8
  %"$msgobj_911_salloc_load" = load i8*, i8** @_execptr, align 8
  %"$msgobj_911_salloc_salloc" = call i8* @_salloc(i8* %"$msgobj_911_salloc_load", i64 153)
  %"$msgobj_911_salloc" = bitcast i8* %"$msgobj_911_salloc_salloc" to [153 x i8]*
  %"$msgobj_911" = bitcast [153 x i8]* %"$msgobj_911_salloc" to i8*
  store i8 4, i8* %"$msgobj_911", align 1
  %"$msgobj_fname_913" = getelementptr i8, i8* %"$msgobj_911", i32 1
  %"$msgobj_fname_914" = bitcast i8* %"$msgobj_fname_913" to %String*
  store %String { i8* getelementptr inbounds ([10 x i8], [10 x i8]* @"$stringlit_912", i32 0, i32 0), i32 10 }, %String* %"$msgobj_fname_914", align 8
  %"$msgobj_td_915" = getelementptr i8, i8* %"$msgobj_911", i32 17
  %"$msgobj_td_916" = bitcast i8* %"$msgobj_td_915" to %_TyDescrTy_Typ**
  store %_TyDescrTy_Typ* @"$TyDescr_String_64", %_TyDescrTy_Typ** %"$msgobj_td_916", align 8
  %"$msgobj_v_918" = getelementptr i8, i8* %"$msgobj_911", i32 25
  %"$msgobj_v_919" = bitcast i8* %"$msgobj_v_918" to %String*
  store %String { i8* getelementptr inbounds ([15 x i8], [15 x i8]* @"$stringlit_917", i32 0, i32 0), i32 15 }, %String* %"$msgobj_v_919", align 8
  %"$msgobj_fname_921" = getelementptr i8, i8* %"$msgobj_911", i32 41
  %"$msgobj_fname_922" = bitcast i8* %"$msgobj_fname_921" to %String*
  store %String { i8* getelementptr inbounds ([6 x i8], [6 x i8]* @"$stringlit_920", i32 0, i32 0), i32 6 }, %String* %"$msgobj_fname_922", align 8
  %"$msgobj_td_923" = getelementptr i8, i8* %"$msgobj_911", i32 57
  %"$msgobj_td_924" = bitcast i8* %"$msgobj_td_923" to %_TyDescrTy_Typ**
  store %_TyDescrTy_Typ* @"$TyDescr_Bystr20_76", %_TyDescrTy_Typ** %"$msgobj_td_924", align 8
  %"$msgobj_v_925" = getelementptr i8, i8* %"$msgobj_911", i32 65
  %"$msgobj_v_926" = bitcast i8* %"$msgobj_v_925" to [20 x i8]*
  store [20 x i8] %_sender, [20 x i8]* %"$msgobj_v_926", align 1
  %"$msgobj_fname_928" = getelementptr i8, i8* %"$msgobj_911", i32 85
  %"$msgobj_fname_929" = bitcast i8* %"$msgobj_fname_928" to %String*
  store %String { i8* getelementptr inbounds ([6 x i8], [6 x i8]* @"$stringlit_927", i32 0, i32 0), i32 6 }, %String* %"$msgobj_fname_929", align 8
  %"$msgobj_td_930" = getelementptr i8, i8* %"$msgobj_911", i32 101
  %"$msgobj_td_931" = bitcast i8* %"$msgobj_td_930" to %_TyDescrTy_Typ**
  store %_TyDescrTy_Typ* @"$TyDescr_Uint128_58", %_TyDescrTy_Typ** %"$msgobj_td_931", align 8
  %"$msgobj_v_932" = getelementptr i8, i8* %"$msgobj_911", i32 109
  %"$msgobj_v_933" = bitcast i8* %"$msgobj_v_932" to %Uint128*
  store %Uint128 zeroinitializer, %Uint128* %"$msgobj_v_933", align 8
  %"$msgobj_fname_935" = getelementptr i8, i8* %"$msgobj_911", i32 125
  %"$msgobj_fname_936" = bitcast i8* %"$msgobj_fname_935" to %String*
  store %String { i8* getelementptr inbounds ([4 x i8], [4 x i8]* @"$stringlit_934", i32 0, i32 0), i32 4 }, %String* %"$msgobj_fname_936", align 8
  %"$msgobj_td_937" = getelementptr i8, i8* %"$msgobj_911", i32 141
  %"$msgobj_td_938" = bitcast i8* %"$msgobj_td_937" to %_TyDescrTy_Typ**
  store %_TyDescrTy_Typ* @"$TyDescr_Int32_48", %_TyDescrTy_Typ** %"$msgobj_td_938", align 8
  %"$crowdfunding.not_owner_code_939" = load %Int32, %Int32* @crowdfunding.not_owner_code, align 4
  %"$msgobj_v_940" = getelementptr i8, i8* %"$msgobj_911", i32 149
  %"$msgobj_v_941" = bitcast i8* %"$msgobj_v_940" to %Int32*
  store %Int32 %"$crowdfunding.not_owner_code_939", %Int32* %"$msgobj_v_941", align 4
  store i8* %"$msgobj_911", i8** %e, align 8
  %"$e_943" = load i8*, i8** %e, align 8
  %"$_literal_cost_call_945" = call i64 @_literal_cost(%_TyDescrTy_Typ* @"$TyDescr_Event_70", i8* %"$e_943")
  %"$gasrem_946" = load i64, i64* @_gasrem, align 8
  %"$gascmp_947" = icmp ugt i64 %"$_literal_cost_call_945", %"$gasrem_946"
  br i1 %"$gascmp_947", label %"$out_of_gas_948", label %"$have_gas_949"

"$out_of_gas_948":                                ; preds = %"$have_gas_909"
  call void @_out_of_gas()
  br label %"$have_gas_949"

"$have_gas_949":                                  ; preds = %"$out_of_gas_948", %"$have_gas_909"
  %"$consume_950" = sub i64 %"$gasrem_946", %"$_literal_cost_call_945"
  store i64 %"$consume_950", i64* @_gasrem, align 8
  %"$execptr_load_951" = load i8*, i8** @_execptr, align 8
  %"$e_952" = load i8*, i8** %e, align 8
  call void @_event(i8* %"$execptr_load_951", %_TyDescrTy_Typ* @"$TyDescr_Event_70", i8* %"$e_952")
  br label %"$matchsucc_894"

"$True_953":                                      ; preds = %"$have_gas_892"
  %"$is_owner_954" = bitcast %TName_Bool* %"$is_owner_895" to %CName_True*
  %"$gasrem_955" = load i64, i64* @_gasrem, align 8
  %"$gascmp_956" = icmp ugt i64 1, %"$gasrem_955"
  br i1 %"$gascmp_956", label %"$out_of_gas_957", label %"$have_gas_958"

"$out_of_gas_957":                                ; preds = %"$True_953"
  call void @_out_of_gas()
  br label %"$have_gas_958"

"$have_gas_958":                                  ; preds = %"$out_of_gas_957", %"$True_953"
  %"$consume_959" = sub i64 %"$gasrem_955", 1
  store i64 %"$consume_959", i64* @_gasrem, align 8
  %blk = alloca i8*, align 8
  %"$execptr_load_961" = load i8*, i8** @_execptr, align 8
  %"$blk_call_962" = call i8* @_read_blockchain(i8* %"$execptr_load_961", %BCVName { i8* getelementptr inbounds ([11 x i8], [11 x i8]* @"$read_blockchain_960", i32 0, i32 0), i32 11 })
  store i8* %"$blk_call_962", i8** %blk, align 8
  %"$gasrem_964" = load i64, i64* @_gasrem, align 8
  %"$gascmp_965" = icmp ugt i64 1, %"$gasrem_964"
  br i1 %"$gascmp_965", label %"$out_of_gas_966", label %"$have_gas_967"

"$out_of_gas_966":                                ; preds = %"$have_gas_958"
  call void @_out_of_gas()
  br label %"$have_gas_967"

"$have_gas_967":                                  ; preds = %"$out_of_gas_966", %"$have_gas_958"
  %"$consume_968" = sub i64 %"$gasrem_964", 1
  store i64 %"$consume_968", i64* @_gasrem, align 8
  %in_time = alloca %TName_Bool*, align 8
  %"$gasrem_969" = load i64, i64* @_gasrem, align 8
  %"$gascmp_970" = icmp ugt i64 1, %"$gasrem_969"
  br i1 %"$gascmp_970", label %"$out_of_gas_971", label %"$have_gas_972"

"$out_of_gas_971":                                ; preds = %"$have_gas_967"
  call void @_out_of_gas()
  br label %"$have_gas_972"

"$have_gas_972":                                  ; preds = %"$out_of_gas_971", %"$have_gas_967"
  %"$consume_973" = sub i64 %"$gasrem_969", 1
  store i64 %"$consume_973", i64* @_gasrem, align 8
  %"$crowdfunding.blk_leq_14" = alloca { %TName_Bool* (i8*, i8*)*, i8* }, align 8
  %"$crowdfunding.blk_leq_974" = load { { %TName_Bool* (i8*, i8*)*, i8* } (i8*, i8*)*, i8* }, { { %TName_Bool* (i8*, i8*)*, i8* } (i8*, i8*)*, i8* }* @crowdfunding.blk_leq, align 8
  %"$crowdfunding.blk_leq_fptr_975" = extractvalue { { %TName_Bool* (i8*, i8*)*, i8* } (i8*, i8*)*, i8* } %"$crowdfunding.blk_leq_974", 0
  %"$crowdfunding.blk_leq_envptr_976" = extractvalue { { %TName_Bool* (i8*, i8*)*, i8* } (i8*, i8*)*, i8* } %"$crowdfunding.blk_leq_974", 1
  %"$blk_977" = load i8*, i8** %blk, align 8
  %"$crowdfunding.blk_leq_call_978" = call { %TName_Bool* (i8*, i8*)*, i8* } %"$crowdfunding.blk_leq_fptr_975"(i8* %"$crowdfunding.blk_leq_envptr_976", i8* %"$blk_977")
  store { %TName_Bool* (i8*, i8*)*, i8* } %"$crowdfunding.blk_leq_call_978", { %TName_Bool* (i8*, i8*)*, i8* }* %"$crowdfunding.blk_leq_14", align 8
  %"$crowdfunding.blk_leq_15" = alloca %TName_Bool*, align 8
  %"$$crowdfunding.blk_leq_14_979" = load { %TName_Bool* (i8*, i8*)*, i8* }, { %TName_Bool* (i8*, i8*)*, i8* }* %"$crowdfunding.blk_leq_14", align 8
  %"$$crowdfunding.blk_leq_14_fptr_980" = extractvalue { %TName_Bool* (i8*, i8*)*, i8* } %"$$crowdfunding.blk_leq_14_979", 0
  %"$$crowdfunding.blk_leq_14_envptr_981" = extractvalue { %TName_Bool* (i8*, i8*)*, i8* } %"$$crowdfunding.blk_leq_14_979", 1
  %"$max_block_982" = load i8*, i8** @_cparam_max_block, align 8
  %"$$crowdfunding.blk_leq_14_call_983" = call %TName_Bool* %"$$crowdfunding.blk_leq_14_fptr_980"(i8* %"$$crowdfunding.blk_leq_14_envptr_981", i8* %"$max_block_982")
  store %TName_Bool* %"$$crowdfunding.blk_leq_14_call_983", %TName_Bool** %"$crowdfunding.blk_leq_15", align 8
  %"$$crowdfunding.blk_leq_15_984" = load %TName_Bool*, %TName_Bool** %"$crowdfunding.blk_leq_15", align 8
  store %TName_Bool* %"$$crowdfunding.blk_leq_15_984", %TName_Bool** %in_time, align 8
  %"$gasrem_985" = load i64, i64* @_gasrem, align 8
  %"$gascmp_986" = icmp ugt i64 1, %"$gasrem_985"
  br i1 %"$gascmp_986", label %"$out_of_gas_987", label %"$have_gas_988"

"$out_of_gas_987":                                ; preds = %"$have_gas_972"
  call void @_out_of_gas()
  br label %"$have_gas_988"

"$have_gas_988":                                  ; preds = %"$out_of_gas_987", %"$have_gas_972"
  %"$consume_989" = sub i64 %"$gasrem_985", 1
  store i64 %"$consume_989", i64* @_gasrem, align 8
  %c1 = alloca %TName_Bool*, align 8
  %"$gasrem_990" = load i64, i64* @_gasrem, align 8
  %"$gascmp_991" = icmp ugt i64 1, %"$gasrem_990"
  br i1 %"$gascmp_991", label %"$out_of_gas_992", label %"$have_gas_993"

"$out_of_gas_992":                                ; preds = %"$have_gas_988"
  call void @_out_of_gas()
  br label %"$have_gas_993"

"$have_gas_993":                                  ; preds = %"$out_of_gas_992", %"$have_gas_988"
  %"$consume_994" = sub i64 %"$gasrem_990", 1
  store i64 %"$consume_994", i64* @_gasrem, align 8
  %"$BoolUtils.negb_13" = alloca %TName_Bool*, align 8
  %"$BoolUtils.negb_995" = load { %TName_Bool* (i8*, %TName_Bool*)*, i8* }, { %TName_Bool* (i8*, %TName_Bool*)*, i8* }* @BoolUtils.negb, align 8
  %"$BoolUtils.negb_fptr_996" = extractvalue { %TName_Bool* (i8*, %TName_Bool*)*, i8* } %"$BoolUtils.negb_995", 0
  %"$BoolUtils.negb_envptr_997" = extractvalue { %TName_Bool* (i8*, %TName_Bool*)*, i8* } %"$BoolUtils.negb_995", 1
  %"$in_time_998" = load %TName_Bool*, %TName_Bool** %in_time, align 8
  %"$BoolUtils.negb_call_999" = call %TName_Bool* %"$BoolUtils.negb_fptr_996"(i8* %"$BoolUtils.negb_envptr_997", %TName_Bool* %"$in_time_998")
  store %TName_Bool* %"$BoolUtils.negb_call_999", %TName_Bool** %"$BoolUtils.negb_13", align 8
  %"$$BoolUtils.negb_13_1000" = load %TName_Bool*, %TName_Bool** %"$BoolUtils.negb_13", align 8
  store %TName_Bool* %"$$BoolUtils.negb_13_1000", %TName_Bool** %c1, align 8
  %bal = alloca %Uint128, align 8
  %"$execptr_load_1002" = load i8*, i8** @_execptr, align 8
  %"$bal_call_1003" = call i8* @_fetch_field(i8* %"$execptr_load_1002", i8* getelementptr inbounds ([9 x i8], [9 x i8]* @"$_balance_1001", i32 0, i32 0), %_TyDescrTy_Typ* @"$TyDescr_Uint128_58", i32 0, i8* null, i32 1)
  %"$bal_1004" = bitcast i8* %"$bal_call_1003" to %Uint128*
  %"$bal_1005" = load %Uint128, %Uint128* %"$bal_1004", align 8
  store %Uint128 %"$bal_1005", %Uint128* %bal, align 8
  %"$_literal_cost_bal_1006" = alloca %Uint128, align 8
  %"$bal_1007" = load %Uint128, %Uint128* %bal, align 8
  store %Uint128 %"$bal_1007", %Uint128* %"$_literal_cost_bal_1006", align 8
  %"$$_literal_cost_bal_1006_1008" = bitcast %Uint128* %"$_literal_cost_bal_1006" to i8*
  %"$_literal_cost_call_1009" = call i64 @_literal_cost(%_TyDescrTy_Typ* @"$TyDescr_Uint128_58", i8* %"$$_literal_cost_bal_1006_1008")
  %"$gasadd_1010" = add i64 %"$_literal_cost_call_1009", 0
  %"$gasrem_1011" = load i64, i64* @_gasrem, align 8
  %"$gascmp_1012" = icmp ugt i64 %"$gasadd_1010", %"$gasrem_1011"
  br i1 %"$gascmp_1012", label %"$out_of_gas_1013", label %"$have_gas_1014"

"$out_of_gas_1013":                               ; preds = %"$have_gas_993"
  call void @_out_of_gas()
  br label %"$have_gas_1014"

"$have_gas_1014":                                 ; preds = %"$out_of_gas_1013", %"$have_gas_993"
  %"$consume_1015" = sub i64 %"$gasrem_1011", %"$gasadd_1010"
  store i64 %"$consume_1015", i64* @_gasrem, align 8
  %"$gasrem_1016" = load i64, i64* @_gasrem, align 8
  %"$gascmp_1017" = icmp ugt i64 1, %"$gasrem_1016"
  br i1 %"$gascmp_1017", label %"$out_of_gas_1018", label %"$have_gas_1019"

"$out_of_gas_1018":                               ; preds = %"$have_gas_1014"
  call void @_out_of_gas()
  br label %"$have_gas_1019"

"$have_gas_1019":                                 ; preds = %"$out_of_gas_1018", %"$have_gas_1014"
  %"$consume_1020" = sub i64 %"$gasrem_1016", 1
  store i64 %"$consume_1020", i64* @_gasrem, align 8
  %c2 = alloca %TName_Bool*, align 8
  %"$gasrem_1022" = load i64, i64* @_gasrem, align 8
  %"$gascmp_1023" = icmp ugt i64 8, %"$gasrem_1022"
  br i1 %"$gascmp_1023", label %"$out_of_gas_1024", label %"$have_gas_1025"

"$out_of_gas_1024":                               ; preds = %"$have_gas_1019"
  call void @_out_of_gas()
  br label %"$have_gas_1025"

"$have_gas_1025":                                 ; preds = %"$out_of_gas_1024", %"$have_gas_1019"
  %"$consume_1026" = sub i64 %"$gasrem_1022", 8
  store i64 %"$consume_1026", i64* @_gasrem, align 8
  %"$execptr_load_1027" = load i8*, i8** @_execptr, align 8
  %"$bal_1028" = load %Uint128, %Uint128* %bal, align 8
  %"$goal_1029" = load %Uint128, %Uint128* @_cparam_goal, align 8
  %"$lt_call_1030" = call %TName_Bool* @_lt_Uint128(i8* %"$execptr_load_1027", %Uint128 %"$bal_1028", %Uint128 %"$goal_1029")
  store %TName_Bool* %"$lt_call_1030", %TName_Bool** %c2, align 8
  %"$gasrem_1032" = load i64, i64* @_gasrem, align 8
  %"$gascmp_1033" = icmp ugt i64 1, %"$gasrem_1032"
  br i1 %"$gascmp_1033", label %"$out_of_gas_1034", label %"$have_gas_1035"

"$out_of_gas_1034":                               ; preds = %"$have_gas_1025"
  call void @_out_of_gas()
  br label %"$have_gas_1035"

"$have_gas_1035":                                 ; preds = %"$out_of_gas_1034", %"$have_gas_1025"
  %"$consume_1036" = sub i64 %"$gasrem_1032", 1
  store i64 %"$consume_1036", i64* @_gasrem, align 8
  %c3 = alloca %TName_Bool*, align 8
  %"$gasrem_1037" = load i64, i64* @_gasrem, align 8
  %"$gascmp_1038" = icmp ugt i64 1, %"$gasrem_1037"
  br i1 %"$gascmp_1038", label %"$out_of_gas_1039", label %"$have_gas_1040"

"$out_of_gas_1039":                               ; preds = %"$have_gas_1035"
  call void @_out_of_gas()
  br label %"$have_gas_1040"

"$have_gas_1040":                                 ; preds = %"$out_of_gas_1039", %"$have_gas_1035"
  %"$consume_1041" = sub i64 %"$gasrem_1037", 1
  store i64 %"$consume_1041", i64* @_gasrem, align 8
  %"$BoolUtils.negb_12" = alloca %TName_Bool*, align 8
  %"$BoolUtils.negb_1042" = load { %TName_Bool* (i8*, %TName_Bool*)*, i8* }, { %TName_Bool* (i8*, %TName_Bool*)*, i8* }* @BoolUtils.negb, align 8
  %"$BoolUtils.negb_fptr_1043" = extractvalue { %TName_Bool* (i8*, %TName_Bool*)*, i8* } %"$BoolUtils.negb_1042", 0
  %"$BoolUtils.negb_envptr_1044" = extractvalue { %TName_Bool* (i8*, %TName_Bool*)*, i8* } %"$BoolUtils.negb_1042", 1
  %"$c2_1045" = load %TName_Bool*, %TName_Bool** %c2, align 8
  %"$BoolUtils.negb_call_1046" = call %TName_Bool* %"$BoolUtils.negb_fptr_1043"(i8* %"$BoolUtils.negb_envptr_1044", %TName_Bool* %"$c2_1045")
  store %TName_Bool* %"$BoolUtils.negb_call_1046", %TName_Bool** %"$BoolUtils.negb_12", align 8
  %"$$BoolUtils.negb_12_1047" = load %TName_Bool*, %TName_Bool** %"$BoolUtils.negb_12", align 8
  store %TName_Bool* %"$$BoolUtils.negb_12_1047", %TName_Bool** %c3, align 8
  %"$gasrem_1048" = load i64, i64* @_gasrem, align 8
  %"$gascmp_1049" = icmp ugt i64 1, %"$gasrem_1048"
  br i1 %"$gascmp_1049", label %"$out_of_gas_1050", label %"$have_gas_1051"

"$out_of_gas_1050":                               ; preds = %"$have_gas_1040"
  call void @_out_of_gas()
  br label %"$have_gas_1051"

"$have_gas_1051":                                 ; preds = %"$out_of_gas_1050", %"$have_gas_1040"
  %"$consume_1052" = sub i64 %"$gasrem_1048", 1
  store i64 %"$consume_1052", i64* @_gasrem, align 8
  %c4 = alloca %TName_Bool*, align 8
  %"$gasrem_1053" = load i64, i64* @_gasrem, align 8
  %"$gascmp_1054" = icmp ugt i64 1, %"$gasrem_1053"
  br i1 %"$gascmp_1054", label %"$out_of_gas_1055", label %"$have_gas_1056"

"$out_of_gas_1055":                               ; preds = %"$have_gas_1051"
  call void @_out_of_gas()
  br label %"$have_gas_1056"

"$have_gas_1056":                                 ; preds = %"$out_of_gas_1055", %"$have_gas_1051"
  %"$consume_1057" = sub i64 %"$gasrem_1053", 1
  store i64 %"$consume_1057", i64* @_gasrem, align 8
  %"$BoolUtils.andb_10" = alloca { %TName_Bool* (i8*, %TName_Bool*)*, i8* }, align 8
  %"$BoolUtils.andb_1058" = load { { %TName_Bool* (i8*, %TName_Bool*)*, i8* } (i8*, %TName_Bool*)*, i8* }, { { %TName_Bool* (i8*, %TName_Bool*)*, i8* } (i8*, %TName_Bool*)*, i8* }* @BoolUtils.andb, align 8
  %"$BoolUtils.andb_fptr_1059" = extractvalue { { %TName_Bool* (i8*, %TName_Bool*)*, i8* } (i8*, %TName_Bool*)*, i8* } %"$BoolUtils.andb_1058", 0
  %"$BoolUtils.andb_envptr_1060" = extractvalue { { %TName_Bool* (i8*, %TName_Bool*)*, i8* } (i8*, %TName_Bool*)*, i8* } %"$BoolUtils.andb_1058", 1
  %"$c1_1061" = load %TName_Bool*, %TName_Bool** %c1, align 8
  %"$BoolUtils.andb_call_1062" = call { %TName_Bool* (i8*, %TName_Bool*)*, i8* } %"$BoolUtils.andb_fptr_1059"(i8* %"$BoolUtils.andb_envptr_1060", %TName_Bool* %"$c1_1061")
  store { %TName_Bool* (i8*, %TName_Bool*)*, i8* } %"$BoolUtils.andb_call_1062", { %TName_Bool* (i8*, %TName_Bool*)*, i8* }* %"$BoolUtils.andb_10", align 8
  %"$BoolUtils.andb_11" = alloca %TName_Bool*, align 8
  %"$$BoolUtils.andb_10_1063" = load { %TName_Bool* (i8*, %TName_Bool*)*, i8* }, { %TName_Bool* (i8*, %TName_Bool*)*, i8* }* %"$BoolUtils.andb_10", align 8
  %"$$BoolUtils.andb_10_fptr_1064" = extractvalue { %TName_Bool* (i8*, %TName_Bool*)*, i8* } %"$$BoolUtils.andb_10_1063", 0
  %"$$BoolUtils.andb_10_envptr_1065" = extractvalue { %TName_Bool* (i8*, %TName_Bool*)*, i8* } %"$$BoolUtils.andb_10_1063", 1
  %"$c3_1066" = load %TName_Bool*, %TName_Bool** %c3, align 8
  %"$$BoolUtils.andb_10_call_1067" = call %TName_Bool* %"$$BoolUtils.andb_10_fptr_1064"(i8* %"$$BoolUtils.andb_10_envptr_1065", %TName_Bool* %"$c3_1066")
  store %TName_Bool* %"$$BoolUtils.andb_10_call_1067", %TName_Bool** %"$BoolUtils.andb_11", align 8
  %"$$BoolUtils.andb_11_1068" = load %TName_Bool*, %TName_Bool** %"$BoolUtils.andb_11", align 8
  store %TName_Bool* %"$$BoolUtils.andb_11_1068", %TName_Bool** %c4, align 8
  %"$gasrem_1069" = load i64, i64* @_gasrem, align 8
  %"$gascmp_1070" = icmp ugt i64 2, %"$gasrem_1069"
  br i1 %"$gascmp_1070", label %"$out_of_gas_1071", label %"$have_gas_1072"

"$out_of_gas_1071":                               ; preds = %"$have_gas_1056"
  call void @_out_of_gas()
  br label %"$have_gas_1072"

"$have_gas_1072":                                 ; preds = %"$out_of_gas_1071", %"$have_gas_1056"
  %"$consume_1073" = sub i64 %"$gasrem_1069", 2
  store i64 %"$consume_1073", i64* @_gasrem, align 8
  %"$c4_1075" = load %TName_Bool*, %TName_Bool** %c4, align 8
  %"$c4_tag_1076" = getelementptr inbounds %TName_Bool, %TName_Bool* %"$c4_1075", i32 0, i32 0
  %"$c4_tag_1077" = load i8, i8* %"$c4_tag_1076", align 1
  switch i8 %"$c4_tag_1077", label %"$empty_default_1078" [
    i8 1, label %"$False_1079"
    i8 0, label %"$True_1133"
  ]

"$False_1079":                                    ; preds = %"$have_gas_1072"
  %"$c4_1080" = bitcast %TName_Bool* %"$c4_1075" to %CName_False*
  %"$gasrem_1081" = load i64, i64* @_gasrem, align 8
  %"$gascmp_1082" = icmp ugt i64 1, %"$gasrem_1081"
  br i1 %"$gascmp_1082", label %"$out_of_gas_1083", label %"$have_gas_1084"

"$out_of_gas_1083":                               ; preds = %"$False_1079"
  call void @_out_of_gas()
  br label %"$have_gas_1084"

"$have_gas_1084":                                 ; preds = %"$out_of_gas_1083", %"$False_1079"
  %"$consume_1085" = sub i64 %"$gasrem_1081", 1
  store i64 %"$consume_1085", i64* @_gasrem, align 8
  %e1 = alloca i8*, align 8
  %"$gasrem_1086" = load i64, i64* @_gasrem, align 8
  %"$gascmp_1087" = icmp ugt i64 1, %"$gasrem_1086"
  br i1 %"$gascmp_1087", label %"$out_of_gas_1088", label %"$have_gas_1089"

"$out_of_gas_1088":                               ; preds = %"$have_gas_1084"
  call void @_out_of_gas()
  br label %"$have_gas_1089"

"$have_gas_1089":                                 ; preds = %"$out_of_gas_1088", %"$have_gas_1084"
  %"$consume_1090" = sub i64 %"$gasrem_1086", 1
  store i64 %"$consume_1090", i64* @_gasrem, align 8
  %"$msgobj_1091_salloc_load" = load i8*, i8** @_execptr, align 8
  %"$msgobj_1091_salloc_salloc" = call i8* @_salloc(i8* %"$msgobj_1091_salloc_load", i64 153)
  %"$msgobj_1091_salloc" = bitcast i8* %"$msgobj_1091_salloc_salloc" to [153 x i8]*
  %"$msgobj_1091" = bitcast [153 x i8]* %"$msgobj_1091_salloc" to i8*
  store i8 4, i8* %"$msgobj_1091", align 1
  %"$msgobj_fname_1093" = getelementptr i8, i8* %"$msgobj_1091", i32 1
  %"$msgobj_fname_1094" = bitcast i8* %"$msgobj_fname_1093" to %String*
  store %String { i8* getelementptr inbounds ([10 x i8], [10 x i8]* @"$stringlit_1092", i32 0, i32 0), i32 10 }, %String* %"$msgobj_fname_1094", align 8
  %"$msgobj_td_1095" = getelementptr i8, i8* %"$msgobj_1091", i32 17
  %"$msgobj_td_1096" = bitcast i8* %"$msgobj_td_1095" to %_TyDescrTy_Typ**
  store %_TyDescrTy_Typ* @"$TyDescr_String_64", %_TyDescrTy_Typ** %"$msgobj_td_1096", align 8
  %"$msgobj_v_1098" = getelementptr i8, i8* %"$msgobj_1091", i32 25
  %"$msgobj_v_1099" = bitcast i8* %"$msgobj_v_1098" to %String*
  store %String { i8* getelementptr inbounds ([15 x i8], [15 x i8]* @"$stringlit_1097", i32 0, i32 0), i32 15 }, %String* %"$msgobj_v_1099", align 8
  %"$msgobj_fname_1101" = getelementptr i8, i8* %"$msgobj_1091", i32 41
  %"$msgobj_fname_1102" = bitcast i8* %"$msgobj_fname_1101" to %String*
  store %String { i8* getelementptr inbounds ([6 x i8], [6 x i8]* @"$stringlit_1100", i32 0, i32 0), i32 6 }, %String* %"$msgobj_fname_1102", align 8
  %"$msgobj_td_1103" = getelementptr i8, i8* %"$msgobj_1091", i32 57
  %"$msgobj_td_1104" = bitcast i8* %"$msgobj_td_1103" to %_TyDescrTy_Typ**
  store %_TyDescrTy_Typ* @"$TyDescr_Bystr20_76", %_TyDescrTy_Typ** %"$msgobj_td_1104", align 8
  %"$msgobj_v_1105" = getelementptr i8, i8* %"$msgobj_1091", i32 65
  %"$msgobj_v_1106" = bitcast i8* %"$msgobj_v_1105" to [20 x i8]*
  store [20 x i8] %_sender, [20 x i8]* %"$msgobj_v_1106", align 1
  %"$msgobj_fname_1108" = getelementptr i8, i8* %"$msgobj_1091", i32 85
  %"$msgobj_fname_1109" = bitcast i8* %"$msgobj_fname_1108" to %String*
  store %String { i8* getelementptr inbounds ([6 x i8], [6 x i8]* @"$stringlit_1107", i32 0, i32 0), i32 6 }, %String* %"$msgobj_fname_1109", align 8
  %"$msgobj_td_1110" = getelementptr i8, i8* %"$msgobj_1091", i32 101
  %"$msgobj_td_1111" = bitcast i8* %"$msgobj_td_1110" to %_TyDescrTy_Typ**
  store %_TyDescrTy_Typ* @"$TyDescr_Uint128_58", %_TyDescrTy_Typ** %"$msgobj_td_1111", align 8
  %"$msgobj_v_1112" = getelementptr i8, i8* %"$msgobj_1091", i32 109
  %"$msgobj_v_1113" = bitcast i8* %"$msgobj_v_1112" to %Uint128*
  store %Uint128 zeroinitializer, %Uint128* %"$msgobj_v_1113", align 8
  %"$msgobj_fname_1115" = getelementptr i8, i8* %"$msgobj_1091", i32 125
  %"$msgobj_fname_1116" = bitcast i8* %"$msgobj_fname_1115" to %String*
  store %String { i8* getelementptr inbounds ([4 x i8], [4 x i8]* @"$stringlit_1114", i32 0, i32 0), i32 4 }, %String* %"$msgobj_fname_1116", align 8
  %"$msgobj_td_1117" = getelementptr i8, i8* %"$msgobj_1091", i32 141
  %"$msgobj_td_1118" = bitcast i8* %"$msgobj_td_1117" to %_TyDescrTy_Typ**
  store %_TyDescrTy_Typ* @"$TyDescr_Int32_48", %_TyDescrTy_Typ** %"$msgobj_td_1118", align 8
  %"$crowdfunding.cannot_get_funds_1119" = load %Int32, %Int32* @crowdfunding.cannot_get_funds, align 4
  %"$msgobj_v_1120" = getelementptr i8, i8* %"$msgobj_1091", i32 149
  %"$msgobj_v_1121" = bitcast i8* %"$msgobj_v_1120" to %Int32*
  store %Int32 %"$crowdfunding.cannot_get_funds_1119", %Int32* %"$msgobj_v_1121", align 4
  store i8* %"$msgobj_1091", i8** %e1, align 8
  %"$e_1123" = load i8*, i8** %e1, align 8
  %"$_literal_cost_call_1125" = call i64 @_literal_cost(%_TyDescrTy_Typ* @"$TyDescr_Event_70", i8* %"$e_1123")
  %"$gasrem_1126" = load i64, i64* @_gasrem, align 8
  %"$gascmp_1127" = icmp ugt i64 %"$_literal_cost_call_1125", %"$gasrem_1126"
  br i1 %"$gascmp_1127", label %"$out_of_gas_1128", label %"$have_gas_1129"

"$out_of_gas_1128":                               ; preds = %"$have_gas_1089"
  call void @_out_of_gas()
  br label %"$have_gas_1129"

"$have_gas_1129":                                 ; preds = %"$out_of_gas_1128", %"$have_gas_1089"
  %"$consume_1130" = sub i64 %"$gasrem_1126", %"$_literal_cost_call_1125"
  store i64 %"$consume_1130", i64* @_gasrem, align 8
  %"$execptr_load_1131" = load i8*, i8** @_execptr, align 8
  %"$e_1132" = load i8*, i8** %e1, align 8
  call void @_event(i8* %"$execptr_load_1131", %_TyDescrTy_Typ* @"$TyDescr_Event_70", i8* %"$e_1132")
  br label %"$matchsucc_1074"

"$True_1133":                                     ; preds = %"$have_gas_1072"
  %"$c4_1134" = bitcast %TName_Bool* %"$c4_1075" to %CName_True*
  %"$gasrem_1135" = load i64, i64* @_gasrem, align 8
  %"$gascmp_1136" = icmp ugt i64 1, %"$gasrem_1135"
  br i1 %"$gascmp_1136", label %"$out_of_gas_1137", label %"$have_gas_1138"

"$out_of_gas_1137":                               ; preds = %"$True_1133"
  call void @_out_of_gas()
  br label %"$have_gas_1138"

"$have_gas_1138":                                 ; preds = %"$out_of_gas_1137", %"$True_1133"
  %"$consume_1139" = sub i64 %"$gasrem_1135", 1
  store i64 %"$consume_1139", i64* @_gasrem, align 8
  %tt = alloca %TName_Bool*, align 8
  %"$gasrem_1140" = load i64, i64* @_gasrem, align 8
  %"$gascmp_1141" = icmp ugt i64 1, %"$gasrem_1140"
  br i1 %"$gascmp_1141", label %"$out_of_gas_1142", label %"$have_gas_1143"

"$out_of_gas_1142":                               ; preds = %"$have_gas_1138"
  call void @_out_of_gas()
  br label %"$have_gas_1143"

"$have_gas_1143":                                 ; preds = %"$out_of_gas_1142", %"$have_gas_1138"
  %"$consume_1144" = sub i64 %"$gasrem_1140", 1
  store i64 %"$consume_1144", i64* @_gasrem, align 8
  %"$adtval_1145_load" = load i8*, i8** @_execptr, align 8
  %"$adtval_1145_salloc" = call i8* @_salloc(i8* %"$adtval_1145_load", i64 1)
  %"$adtval_1145" = bitcast i8* %"$adtval_1145_salloc" to %CName_True*
  %"$adtgep_1146" = getelementptr inbounds %CName_True, %CName_True* %"$adtval_1145", i32 0, i32 0
  store i8 0, i8* %"$adtgep_1146", align 1
  %"$adtptr_1147" = bitcast %CName_True* %"$adtval_1145" to %TName_Bool*
  store %TName_Bool* %"$adtptr_1147", %TName_Bool** %tt, align 8
  %"$tt_1148" = load %TName_Bool*, %TName_Bool** %tt, align 8
  %"$$tt_1148_1149" = bitcast %TName_Bool* %"$tt_1148" to i8*
  %"$_literal_cost_call_1150" = call i64 @_literal_cost(%_TyDescrTy_Typ* @"$TyDescr_ADT_Bool_83", i8* %"$$tt_1148_1149")
  %"$gasrem_1151" = load i64, i64* @_gasrem, align 8
  %"$gascmp_1152" = icmp ugt i64 %"$_literal_cost_call_1150", %"$gasrem_1151"
  br i1 %"$gascmp_1152", label %"$out_of_gas_1153", label %"$have_gas_1154"

"$out_of_gas_1153":                               ; preds = %"$have_gas_1143"
  call void @_out_of_gas()
  br label %"$have_gas_1154"

"$have_gas_1154":                                 ; preds = %"$out_of_gas_1153", %"$have_gas_1143"
  %"$consume_1155" = sub i64 %"$gasrem_1151", %"$_literal_cost_call_1150"
  store i64 %"$consume_1155", i64* @_gasrem, align 8
  %"$execptr_load_1156" = load i8*, i8** @_execptr, align 8
  %"$tt_1158" = load %TName_Bool*, %TName_Bool** %tt, align 8
  %"$update_value_1159" = bitcast %TName_Bool* %"$tt_1158" to i8*
  call void @_update_field(i8* %"$execptr_load_1156", i8* getelementptr inbounds ([7 x i8], [7 x i8]* @"$funded_1157", i32 0, i32 0), %_TyDescrTy_Typ* @"$TyDescr_ADT_Bool_83", i32 0, i8* null, i8* %"$update_value_1159")
  %"$gasrem_1160" = load i64, i64* @_gasrem, align 8
  %"$gascmp_1161" = icmp ugt i64 1, %"$gasrem_1160"
  br i1 %"$gascmp_1161", label %"$out_of_gas_1162", label %"$have_gas_1163"

"$out_of_gas_1162":                               ; preds = %"$have_gas_1154"
  call void @_out_of_gas()
  br label %"$have_gas_1163"

"$have_gas_1163":                                 ; preds = %"$out_of_gas_1162", %"$have_gas_1154"
  %"$consume_1164" = sub i64 %"$gasrem_1160", 1
  store i64 %"$consume_1164", i64* @_gasrem, align 8
  %msg = alloca i8*, align 8
  %"$gasrem_1165" = load i64, i64* @_gasrem, align 8
  %"$gascmp_1166" = icmp ugt i64 1, %"$gasrem_1165"
  br i1 %"$gascmp_1166", label %"$out_of_gas_1167", label %"$have_gas_1168"

"$out_of_gas_1167":                               ; preds = %"$have_gas_1163"
  call void @_out_of_gas()
  br label %"$have_gas_1168"

"$have_gas_1168":                                 ; preds = %"$out_of_gas_1167", %"$have_gas_1163"
  %"$consume_1169" = sub i64 %"$gasrem_1165", 1
  store i64 %"$consume_1169", i64* @_gasrem, align 8
  %"$msgobj_1170_salloc_load" = load i8*, i8** @_execptr, align 8
  %"$msgobj_1170_salloc_salloc" = call i8* @_salloc(i8* %"$msgobj_1170_salloc_load", i64 125)
  %"$msgobj_1170_salloc" = bitcast i8* %"$msgobj_1170_salloc_salloc" to [125 x i8]*
  %"$msgobj_1170" = bitcast [125 x i8]* %"$msgobj_1170_salloc" to i8*
  store i8 3, i8* %"$msgobj_1170", align 1
  %"$msgobj_fname_1172" = getelementptr i8, i8* %"$msgobj_1170", i32 1
  %"$msgobj_fname_1173" = bitcast i8* %"$msgobj_fname_1172" to %String*
  store %String { i8* getelementptr inbounds ([4 x i8], [4 x i8]* @"$stringlit_1171", i32 0, i32 0), i32 4 }, %String* %"$msgobj_fname_1173", align 8
  %"$msgobj_td_1174" = getelementptr i8, i8* %"$msgobj_1170", i32 17
  %"$msgobj_td_1175" = bitcast i8* %"$msgobj_td_1174" to %_TyDescrTy_Typ**
  store %_TyDescrTy_Typ* @"$TyDescr_String_64", %_TyDescrTy_Typ** %"$msgobj_td_1175", align 8
  %"$msgobj_v_1177" = getelementptr i8, i8* %"$msgobj_1170", i32 25
  %"$msgobj_v_1178" = bitcast i8* %"$msgobj_v_1177" to %String*
  store %String { i8* getelementptr inbounds ([0 x i8], [0 x i8]* @"$stringlit_1176", i32 0, i32 0), i32 0 }, %String* %"$msgobj_v_1178", align 8
  %"$msgobj_fname_1180" = getelementptr i8, i8* %"$msgobj_1170", i32 41
  %"$msgobj_fname_1181" = bitcast i8* %"$msgobj_fname_1180" to %String*
  store %String { i8* getelementptr inbounds ([10 x i8], [10 x i8]* @"$stringlit_1179", i32 0, i32 0), i32 10 }, %String* %"$msgobj_fname_1181", align 8
  %"$msgobj_td_1182" = getelementptr i8, i8* %"$msgobj_1170", i32 57
  %"$msgobj_td_1183" = bitcast i8* %"$msgobj_td_1182" to %_TyDescrTy_Typ**
  store %_TyDescrTy_Typ* @"$TyDescr_Bystr20_76", %_TyDescrTy_Typ** %"$msgobj_td_1183", align 8
  %"$owner_1184" = load [20 x i8], [20 x i8]* @_cparam_owner, align 1
  %"$msgobj_v_1185" = getelementptr i8, i8* %"$msgobj_1170", i32 65
  %"$msgobj_v_1186" = bitcast i8* %"$msgobj_v_1185" to [20 x i8]*
  store [20 x i8] %"$owner_1184", [20 x i8]* %"$msgobj_v_1186", align 1
  %"$msgobj_fname_1188" = getelementptr i8, i8* %"$msgobj_1170", i32 85
  %"$msgobj_fname_1189" = bitcast i8* %"$msgobj_fname_1188" to %String*
  store %String { i8* getelementptr inbounds ([7 x i8], [7 x i8]* @"$stringlit_1187", i32 0, i32 0), i32 7 }, %String* %"$msgobj_fname_1189", align 8
  %"$msgobj_td_1190" = getelementptr i8, i8* %"$msgobj_1170", i32 101
  %"$msgobj_td_1191" = bitcast i8* %"$msgobj_td_1190" to %_TyDescrTy_Typ**
  store %_TyDescrTy_Typ* @"$TyDescr_Uint128_58", %_TyDescrTy_Typ** %"$msgobj_td_1191", align 8
  %"$bal_1192" = load %Uint128, %Uint128* %bal, align 8
  %"$msgobj_v_1193" = getelementptr i8, i8* %"$msgobj_1170", i32 109
  %"$msgobj_v_1194" = bitcast i8* %"$msgobj_v_1193" to %Uint128*
  store %Uint128 %"$bal_1192", %Uint128* %"$msgobj_v_1194", align 8
  store i8* %"$msgobj_1170", i8** %msg, align 8
  %"$gasrem_1196" = load i64, i64* @_gasrem, align 8
  %"$gascmp_1197" = icmp ugt i64 1, %"$gasrem_1196"
  br i1 %"$gascmp_1197", label %"$out_of_gas_1198", label %"$have_gas_1199"

"$out_of_gas_1198":                               ; preds = %"$have_gas_1168"
  call void @_out_of_gas()
  br label %"$have_gas_1199"

"$have_gas_1199":                                 ; preds = %"$out_of_gas_1198", %"$have_gas_1168"
  %"$consume_1200" = sub i64 %"$gasrem_1196", 1
  store i64 %"$consume_1200", i64* @_gasrem, align 8
  %msgs = alloca %TName_List_Message*, align 8
  %"$gasrem_1201" = load i64, i64* @_gasrem, align 8
  %"$gascmp_1202" = icmp ugt i64 1, %"$gasrem_1201"
  br i1 %"$gascmp_1202", label %"$out_of_gas_1203", label %"$have_gas_1204"

"$out_of_gas_1203":                               ; preds = %"$have_gas_1199"
  call void @_out_of_gas()
  br label %"$have_gas_1204"

"$have_gas_1204":                                 ; preds = %"$out_of_gas_1203", %"$have_gas_1199"
  %"$consume_1205" = sub i64 %"$gasrem_1201", 1
  store i64 %"$consume_1205", i64* @_gasrem, align 8
  %"$crowdfunding.one_msg_9" = alloca %TName_List_Message*, align 8
  %"$crowdfunding.one_msg_1206" = load { %TName_List_Message* (i8*, i8*)*, i8* }, { %TName_List_Message* (i8*, i8*)*, i8* }* @crowdfunding.one_msg, align 8
  %"$crowdfunding.one_msg_fptr_1207" = extractvalue { %TName_List_Message* (i8*, i8*)*, i8* } %"$crowdfunding.one_msg_1206", 0
  %"$crowdfunding.one_msg_envptr_1208" = extractvalue { %TName_List_Message* (i8*, i8*)*, i8* } %"$crowdfunding.one_msg_1206", 1
  %"$msg_1209" = load i8*, i8** %msg, align 8
  %"$crowdfunding.one_msg_call_1210" = call %TName_List_Message* %"$crowdfunding.one_msg_fptr_1207"(i8* %"$crowdfunding.one_msg_envptr_1208", i8* %"$msg_1209")
  store %TName_List_Message* %"$crowdfunding.one_msg_call_1210", %TName_List_Message** %"$crowdfunding.one_msg_9", align 8
  %"$$crowdfunding.one_msg_9_1211" = load %TName_List_Message*, %TName_List_Message** %"$crowdfunding.one_msg_9", align 8
  store %TName_List_Message* %"$$crowdfunding.one_msg_9_1211", %TName_List_Message** %msgs, align 8
  %"$gasrem_1212" = load i64, i64* @_gasrem, align 8
  %"$gascmp_1213" = icmp ugt i64 1, %"$gasrem_1212"
  br i1 %"$gascmp_1213", label %"$out_of_gas_1214", label %"$have_gas_1215"

"$out_of_gas_1214":                               ; preds = %"$have_gas_1204"
  call void @_out_of_gas()
  br label %"$have_gas_1215"

"$have_gas_1215":                                 ; preds = %"$out_of_gas_1214", %"$have_gas_1204"
  %"$consume_1216" = sub i64 %"$gasrem_1212", 1
  store i64 %"$consume_1216", i64* @_gasrem, align 8
  %e2 = alloca i8*, align 8
  %"$gasrem_1217" = load i64, i64* @_gasrem, align 8
  %"$gascmp_1218" = icmp ugt i64 1, %"$gasrem_1217"
  br i1 %"$gascmp_1218", label %"$out_of_gas_1219", label %"$have_gas_1220"

"$out_of_gas_1219":                               ; preds = %"$have_gas_1215"
  call void @_out_of_gas()
  br label %"$have_gas_1220"

"$have_gas_1220":                                 ; preds = %"$out_of_gas_1219", %"$have_gas_1215"
  %"$consume_1221" = sub i64 %"$gasrem_1217", 1
  store i64 %"$consume_1221", i64* @_gasrem, align 8
  %"$msgobj_1222_salloc_load" = load i8*, i8** @_execptr, align 8
  %"$msgobj_1222_salloc_salloc" = call i8* @_salloc(i8* %"$msgobj_1222_salloc_load", i64 153)
  %"$msgobj_1222_salloc" = bitcast i8* %"$msgobj_1222_salloc_salloc" to [153 x i8]*
  %"$msgobj_1222" = bitcast [153 x i8]* %"$msgobj_1222_salloc" to i8*
  store i8 4, i8* %"$msgobj_1222", align 1
  %"$msgobj_fname_1224" = getelementptr i8, i8* %"$msgobj_1222", i32 1
  %"$msgobj_fname_1225" = bitcast i8* %"$msgobj_fname_1224" to %String*
  store %String { i8* getelementptr inbounds ([10 x i8], [10 x i8]* @"$stringlit_1223", i32 0, i32 0), i32 10 }, %String* %"$msgobj_fname_1225", align 8
  %"$msgobj_td_1226" = getelementptr i8, i8* %"$msgobj_1222", i32 17
  %"$msgobj_td_1227" = bitcast i8* %"$msgobj_td_1226" to %_TyDescrTy_Typ**
  store %_TyDescrTy_Typ* @"$TyDescr_String_64", %_TyDescrTy_Typ** %"$msgobj_td_1227", align 8
  %"$msgobj_v_1229" = getelementptr i8, i8* %"$msgobj_1222", i32 25
  %"$msgobj_v_1230" = bitcast i8* %"$msgobj_v_1229" to %String*
  store %String { i8* getelementptr inbounds ([15 x i8], [15 x i8]* @"$stringlit_1228", i32 0, i32 0), i32 15 }, %String* %"$msgobj_v_1230", align 8
  %"$msgobj_fname_1232" = getelementptr i8, i8* %"$msgobj_1222", i32 41
  %"$msgobj_fname_1233" = bitcast i8* %"$msgobj_fname_1232" to %String*
  store %String { i8* getelementptr inbounds ([6 x i8], [6 x i8]* @"$stringlit_1231", i32 0, i32 0), i32 6 }, %String* %"$msgobj_fname_1233", align 8
  %"$msgobj_td_1234" = getelementptr i8, i8* %"$msgobj_1222", i32 57
  %"$msgobj_td_1235" = bitcast i8* %"$msgobj_td_1234" to %_TyDescrTy_Typ**
  store %_TyDescrTy_Typ* @"$TyDescr_Bystr20_76", %_TyDescrTy_Typ** %"$msgobj_td_1235", align 8
  %"$owner_1236" = load [20 x i8], [20 x i8]* @_cparam_owner, align 1
  %"$msgobj_v_1237" = getelementptr i8, i8* %"$msgobj_1222", i32 65
  %"$msgobj_v_1238" = bitcast i8* %"$msgobj_v_1237" to [20 x i8]*
  store [20 x i8] %"$owner_1236", [20 x i8]* %"$msgobj_v_1238", align 1
  %"$msgobj_fname_1240" = getelementptr i8, i8* %"$msgobj_1222", i32 85
  %"$msgobj_fname_1241" = bitcast i8* %"$msgobj_fname_1240" to %String*
  store %String { i8* getelementptr inbounds ([6 x i8], [6 x i8]* @"$stringlit_1239", i32 0, i32 0), i32 6 }, %String* %"$msgobj_fname_1241", align 8
  %"$msgobj_td_1242" = getelementptr i8, i8* %"$msgobj_1222", i32 101
  %"$msgobj_td_1243" = bitcast i8* %"$msgobj_td_1242" to %_TyDescrTy_Typ**
  store %_TyDescrTy_Typ* @"$TyDescr_Uint128_58", %_TyDescrTy_Typ** %"$msgobj_td_1243", align 8
  %"$bal_1244" = load %Uint128, %Uint128* %bal, align 8
  %"$msgobj_v_1245" = getelementptr i8, i8* %"$msgobj_1222", i32 109
  %"$msgobj_v_1246" = bitcast i8* %"$msgobj_v_1245" to %Uint128*
  store %Uint128 %"$bal_1244", %Uint128* %"$msgobj_v_1246", align 8
  %"$msgobj_fname_1248" = getelementptr i8, i8* %"$msgobj_1222", i32 125
  %"$msgobj_fname_1249" = bitcast i8* %"$msgobj_fname_1248" to %String*
  store %String { i8* getelementptr inbounds ([4 x i8], [4 x i8]* @"$stringlit_1247", i32 0, i32 0), i32 4 }, %String* %"$msgobj_fname_1249", align 8
  %"$msgobj_td_1250" = getelementptr i8, i8* %"$msgobj_1222", i32 141
  %"$msgobj_td_1251" = bitcast i8* %"$msgobj_td_1250" to %_TyDescrTy_Typ**
  store %_TyDescrTy_Typ* @"$TyDescr_Int32_48", %_TyDescrTy_Typ** %"$msgobj_td_1251", align 8
  %"$crowdfunding.got_funds_code_1252" = load %Int32, %Int32* @crowdfunding.got_funds_code, align 4
  %"$msgobj_v_1253" = getelementptr i8, i8* %"$msgobj_1222", i32 149
  %"$msgobj_v_1254" = bitcast i8* %"$msgobj_v_1253" to %Int32*
  store %Int32 %"$crowdfunding.got_funds_code_1252", %Int32* %"$msgobj_v_1254", align 4
  store i8* %"$msgobj_1222", i8** %e2, align 8
  %"$e_1256" = load i8*, i8** %e2, align 8
  %"$_literal_cost_call_1258" = call i64 @_literal_cost(%_TyDescrTy_Typ* @"$TyDescr_Event_70", i8* %"$e_1256")
  %"$gasrem_1259" = load i64, i64* @_gasrem, align 8
  %"$gascmp_1260" = icmp ugt i64 %"$_literal_cost_call_1258", %"$gasrem_1259"
  br i1 %"$gascmp_1260", label %"$out_of_gas_1261", label %"$have_gas_1262"

"$out_of_gas_1261":                               ; preds = %"$have_gas_1220"
  call void @_out_of_gas()
  br label %"$have_gas_1262"

"$have_gas_1262":                                 ; preds = %"$out_of_gas_1261", %"$have_gas_1220"
  %"$consume_1263" = sub i64 %"$gasrem_1259", %"$_literal_cost_call_1258"
  store i64 %"$consume_1263", i64* @_gasrem, align 8
  %"$execptr_load_1264" = load i8*, i8** @_execptr, align 8
  %"$e_1265" = load i8*, i8** %e2, align 8
  call void @_event(i8* %"$execptr_load_1264", %_TyDescrTy_Typ* @"$TyDescr_Event_70", i8* %"$e_1265")
  %"$msgs_1266" = load %TName_List_Message*, %TName_List_Message** %msgs, align 8
  %"$$msgs_1266_1267" = bitcast %TName_List_Message* %"$msgs_1266" to i8*
  %"$_literal_cost_call_1268" = call i64 @_literal_cost(%_TyDescrTy_Typ* @"$TyDescr_ADT_List_Message_82", i8* %"$$msgs_1266_1267")
  %"$gasrem_1269" = load i64, i64* @_gasrem, align 8
  %"$gascmp_1270" = icmp ugt i64 %"$_literal_cost_call_1268", %"$gasrem_1269"
  br i1 %"$gascmp_1270", label %"$out_of_gas_1271", label %"$have_gas_1272"

"$out_of_gas_1271":                               ; preds = %"$have_gas_1262"
  call void @_out_of_gas()
  br label %"$have_gas_1272"

"$have_gas_1272":                                 ; preds = %"$out_of_gas_1271", %"$have_gas_1262"
  %"$consume_1273" = sub i64 %"$gasrem_1269", %"$_literal_cost_call_1268"
  store i64 %"$consume_1273", i64* @_gasrem, align 8
  %"$execptr_load_1274" = load i8*, i8** @_execptr, align 8
  %"$msgs_1275" = load %TName_List_Message*, %TName_List_Message** %msgs, align 8
  call void @_send(i8* %"$execptr_load_1274", %_TyDescrTy_Typ* @"$TyDescr_ADT_List_Message_82", %TName_List_Message* %"$msgs_1275")
  br label %"$matchsucc_1074"

"$empty_default_1078":                            ; preds = %"$have_gas_1072"
  br label %"$matchsucc_1074"

"$matchsucc_1074":                                ; preds = %"$have_gas_1272", %"$have_gas_1129", %"$empty_default_1078"
  br label %"$matchsucc_894"

"$empty_default_898":                             ; preds = %"$have_gas_892"
  br label %"$matchsucc_894"

"$matchsucc_894":                                 ; preds = %"$matchsucc_1074", %"$have_gas_949", %"$empty_default_898"
  ret void
}

declare %TName_Bool* @_eq_ByStrX(i8*, i32, i8*, i8*)

declare %TName_Bool* @_lt_Uint128(i8*, %Uint128, %Uint128)

declare void @_send(i8*, %_TyDescrTy_Typ*, %TName_List_Message*)

define void @GetFunds(i8* %0) {
entry:
  %"$_amount_1277" = getelementptr i8, i8* %0, i32 0
  %"$_amount_1278" = bitcast i8* %"$_amount_1277" to %Uint128*
  %_amount = load %Uint128, %Uint128* %"$_amount_1278", align 8
  %"$_origin_1279" = getelementptr i8, i8* %0, i32 16
  %"$_origin_1280" = bitcast i8* %"$_origin_1279" to [20 x i8]*
  %"$_sender_1281" = getelementptr i8, i8* %0, i32 36
  %"$_sender_1282" = bitcast i8* %"$_sender_1281" to [20 x i8]*
  call void @"$GetFunds_868"(%Uint128 %_amount, [20 x i8]* %"$_origin_1280", [20 x i8]* %"$_sender_1282")
  ret void
}

define internal void @"$ClaimBack_1283"(%Uint128 %_amount, [20 x i8]* %"$_origin_1284", [20 x i8]* %"$_sender_1285") {
entry:
  %_origin = load [20 x i8], [20 x i8]* %"$_origin_1284", align 1
  %_sender = load [20 x i8], [20 x i8]* %"$_sender_1285", align 1
  %"$gasrem_1286" = load i64, i64* @_gasrem, align 8
  %"$gascmp_1287" = icmp ugt i64 1, %"$gasrem_1286"
  br i1 %"$gascmp_1287", label %"$out_of_gas_1288", label %"$have_gas_1289"

"$out_of_gas_1288":                               ; preds = %entry
  call void @_out_of_gas()
  br label %"$have_gas_1289"

"$have_gas_1289":                                 ; preds = %"$out_of_gas_1288", %entry
  %"$consume_1290" = sub i64 %"$gasrem_1286", 1
  store i64 %"$consume_1290", i64* @_gasrem, align 8
  %blk = alloca i8*, align 8
  %"$execptr_load_1292" = load i8*, i8** @_execptr, align 8
  %"$blk_call_1293" = call i8* @_read_blockchain(i8* %"$execptr_load_1292", %BCVName { i8* getelementptr inbounds ([11 x i8], [11 x i8]* @"$read_blockchain_1291", i32 0, i32 0), i32 11 })
  store i8* %"$blk_call_1293", i8** %blk, align 8
  %"$gasrem_1295" = load i64, i64* @_gasrem, align 8
  %"$gascmp_1296" = icmp ugt i64 1, %"$gasrem_1295"
  br i1 %"$gascmp_1296", label %"$out_of_gas_1297", label %"$have_gas_1298"

"$out_of_gas_1297":                               ; preds = %"$have_gas_1289"
  call void @_out_of_gas()
  br label %"$have_gas_1298"

"$have_gas_1298":                                 ; preds = %"$out_of_gas_1297", %"$have_gas_1289"
  %"$consume_1299" = sub i64 %"$gasrem_1295", 1
  store i64 %"$consume_1299", i64* @_gasrem, align 8
  %after_deadline = alloca %TName_Bool*, align 8
  %"$gasrem_1300" = load i64, i64* @_gasrem, align 8
  %"$gascmp_1301" = icmp ugt i64 32, %"$gasrem_1300"
  br i1 %"$gascmp_1301", label %"$out_of_gas_1302", label %"$have_gas_1303"

"$out_of_gas_1302":                               ; preds = %"$have_gas_1298"
  call void @_out_of_gas()
  br label %"$have_gas_1303"

"$have_gas_1303":                                 ; preds = %"$out_of_gas_1302", %"$have_gas_1298"
  %"$consume_1304" = sub i64 %"$gasrem_1300", 32
  store i64 %"$consume_1304", i64* @_gasrem, align 8
  %"$execptr_load_1305" = load i8*, i8** @_execptr, align 8
  %"$max_block_1306" = load i8*, i8** @_cparam_max_block, align 8
  %"$blk_1307" = load i8*, i8** %blk, align 8
  %"$blt_call_1308" = call %TName_Bool* @_lt_BNum(i8* %"$execptr_load_1305", i8* %"$max_block_1306", i8* %"$blk_1307")
  store %TName_Bool* %"$blt_call_1308", %TName_Bool** %after_deadline, align 8
  %"$gasrem_1310" = load i64, i64* @_gasrem, align 8
  %"$gascmp_1311" = icmp ugt i64 2, %"$gasrem_1310"
  br i1 %"$gascmp_1311", label %"$out_of_gas_1312", label %"$have_gas_1313"

"$out_of_gas_1312":                               ; preds = %"$have_gas_1303"
  call void @_out_of_gas()
  br label %"$have_gas_1313"

"$have_gas_1313":                                 ; preds = %"$out_of_gas_1312", %"$have_gas_1303"
  %"$consume_1314" = sub i64 %"$gasrem_1310", 2
  store i64 %"$consume_1314", i64* @_gasrem, align 8
  %"$after_deadline_1316" = load %TName_Bool*, %TName_Bool** %after_deadline, align 8
  %"$after_deadline_tag_1317" = getelementptr inbounds %TName_Bool, %TName_Bool* %"$after_deadline_1316", i32 0, i32 0
  %"$after_deadline_tag_1318" = load i8, i8* %"$after_deadline_tag_1317", align 1
  switch i8 %"$after_deadline_tag_1318", label %"$empty_default_1319" [
    i8 1, label %"$False_1320"
    i8 0, label %"$True_1374"
  ]

"$False_1320":                                    ; preds = %"$have_gas_1313"
  %"$after_deadline_1321" = bitcast %TName_Bool* %"$after_deadline_1316" to %CName_False*
  %"$gasrem_1322" = load i64, i64* @_gasrem, align 8
  %"$gascmp_1323" = icmp ugt i64 1, %"$gasrem_1322"
  br i1 %"$gascmp_1323", label %"$out_of_gas_1324", label %"$have_gas_1325"

"$out_of_gas_1324":                               ; preds = %"$False_1320"
  call void @_out_of_gas()
  br label %"$have_gas_1325"

"$have_gas_1325":                                 ; preds = %"$out_of_gas_1324", %"$False_1320"
  %"$consume_1326" = sub i64 %"$gasrem_1322", 1
  store i64 %"$consume_1326", i64* @_gasrem, align 8
  %e = alloca i8*, align 8
  %"$gasrem_1327" = load i64, i64* @_gasrem, align 8
  %"$gascmp_1328" = icmp ugt i64 1, %"$gasrem_1327"
  br i1 %"$gascmp_1328", label %"$out_of_gas_1329", label %"$have_gas_1330"

"$out_of_gas_1329":                               ; preds = %"$have_gas_1325"
  call void @_out_of_gas()
  br label %"$have_gas_1330"

"$have_gas_1330":                                 ; preds = %"$out_of_gas_1329", %"$have_gas_1325"
  %"$consume_1331" = sub i64 %"$gasrem_1327", 1
  store i64 %"$consume_1331", i64* @_gasrem, align 8
  %"$msgobj_1332_salloc_load" = load i8*, i8** @_execptr, align 8
  %"$msgobj_1332_salloc_salloc" = call i8* @_salloc(i8* %"$msgobj_1332_salloc_load", i64 153)
  %"$msgobj_1332_salloc" = bitcast i8* %"$msgobj_1332_salloc_salloc" to [153 x i8]*
  %"$msgobj_1332" = bitcast [153 x i8]* %"$msgobj_1332_salloc" to i8*
  store i8 4, i8* %"$msgobj_1332", align 1
  %"$msgobj_fname_1334" = getelementptr i8, i8* %"$msgobj_1332", i32 1
  %"$msgobj_fname_1335" = bitcast i8* %"$msgobj_fname_1334" to %String*
  store %String { i8* getelementptr inbounds ([10 x i8], [10 x i8]* @"$stringlit_1333", i32 0, i32 0), i32 10 }, %String* %"$msgobj_fname_1335", align 8
  %"$msgobj_td_1336" = getelementptr i8, i8* %"$msgobj_1332", i32 17
  %"$msgobj_td_1337" = bitcast i8* %"$msgobj_td_1336" to %_TyDescrTy_Typ**
  store %_TyDescrTy_Typ* @"$TyDescr_String_64", %_TyDescrTy_Typ** %"$msgobj_td_1337", align 8
  %"$msgobj_v_1339" = getelementptr i8, i8* %"$msgobj_1332", i32 25
  %"$msgobj_v_1340" = bitcast i8* %"$msgobj_v_1339" to %String*
  store %String { i8* getelementptr inbounds ([16 x i8], [16 x i8]* @"$stringlit_1338", i32 0, i32 0), i32 16 }, %String* %"$msgobj_v_1340", align 8
  %"$msgobj_fname_1342" = getelementptr i8, i8* %"$msgobj_1332", i32 41
  %"$msgobj_fname_1343" = bitcast i8* %"$msgobj_fname_1342" to %String*
  store %String { i8* getelementptr inbounds ([6 x i8], [6 x i8]* @"$stringlit_1341", i32 0, i32 0), i32 6 }, %String* %"$msgobj_fname_1343", align 8
  %"$msgobj_td_1344" = getelementptr i8, i8* %"$msgobj_1332", i32 57
  %"$msgobj_td_1345" = bitcast i8* %"$msgobj_td_1344" to %_TyDescrTy_Typ**
  store %_TyDescrTy_Typ* @"$TyDescr_Bystr20_76", %_TyDescrTy_Typ** %"$msgobj_td_1345", align 8
  %"$msgobj_v_1346" = getelementptr i8, i8* %"$msgobj_1332", i32 65
  %"$msgobj_v_1347" = bitcast i8* %"$msgobj_v_1346" to [20 x i8]*
  store [20 x i8] %_sender, [20 x i8]* %"$msgobj_v_1347", align 1
  %"$msgobj_fname_1349" = getelementptr i8, i8* %"$msgobj_1332", i32 85
  %"$msgobj_fname_1350" = bitcast i8* %"$msgobj_fname_1349" to %String*
  store %String { i8* getelementptr inbounds ([6 x i8], [6 x i8]* @"$stringlit_1348", i32 0, i32 0), i32 6 }, %String* %"$msgobj_fname_1350", align 8
  %"$msgobj_td_1351" = getelementptr i8, i8* %"$msgobj_1332", i32 101
  %"$msgobj_td_1352" = bitcast i8* %"$msgobj_td_1351" to %_TyDescrTy_Typ**
  store %_TyDescrTy_Typ* @"$TyDescr_Uint128_58", %_TyDescrTy_Typ** %"$msgobj_td_1352", align 8
  %"$msgobj_v_1353" = getelementptr i8, i8* %"$msgobj_1332", i32 109
  %"$msgobj_v_1354" = bitcast i8* %"$msgobj_v_1353" to %Uint128*
  store %Uint128 zeroinitializer, %Uint128* %"$msgobj_v_1354", align 8
  %"$msgobj_fname_1356" = getelementptr i8, i8* %"$msgobj_1332", i32 125
  %"$msgobj_fname_1357" = bitcast i8* %"$msgobj_fname_1356" to %String*
  store %String { i8* getelementptr inbounds ([4 x i8], [4 x i8]* @"$stringlit_1355", i32 0, i32 0), i32 4 }, %String* %"$msgobj_fname_1357", align 8
  %"$msgobj_td_1358" = getelementptr i8, i8* %"$msgobj_1332", i32 141
  %"$msgobj_td_1359" = bitcast i8* %"$msgobj_td_1358" to %_TyDescrTy_Typ**
  store %_TyDescrTy_Typ* @"$TyDescr_Int32_48", %_TyDescrTy_Typ** %"$msgobj_td_1359", align 8
  %"$crowdfunding.too_early_code_1360" = load %Int32, %Int32* @crowdfunding.too_early_code, align 4
  %"$msgobj_v_1361" = getelementptr i8, i8* %"$msgobj_1332", i32 149
  %"$msgobj_v_1362" = bitcast i8* %"$msgobj_v_1361" to %Int32*
  store %Int32 %"$crowdfunding.too_early_code_1360", %Int32* %"$msgobj_v_1362", align 4
  store i8* %"$msgobj_1332", i8** %e, align 8
  %"$e_1364" = load i8*, i8** %e, align 8
  %"$_literal_cost_call_1366" = call i64 @_literal_cost(%_TyDescrTy_Typ* @"$TyDescr_Event_70", i8* %"$e_1364")
  %"$gasrem_1367" = load i64, i64* @_gasrem, align 8
  %"$gascmp_1368" = icmp ugt i64 %"$_literal_cost_call_1366", %"$gasrem_1367"
  br i1 %"$gascmp_1368", label %"$out_of_gas_1369", label %"$have_gas_1370"

"$out_of_gas_1369":                               ; preds = %"$have_gas_1330"
  call void @_out_of_gas()
  br label %"$have_gas_1370"

"$have_gas_1370":                                 ; preds = %"$out_of_gas_1369", %"$have_gas_1330"
  %"$consume_1371" = sub i64 %"$gasrem_1367", %"$_literal_cost_call_1366"
  store i64 %"$consume_1371", i64* @_gasrem, align 8
  %"$execptr_load_1372" = load i8*, i8** @_execptr, align 8
  %"$e_1373" = load i8*, i8** %e, align 8
  call void @_event(i8* %"$execptr_load_1372", %_TyDescrTy_Typ* @"$TyDescr_Event_70", i8* %"$e_1373")
  br label %"$matchsucc_1315"

"$True_1374":                                     ; preds = %"$have_gas_1313"
  %"$after_deadline_1375" = bitcast %TName_Bool* %"$after_deadline_1316" to %CName_True*
  %bs = alloca %Map_ByStr20_Uint128*, align 8
<<<<<<< HEAD
  %"$execptr_load_1377" = load i8*, i8** @_execptr, align 8
  %"$bs_call_1378" = call i8* @_fetch_field(i8* %"$execptr_load_1377", i8* getelementptr inbounds ([8 x i8], [8 x i8]* @"$backers_1376", i32 0, i32 0), %_TyDescrTy_Typ* @"$TyDescr_Map_85", i32 0, i8* null, i32 1)
  %"$bs_1379" = bitcast i8* %"$bs_call_1378" to %Map_ByStr20_Uint128*
  store %Map_ByStr20_Uint128* %"$bs_1379", %Map_ByStr20_Uint128** %bs, align 8
  %"$bs_1380" = load %Map_ByStr20_Uint128*, %Map_ByStr20_Uint128** %bs, align 8
  %"$$bs_1380_1381" = bitcast %Map_ByStr20_Uint128* %"$bs_1380" to i8*
  %"$_literal_cost_call_1382" = call i64 @_literal_cost(%_TyDescrTy_Typ* @"$TyDescr_Map_85", i8* %"$$bs_1380_1381")
  %"$bs_1383" = load %Map_ByStr20_Uint128*, %Map_ByStr20_Uint128** %bs, align 8
  %"$$bs_1383_1384" = bitcast %Map_ByStr20_Uint128* %"$bs_1383" to i8*
  %"$_mapsortcost_call_1385" = call i64 @_mapsortcost(i8* %"$$bs_1383_1384")
  %"$gasadd_1386" = add i64 %"$_literal_cost_call_1382", %"$_mapsortcost_call_1385"
  %"$gasrem_1387" = load i64, i64* @_gasrem, align 8
  %"$gascmp_1388" = icmp ugt i64 %"$gasadd_1386", %"$gasrem_1387"
  br i1 %"$gascmp_1388", label %"$out_of_gas_1389", label %"$have_gas_1390"

"$out_of_gas_1389":                               ; preds = %"$True_1374"
  call void @_out_of_gas()
  br label %"$have_gas_1390"

"$have_gas_1390":                                 ; preds = %"$out_of_gas_1389", %"$True_1374"
  %"$consume_1391" = sub i64 %"$gasrem_1387", %"$gasadd_1386"
  store i64 %"$consume_1391", i64* @_gasrem, align 8
=======
  %"$execptr_load_1365" = load i8*, i8** @_execptr, align 8
  %"$bs_call_1366" = call i8* @_fetch_field(i8* %"$execptr_load_1365", i8* getelementptr inbounds ([8 x i8], [8 x i8]* @"$backers_1364", i32 0, i32 0), %_TyDescrTy_Typ* @"$TyDescr_Map_83", i32 0, i8* null, i32 1)
  %"$bs_1367" = bitcast i8* %"$bs_call_1366" to %Map_ByStr20_Uint128*
  store %Map_ByStr20_Uint128* %"$bs_1367", %Map_ByStr20_Uint128** %bs, align 8
  %"$bs_1368" = load %Map_ByStr20_Uint128*, %Map_ByStr20_Uint128** %bs, align 8
  %"$$bs_1368_1369" = bitcast %Map_ByStr20_Uint128* %"$bs_1368" to i8*
  %"$_literal_cost_call_1370" = call i64 @_literal_cost(%_TyDescrTy_Typ* @"$TyDescr_Map_83", i8* %"$$bs_1368_1369")
  %"$bs_1371" = load %Map_ByStr20_Uint128*, %Map_ByStr20_Uint128** %bs, align 8
  %"$$bs_1371_1372" = bitcast %Map_ByStr20_Uint128* %"$bs_1371" to i8*
  %"$_mapsortcost_call_1373" = call i64 @_mapsortcost(%_TyDescrTy_Typ* @"$TyDescr_Map_83", i8* %"$$bs_1371_1372")
  %"$gasadd_1374" = add i64 %"$_literal_cost_call_1370", %"$_mapsortcost_call_1373"
  %"$gasrem_1375" = load i64, i64* @_gasrem, align 8
  %"$gascmp_1376" = icmp ugt i64 %"$gasadd_1374", %"$gasrem_1375"
  br i1 %"$gascmp_1376", label %"$out_of_gas_1377", label %"$have_gas_1378"

"$out_of_gas_1377":                               ; preds = %"$True_1362"
  call void @_out_of_gas()
  br label %"$have_gas_1378"

"$have_gas_1378":                                 ; preds = %"$out_of_gas_1377", %"$True_1362"
  %"$consume_1379" = sub i64 %"$gasrem_1375", %"$gasadd_1374"
  store i64 %"$consume_1379", i64* @_gasrem, align 8
>>>>>>> f105e354
  %bal = alloca %Uint128, align 8
  %"$execptr_load_1393" = load i8*, i8** @_execptr, align 8
  %"$bal_call_1394" = call i8* @_fetch_field(i8* %"$execptr_load_1393", i8* getelementptr inbounds ([9 x i8], [9 x i8]* @"$_balance_1392", i32 0, i32 0), %_TyDescrTy_Typ* @"$TyDescr_Uint128_58", i32 0, i8* null, i32 1)
  %"$bal_1395" = bitcast i8* %"$bal_call_1394" to %Uint128*
  %"$bal_1396" = load %Uint128, %Uint128* %"$bal_1395", align 8
  store %Uint128 %"$bal_1396", %Uint128* %bal, align 8
  %"$_literal_cost_bal_1397" = alloca %Uint128, align 8
  %"$bal_1398" = load %Uint128, %Uint128* %bal, align 8
  store %Uint128 %"$bal_1398", %Uint128* %"$_literal_cost_bal_1397", align 8
  %"$$_literal_cost_bal_1397_1399" = bitcast %Uint128* %"$_literal_cost_bal_1397" to i8*
  %"$_literal_cost_call_1400" = call i64 @_literal_cost(%_TyDescrTy_Typ* @"$TyDescr_Uint128_58", i8* %"$$_literal_cost_bal_1397_1399")
  %"$gasadd_1401" = add i64 %"$_literal_cost_call_1400", 0
  %"$gasrem_1402" = load i64, i64* @_gasrem, align 8
  %"$gascmp_1403" = icmp ugt i64 %"$gasadd_1401", %"$gasrem_1402"
  br i1 %"$gascmp_1403", label %"$out_of_gas_1404", label %"$have_gas_1405"

"$out_of_gas_1404":                               ; preds = %"$have_gas_1390"
  call void @_out_of_gas()
  br label %"$have_gas_1405"

"$have_gas_1405":                                 ; preds = %"$out_of_gas_1404", %"$have_gas_1390"
  %"$consume_1406" = sub i64 %"$gasrem_1402", %"$gasadd_1401"
  store i64 %"$consume_1406", i64* @_gasrem, align 8
  %f = alloca %TName_Bool*, align 8
  %"$execptr_load_1408" = load i8*, i8** @_execptr, align 8
  %"$f_call_1409" = call i8* @_fetch_field(i8* %"$execptr_load_1408", i8* getelementptr inbounds ([7 x i8], [7 x i8]* @"$funded_1407", i32 0, i32 0), %_TyDescrTy_Typ* @"$TyDescr_ADT_Bool_83", i32 0, i8* null, i32 1)
  %"$f_1410" = bitcast i8* %"$f_call_1409" to %TName_Bool*
  store %TName_Bool* %"$f_1410", %TName_Bool** %f, align 8
  %"$f_1411" = load %TName_Bool*, %TName_Bool** %f, align 8
  %"$$f_1411_1412" = bitcast %TName_Bool* %"$f_1411" to i8*
  %"$_literal_cost_call_1413" = call i64 @_literal_cost(%_TyDescrTy_Typ* @"$TyDescr_ADT_Bool_83", i8* %"$$f_1411_1412")
  %"$gasadd_1414" = add i64 %"$_literal_cost_call_1413", 0
  %"$gasrem_1415" = load i64, i64* @_gasrem, align 8
  %"$gascmp_1416" = icmp ugt i64 %"$gasadd_1414", %"$gasrem_1415"
  br i1 %"$gascmp_1416", label %"$out_of_gas_1417", label %"$have_gas_1418"

"$out_of_gas_1417":                               ; preds = %"$have_gas_1405"
  call void @_out_of_gas()
  br label %"$have_gas_1418"

"$have_gas_1418":                                 ; preds = %"$out_of_gas_1417", %"$have_gas_1405"
  %"$consume_1419" = sub i64 %"$gasrem_1415", %"$gasadd_1414"
  store i64 %"$consume_1419", i64* @_gasrem, align 8
  %"$gasrem_1420" = load i64, i64* @_gasrem, align 8
  %"$gascmp_1421" = icmp ugt i64 1, %"$gasrem_1420"
  br i1 %"$gascmp_1421", label %"$out_of_gas_1422", label %"$have_gas_1423"

"$out_of_gas_1422":                               ; preds = %"$have_gas_1418"
  call void @_out_of_gas()
  br label %"$have_gas_1423"

"$have_gas_1423":                                 ; preds = %"$out_of_gas_1422", %"$have_gas_1418"
  %"$consume_1424" = sub i64 %"$gasrem_1420", 1
  store i64 %"$consume_1424", i64* @_gasrem, align 8
  %c1 = alloca %TName_Bool*, align 8
  %"$gasrem_1426" = load i64, i64* @_gasrem, align 8
  %"$gascmp_1427" = icmp ugt i64 8, %"$gasrem_1426"
  br i1 %"$gascmp_1427", label %"$out_of_gas_1428", label %"$have_gas_1429"

"$out_of_gas_1428":                               ; preds = %"$have_gas_1423"
  call void @_out_of_gas()
  br label %"$have_gas_1429"

"$have_gas_1429":                                 ; preds = %"$out_of_gas_1428", %"$have_gas_1423"
  %"$consume_1430" = sub i64 %"$gasrem_1426", 8
  store i64 %"$consume_1430", i64* @_gasrem, align 8
  %"$execptr_load_1431" = load i8*, i8** @_execptr, align 8
  %"$bal_1432" = load %Uint128, %Uint128* %bal, align 8
  %"$goal_1433" = load %Uint128, %Uint128* @_cparam_goal, align 8
  %"$lt_call_1434" = call %TName_Bool* @_lt_Uint128(i8* %"$execptr_load_1431", %Uint128 %"$bal_1432", %Uint128 %"$goal_1433")
  store %TName_Bool* %"$lt_call_1434", %TName_Bool** %c1, align 8
  %"$gasrem_1436" = load i64, i64* @_gasrem, align 8
  %"$gascmp_1437" = icmp ugt i64 1, %"$gasrem_1436"
  br i1 %"$gascmp_1437", label %"$out_of_gas_1438", label %"$have_gas_1439"

"$out_of_gas_1438":                               ; preds = %"$have_gas_1429"
  call void @_out_of_gas()
  br label %"$have_gas_1439"

"$have_gas_1439":                                 ; preds = %"$out_of_gas_1438", %"$have_gas_1429"
  %"$consume_1440" = sub i64 %"$gasrem_1436", 1
  store i64 %"$consume_1440", i64* @_gasrem, align 8
  %c2 = alloca %TName_Bool*, align 8
  %"$gasrem_1441" = load i64, i64* @_gasrem, align 8
  %"$gascmp_1442" = icmp ugt i64 1, %"$gasrem_1441"
  br i1 %"$gascmp_1442", label %"$out_of_gas_1443", label %"$have_gas_1444"

"$out_of_gas_1443":                               ; preds = %"$have_gas_1439"
  call void @_out_of_gas()
  br label %"$have_gas_1444"

"$have_gas_1444":                                 ; preds = %"$out_of_gas_1443", %"$have_gas_1439"
  %"$consume_1445" = sub i64 %"$gasrem_1441", 1
  store i64 %"$consume_1445", i64* @_gasrem, align 8
  %"$execptr_load_1446" = load i8*, i8** @_execptr, align 8
  %"$bs_1447" = load %Map_ByStr20_Uint128*, %Map_ByStr20_Uint128** %bs, align 8
  %"$$bs_1447_1448" = bitcast %Map_ByStr20_Uint128* %"$bs_1447" to i8*
  %"$contains__sender_1449" = alloca [20 x i8], align 1
  store [20 x i8] %_sender, [20 x i8]* %"$contains__sender_1449", align 1
  %"$$contains__sender_1449_1450" = bitcast [20 x i8]* %"$contains__sender_1449" to i8*
  %"$contains_call_1451" = call %TName_Bool* @_contains(i8* %"$execptr_load_1446", %_TyDescrTy_Typ* @"$TyDescr_Map_85", i8* %"$$bs_1447_1448", i8* %"$$contains__sender_1449_1450")
  store %TName_Bool* %"$contains_call_1451", %TName_Bool** %c2, align 8
  %"$gasrem_1453" = load i64, i64* @_gasrem, align 8
  %"$gascmp_1454" = icmp ugt i64 1, %"$gasrem_1453"
  br i1 %"$gascmp_1454", label %"$out_of_gas_1455", label %"$have_gas_1456"

"$out_of_gas_1455":                               ; preds = %"$have_gas_1444"
  call void @_out_of_gas()
  br label %"$have_gas_1456"

"$have_gas_1456":                                 ; preds = %"$out_of_gas_1455", %"$have_gas_1444"
  %"$consume_1457" = sub i64 %"$gasrem_1453", 1
  store i64 %"$consume_1457", i64* @_gasrem, align 8
  %c3 = alloca %TName_Bool*, align 8
  %"$gasrem_1458" = load i64, i64* @_gasrem, align 8
  %"$gascmp_1459" = icmp ugt i64 1, %"$gasrem_1458"
  br i1 %"$gascmp_1459", label %"$out_of_gas_1460", label %"$have_gas_1461"

"$out_of_gas_1460":                               ; preds = %"$have_gas_1456"
  call void @_out_of_gas()
  br label %"$have_gas_1461"

"$have_gas_1461":                                 ; preds = %"$out_of_gas_1460", %"$have_gas_1456"
  %"$consume_1462" = sub i64 %"$gasrem_1458", 1
  store i64 %"$consume_1462", i64* @_gasrem, align 8
  %"$BoolUtils.negb_21" = alloca %TName_Bool*, align 8
  %"$BoolUtils.negb_1463" = load { %TName_Bool* (i8*, %TName_Bool*)*, i8* }, { %TName_Bool* (i8*, %TName_Bool*)*, i8* }* @BoolUtils.negb, align 8
  %"$BoolUtils.negb_fptr_1464" = extractvalue { %TName_Bool* (i8*, %TName_Bool*)*, i8* } %"$BoolUtils.negb_1463", 0
  %"$BoolUtils.negb_envptr_1465" = extractvalue { %TName_Bool* (i8*, %TName_Bool*)*, i8* } %"$BoolUtils.negb_1463", 1
  %"$f_1466" = load %TName_Bool*, %TName_Bool** %f, align 8
  %"$BoolUtils.negb_call_1467" = call %TName_Bool* %"$BoolUtils.negb_fptr_1464"(i8* %"$BoolUtils.negb_envptr_1465", %TName_Bool* %"$f_1466")
  store %TName_Bool* %"$BoolUtils.negb_call_1467", %TName_Bool** %"$BoolUtils.negb_21", align 8
  %"$$BoolUtils.negb_21_1468" = load %TName_Bool*, %TName_Bool** %"$BoolUtils.negb_21", align 8
  store %TName_Bool* %"$$BoolUtils.negb_21_1468", %TName_Bool** %c3, align 8
  %"$gasrem_1469" = load i64, i64* @_gasrem, align 8
  %"$gascmp_1470" = icmp ugt i64 1, %"$gasrem_1469"
  br i1 %"$gascmp_1470", label %"$out_of_gas_1471", label %"$have_gas_1472"

"$out_of_gas_1471":                               ; preds = %"$have_gas_1461"
  call void @_out_of_gas()
  br label %"$have_gas_1472"

"$have_gas_1472":                                 ; preds = %"$out_of_gas_1471", %"$have_gas_1461"
  %"$consume_1473" = sub i64 %"$gasrem_1469", 1
  store i64 %"$consume_1473", i64* @_gasrem, align 8
  %c4 = alloca %TName_Bool*, align 8
  %"$gasrem_1474" = load i64, i64* @_gasrem, align 8
  %"$gascmp_1475" = icmp ugt i64 1, %"$gasrem_1474"
  br i1 %"$gascmp_1475", label %"$out_of_gas_1476", label %"$have_gas_1477"

"$out_of_gas_1476":                               ; preds = %"$have_gas_1472"
  call void @_out_of_gas()
  br label %"$have_gas_1477"

"$have_gas_1477":                                 ; preds = %"$out_of_gas_1476", %"$have_gas_1472"
  %"$consume_1478" = sub i64 %"$gasrem_1474", 1
  store i64 %"$consume_1478", i64* @_gasrem, align 8
  %"$BoolUtils.andb_19" = alloca { %TName_Bool* (i8*, %TName_Bool*)*, i8* }, align 8
  %"$BoolUtils.andb_1479" = load { { %TName_Bool* (i8*, %TName_Bool*)*, i8* } (i8*, %TName_Bool*)*, i8* }, { { %TName_Bool* (i8*, %TName_Bool*)*, i8* } (i8*, %TName_Bool*)*, i8* }* @BoolUtils.andb, align 8
  %"$BoolUtils.andb_fptr_1480" = extractvalue { { %TName_Bool* (i8*, %TName_Bool*)*, i8* } (i8*, %TName_Bool*)*, i8* } %"$BoolUtils.andb_1479", 0
  %"$BoolUtils.andb_envptr_1481" = extractvalue { { %TName_Bool* (i8*, %TName_Bool*)*, i8* } (i8*, %TName_Bool*)*, i8* } %"$BoolUtils.andb_1479", 1
  %"$c1_1482" = load %TName_Bool*, %TName_Bool** %c1, align 8
  %"$BoolUtils.andb_call_1483" = call { %TName_Bool* (i8*, %TName_Bool*)*, i8* } %"$BoolUtils.andb_fptr_1480"(i8* %"$BoolUtils.andb_envptr_1481", %TName_Bool* %"$c1_1482")
  store { %TName_Bool* (i8*, %TName_Bool*)*, i8* } %"$BoolUtils.andb_call_1483", { %TName_Bool* (i8*, %TName_Bool*)*, i8* }* %"$BoolUtils.andb_19", align 8
  %"$BoolUtils.andb_20" = alloca %TName_Bool*, align 8
  %"$$BoolUtils.andb_19_1484" = load { %TName_Bool* (i8*, %TName_Bool*)*, i8* }, { %TName_Bool* (i8*, %TName_Bool*)*, i8* }* %"$BoolUtils.andb_19", align 8
  %"$$BoolUtils.andb_19_fptr_1485" = extractvalue { %TName_Bool* (i8*, %TName_Bool*)*, i8* } %"$$BoolUtils.andb_19_1484", 0
  %"$$BoolUtils.andb_19_envptr_1486" = extractvalue { %TName_Bool* (i8*, %TName_Bool*)*, i8* } %"$$BoolUtils.andb_19_1484", 1
  %"$c2_1487" = load %TName_Bool*, %TName_Bool** %c2, align 8
  %"$$BoolUtils.andb_19_call_1488" = call %TName_Bool* %"$$BoolUtils.andb_19_fptr_1485"(i8* %"$$BoolUtils.andb_19_envptr_1486", %TName_Bool* %"$c2_1487")
  store %TName_Bool* %"$$BoolUtils.andb_19_call_1488", %TName_Bool** %"$BoolUtils.andb_20", align 8
  %"$$BoolUtils.andb_20_1489" = load %TName_Bool*, %TName_Bool** %"$BoolUtils.andb_20", align 8
  store %TName_Bool* %"$$BoolUtils.andb_20_1489", %TName_Bool** %c4, align 8
  %"$gasrem_1490" = load i64, i64* @_gasrem, align 8
  %"$gascmp_1491" = icmp ugt i64 1, %"$gasrem_1490"
  br i1 %"$gascmp_1491", label %"$out_of_gas_1492", label %"$have_gas_1493"

"$out_of_gas_1492":                               ; preds = %"$have_gas_1477"
  call void @_out_of_gas()
  br label %"$have_gas_1493"

"$have_gas_1493":                                 ; preds = %"$out_of_gas_1492", %"$have_gas_1477"
  %"$consume_1494" = sub i64 %"$gasrem_1490", 1
  store i64 %"$consume_1494", i64* @_gasrem, align 8
  %c5 = alloca %TName_Bool*, align 8
  %"$gasrem_1495" = load i64, i64* @_gasrem, align 8
  %"$gascmp_1496" = icmp ugt i64 1, %"$gasrem_1495"
  br i1 %"$gascmp_1496", label %"$out_of_gas_1497", label %"$have_gas_1498"

"$out_of_gas_1497":                               ; preds = %"$have_gas_1493"
  call void @_out_of_gas()
  br label %"$have_gas_1498"

"$have_gas_1498":                                 ; preds = %"$out_of_gas_1497", %"$have_gas_1493"
  %"$consume_1499" = sub i64 %"$gasrem_1495", 1
  store i64 %"$consume_1499", i64* @_gasrem, align 8
  %"$BoolUtils.andb_17" = alloca { %TName_Bool* (i8*, %TName_Bool*)*, i8* }, align 8
  %"$BoolUtils.andb_1500" = load { { %TName_Bool* (i8*, %TName_Bool*)*, i8* } (i8*, %TName_Bool*)*, i8* }, { { %TName_Bool* (i8*, %TName_Bool*)*, i8* } (i8*, %TName_Bool*)*, i8* }* @BoolUtils.andb, align 8
  %"$BoolUtils.andb_fptr_1501" = extractvalue { { %TName_Bool* (i8*, %TName_Bool*)*, i8* } (i8*, %TName_Bool*)*, i8* } %"$BoolUtils.andb_1500", 0
  %"$BoolUtils.andb_envptr_1502" = extractvalue { { %TName_Bool* (i8*, %TName_Bool*)*, i8* } (i8*, %TName_Bool*)*, i8* } %"$BoolUtils.andb_1500", 1
  %"$c3_1503" = load %TName_Bool*, %TName_Bool** %c3, align 8
  %"$BoolUtils.andb_call_1504" = call { %TName_Bool* (i8*, %TName_Bool*)*, i8* } %"$BoolUtils.andb_fptr_1501"(i8* %"$BoolUtils.andb_envptr_1502", %TName_Bool* %"$c3_1503")
  store { %TName_Bool* (i8*, %TName_Bool*)*, i8* } %"$BoolUtils.andb_call_1504", { %TName_Bool* (i8*, %TName_Bool*)*, i8* }* %"$BoolUtils.andb_17", align 8
  %"$BoolUtils.andb_18" = alloca %TName_Bool*, align 8
  %"$$BoolUtils.andb_17_1505" = load { %TName_Bool* (i8*, %TName_Bool*)*, i8* }, { %TName_Bool* (i8*, %TName_Bool*)*, i8* }* %"$BoolUtils.andb_17", align 8
  %"$$BoolUtils.andb_17_fptr_1506" = extractvalue { %TName_Bool* (i8*, %TName_Bool*)*, i8* } %"$$BoolUtils.andb_17_1505", 0
  %"$$BoolUtils.andb_17_envptr_1507" = extractvalue { %TName_Bool* (i8*, %TName_Bool*)*, i8* } %"$$BoolUtils.andb_17_1505", 1
  %"$c4_1508" = load %TName_Bool*, %TName_Bool** %c4, align 8
  %"$$BoolUtils.andb_17_call_1509" = call %TName_Bool* %"$$BoolUtils.andb_17_fptr_1506"(i8* %"$$BoolUtils.andb_17_envptr_1507", %TName_Bool* %"$c4_1508")
  store %TName_Bool* %"$$BoolUtils.andb_17_call_1509", %TName_Bool** %"$BoolUtils.andb_18", align 8
  %"$$BoolUtils.andb_18_1510" = load %TName_Bool*, %TName_Bool** %"$BoolUtils.andb_18", align 8
  store %TName_Bool* %"$$BoolUtils.andb_18_1510", %TName_Bool** %c5, align 8
  %"$gasrem_1511" = load i64, i64* @_gasrem, align 8
  %"$gascmp_1512" = icmp ugt i64 2, %"$gasrem_1511"
  br i1 %"$gascmp_1512", label %"$out_of_gas_1513", label %"$have_gas_1514"

"$out_of_gas_1513":                               ; preds = %"$have_gas_1498"
  call void @_out_of_gas()
  br label %"$have_gas_1514"

"$have_gas_1514":                                 ; preds = %"$out_of_gas_1513", %"$have_gas_1498"
  %"$consume_1515" = sub i64 %"$gasrem_1511", 2
  store i64 %"$consume_1515", i64* @_gasrem, align 8
  %"$c5_1517" = load %TName_Bool*, %TName_Bool** %c5, align 8
  %"$c5_tag_1518" = getelementptr inbounds %TName_Bool, %TName_Bool* %"$c5_1517", i32 0, i32 0
  %"$c5_tag_1519" = load i8, i8* %"$c5_tag_1518", align 1
  switch i8 %"$c5_tag_1519", label %"$empty_default_1520" [
    i8 1, label %"$False_1521"
    i8 0, label %"$True_1575"
  ]

"$False_1521":                                    ; preds = %"$have_gas_1514"
  %"$c5_1522" = bitcast %TName_Bool* %"$c5_1517" to %CName_False*
  %"$gasrem_1523" = load i64, i64* @_gasrem, align 8
  %"$gascmp_1524" = icmp ugt i64 1, %"$gasrem_1523"
  br i1 %"$gascmp_1524", label %"$out_of_gas_1525", label %"$have_gas_1526"

"$out_of_gas_1525":                               ; preds = %"$False_1521"
  call void @_out_of_gas()
  br label %"$have_gas_1526"

"$have_gas_1526":                                 ; preds = %"$out_of_gas_1525", %"$False_1521"
  %"$consume_1527" = sub i64 %"$gasrem_1523", 1
  store i64 %"$consume_1527", i64* @_gasrem, align 8
  %e1 = alloca i8*, align 8
  %"$gasrem_1528" = load i64, i64* @_gasrem, align 8
  %"$gascmp_1529" = icmp ugt i64 1, %"$gasrem_1528"
  br i1 %"$gascmp_1529", label %"$out_of_gas_1530", label %"$have_gas_1531"

"$out_of_gas_1530":                               ; preds = %"$have_gas_1526"
  call void @_out_of_gas()
  br label %"$have_gas_1531"

"$have_gas_1531":                                 ; preds = %"$out_of_gas_1530", %"$have_gas_1526"
  %"$consume_1532" = sub i64 %"$gasrem_1528", 1
  store i64 %"$consume_1532", i64* @_gasrem, align 8
  %"$msgobj_1533_salloc_load" = load i8*, i8** @_execptr, align 8
  %"$msgobj_1533_salloc_salloc" = call i8* @_salloc(i8* %"$msgobj_1533_salloc_load", i64 153)
  %"$msgobj_1533_salloc" = bitcast i8* %"$msgobj_1533_salloc_salloc" to [153 x i8]*
  %"$msgobj_1533" = bitcast [153 x i8]* %"$msgobj_1533_salloc" to i8*
  store i8 4, i8* %"$msgobj_1533", align 1
  %"$msgobj_fname_1535" = getelementptr i8, i8* %"$msgobj_1533", i32 1
  %"$msgobj_fname_1536" = bitcast i8* %"$msgobj_fname_1535" to %String*
  store %String { i8* getelementptr inbounds ([10 x i8], [10 x i8]* @"$stringlit_1534", i32 0, i32 0), i32 10 }, %String* %"$msgobj_fname_1536", align 8
  %"$msgobj_td_1537" = getelementptr i8, i8* %"$msgobj_1533", i32 17
  %"$msgobj_td_1538" = bitcast i8* %"$msgobj_td_1537" to %_TyDescrTy_Typ**
  store %_TyDescrTy_Typ* @"$TyDescr_String_64", %_TyDescrTy_Typ** %"$msgobj_td_1538", align 8
  %"$msgobj_v_1540" = getelementptr i8, i8* %"$msgobj_1533", i32 25
  %"$msgobj_v_1541" = bitcast i8* %"$msgobj_v_1540" to %String*
  store %String { i8* getelementptr inbounds ([16 x i8], [16 x i8]* @"$stringlit_1539", i32 0, i32 0), i32 16 }, %String* %"$msgobj_v_1541", align 8
  %"$msgobj_fname_1543" = getelementptr i8, i8* %"$msgobj_1533", i32 41
  %"$msgobj_fname_1544" = bitcast i8* %"$msgobj_fname_1543" to %String*
  store %String { i8* getelementptr inbounds ([6 x i8], [6 x i8]* @"$stringlit_1542", i32 0, i32 0), i32 6 }, %String* %"$msgobj_fname_1544", align 8
  %"$msgobj_td_1545" = getelementptr i8, i8* %"$msgobj_1533", i32 57
  %"$msgobj_td_1546" = bitcast i8* %"$msgobj_td_1545" to %_TyDescrTy_Typ**
  store %_TyDescrTy_Typ* @"$TyDescr_Bystr20_76", %_TyDescrTy_Typ** %"$msgobj_td_1546", align 8
  %"$msgobj_v_1547" = getelementptr i8, i8* %"$msgobj_1533", i32 65
  %"$msgobj_v_1548" = bitcast i8* %"$msgobj_v_1547" to [20 x i8]*
  store [20 x i8] %_sender, [20 x i8]* %"$msgobj_v_1548", align 1
  %"$msgobj_fname_1550" = getelementptr i8, i8* %"$msgobj_1533", i32 85
  %"$msgobj_fname_1551" = bitcast i8* %"$msgobj_fname_1550" to %String*
  store %String { i8* getelementptr inbounds ([6 x i8], [6 x i8]* @"$stringlit_1549", i32 0, i32 0), i32 6 }, %String* %"$msgobj_fname_1551", align 8
  %"$msgobj_td_1552" = getelementptr i8, i8* %"$msgobj_1533", i32 101
  %"$msgobj_td_1553" = bitcast i8* %"$msgobj_td_1552" to %_TyDescrTy_Typ**
  store %_TyDescrTy_Typ* @"$TyDescr_Uint128_58", %_TyDescrTy_Typ** %"$msgobj_td_1553", align 8
  %"$msgobj_v_1554" = getelementptr i8, i8* %"$msgobj_1533", i32 109
  %"$msgobj_v_1555" = bitcast i8* %"$msgobj_v_1554" to %Uint128*
  store %Uint128 zeroinitializer, %Uint128* %"$msgobj_v_1555", align 8
  %"$msgobj_fname_1557" = getelementptr i8, i8* %"$msgobj_1533", i32 125
  %"$msgobj_fname_1558" = bitcast i8* %"$msgobj_fname_1557" to %String*
  store %String { i8* getelementptr inbounds ([4 x i8], [4 x i8]* @"$stringlit_1556", i32 0, i32 0), i32 4 }, %String* %"$msgobj_fname_1558", align 8
  %"$msgobj_td_1559" = getelementptr i8, i8* %"$msgobj_1533", i32 141
  %"$msgobj_td_1560" = bitcast i8* %"$msgobj_td_1559" to %_TyDescrTy_Typ**
  store %_TyDescrTy_Typ* @"$TyDescr_Int32_48", %_TyDescrTy_Typ** %"$msgobj_td_1560", align 8
  %"$crowdfunding.cannot_reclaim_code_1561" = load %Int32, %Int32* @crowdfunding.cannot_reclaim_code, align 4
  %"$msgobj_v_1562" = getelementptr i8, i8* %"$msgobj_1533", i32 149
  %"$msgobj_v_1563" = bitcast i8* %"$msgobj_v_1562" to %Int32*
  store %Int32 %"$crowdfunding.cannot_reclaim_code_1561", %Int32* %"$msgobj_v_1563", align 4
  store i8* %"$msgobj_1533", i8** %e1, align 8
  %"$e_1565" = load i8*, i8** %e1, align 8
  %"$_literal_cost_call_1567" = call i64 @_literal_cost(%_TyDescrTy_Typ* @"$TyDescr_Event_70", i8* %"$e_1565")
  %"$gasrem_1568" = load i64, i64* @_gasrem, align 8
  %"$gascmp_1569" = icmp ugt i64 %"$_literal_cost_call_1567", %"$gasrem_1568"
  br i1 %"$gascmp_1569", label %"$out_of_gas_1570", label %"$have_gas_1571"

"$out_of_gas_1570":                               ; preds = %"$have_gas_1531"
  call void @_out_of_gas()
  br label %"$have_gas_1571"

"$have_gas_1571":                                 ; preds = %"$out_of_gas_1570", %"$have_gas_1531"
  %"$consume_1572" = sub i64 %"$gasrem_1568", %"$_literal_cost_call_1567"
  store i64 %"$consume_1572", i64* @_gasrem, align 8
  %"$execptr_load_1573" = load i8*, i8** @_execptr, align 8
  %"$e_1574" = load i8*, i8** %e1, align 8
  call void @_event(i8* %"$execptr_load_1573", %_TyDescrTy_Typ* @"$TyDescr_Event_70", i8* %"$e_1574")
  br label %"$matchsucc_1516"

"$True_1575":                                     ; preds = %"$have_gas_1514"
  %"$c5_1576" = bitcast %TName_Bool* %"$c5_1517" to %CName_True*
  %"$gasrem_1577" = load i64, i64* @_gasrem, align 8
  %"$gascmp_1578" = icmp ugt i64 1, %"$gasrem_1577"
  br i1 %"$gascmp_1578", label %"$out_of_gas_1579", label %"$have_gas_1580"

"$out_of_gas_1579":                               ; preds = %"$True_1575"
  call void @_out_of_gas()
  br label %"$have_gas_1580"

"$have_gas_1580":                                 ; preds = %"$out_of_gas_1579", %"$True_1575"
  %"$consume_1581" = sub i64 %"$gasrem_1577", 1
  store i64 %"$consume_1581", i64* @_gasrem, align 8
  %res = alloca %TName_Option_Uint128*, align 8
  %"$gasrem_1582" = load i64, i64* @_gasrem, align 8
  %"$gascmp_1583" = icmp ugt i64 1, %"$gasrem_1582"
  br i1 %"$gascmp_1583", label %"$out_of_gas_1584", label %"$have_gas_1585"

"$out_of_gas_1584":                               ; preds = %"$have_gas_1580"
  call void @_out_of_gas()
  br label %"$have_gas_1585"

"$have_gas_1585":                                 ; preds = %"$out_of_gas_1584", %"$have_gas_1580"
  %"$consume_1586" = sub i64 %"$gasrem_1582", 1
  store i64 %"$consume_1586", i64* @_gasrem, align 8
  %"$execptr_load_1587" = load i8*, i8** @_execptr, align 8
  %"$bs_1588" = load %Map_ByStr20_Uint128*, %Map_ByStr20_Uint128** %bs, align 8
  %"$$bs_1588_1589" = bitcast %Map_ByStr20_Uint128* %"$bs_1588" to i8*
  %"$get__sender_1590" = alloca [20 x i8], align 1
  store [20 x i8] %_sender, [20 x i8]* %"$get__sender_1590", align 1
  %"$$get__sender_1590_1591" = bitcast [20 x i8]* %"$get__sender_1590" to i8*
  %"$get_call_1592" = call i8* @_get(i8* %"$execptr_load_1587", %_TyDescrTy_Typ* @"$TyDescr_Map_85", i8* %"$$bs_1588_1589", i8* %"$$get__sender_1590_1591")
  %"$get_1593" = bitcast i8* %"$get_call_1592" to %TName_Option_Uint128*
  store %TName_Option_Uint128* %"$get_1593", %TName_Option_Uint128** %res, align 8
  %"$gasrem_1594" = load i64, i64* @_gasrem, align 8
  %"$gascmp_1595" = icmp ugt i64 2, %"$gasrem_1594"
  br i1 %"$gascmp_1595", label %"$out_of_gas_1596", label %"$have_gas_1597"

"$out_of_gas_1596":                               ; preds = %"$have_gas_1585"
  call void @_out_of_gas()
  br label %"$have_gas_1597"

"$have_gas_1597":                                 ; preds = %"$out_of_gas_1596", %"$have_gas_1585"
  %"$consume_1598" = sub i64 %"$gasrem_1594", 2
  store i64 %"$consume_1598", i64* @_gasrem, align 8
  %"$res_1600" = load %TName_Option_Uint128*, %TName_Option_Uint128** %res, align 8
  %"$res_tag_1601" = getelementptr inbounds %TName_Option_Uint128, %TName_Option_Uint128* %"$res_1600", i32 0, i32 0
  %"$res_tag_1602" = load i8, i8* %"$res_tag_1601", align 1
  switch i8 %"$res_tag_1602", label %"$empty_default_1603" [
    i8 1, label %"$None_1604"
    i8 0, label %"$Some_1658"
  ]

"$None_1604":                                     ; preds = %"$have_gas_1597"
  %"$res_1605" = bitcast %TName_Option_Uint128* %"$res_1600" to %CName_None_Uint128*
  %"$gasrem_1606" = load i64, i64* @_gasrem, align 8
  %"$gascmp_1607" = icmp ugt i64 1, %"$gasrem_1606"
  br i1 %"$gascmp_1607", label %"$out_of_gas_1608", label %"$have_gas_1609"

"$out_of_gas_1608":                               ; preds = %"$None_1604"
  call void @_out_of_gas()
  br label %"$have_gas_1609"

"$have_gas_1609":                                 ; preds = %"$out_of_gas_1608", %"$None_1604"
  %"$consume_1610" = sub i64 %"$gasrem_1606", 1
  store i64 %"$consume_1610", i64* @_gasrem, align 8
  %e2 = alloca i8*, align 8
  %"$gasrem_1611" = load i64, i64* @_gasrem, align 8
  %"$gascmp_1612" = icmp ugt i64 1, %"$gasrem_1611"
  br i1 %"$gascmp_1612", label %"$out_of_gas_1613", label %"$have_gas_1614"

"$out_of_gas_1613":                               ; preds = %"$have_gas_1609"
  call void @_out_of_gas()
  br label %"$have_gas_1614"

"$have_gas_1614":                                 ; preds = %"$out_of_gas_1613", %"$have_gas_1609"
  %"$consume_1615" = sub i64 %"$gasrem_1611", 1
  store i64 %"$consume_1615", i64* @_gasrem, align 8
  %"$msgobj_1616_salloc_load" = load i8*, i8** @_execptr, align 8
  %"$msgobj_1616_salloc_salloc" = call i8* @_salloc(i8* %"$msgobj_1616_salloc_load", i64 153)
  %"$msgobj_1616_salloc" = bitcast i8* %"$msgobj_1616_salloc_salloc" to [153 x i8]*
  %"$msgobj_1616" = bitcast [153 x i8]* %"$msgobj_1616_salloc" to i8*
  store i8 4, i8* %"$msgobj_1616", align 1
  %"$msgobj_fname_1618" = getelementptr i8, i8* %"$msgobj_1616", i32 1
  %"$msgobj_fname_1619" = bitcast i8* %"$msgobj_fname_1618" to %String*
  store %String { i8* getelementptr inbounds ([10 x i8], [10 x i8]* @"$stringlit_1617", i32 0, i32 0), i32 10 }, %String* %"$msgobj_fname_1619", align 8
  %"$msgobj_td_1620" = getelementptr i8, i8* %"$msgobj_1616", i32 17
  %"$msgobj_td_1621" = bitcast i8* %"$msgobj_td_1620" to %_TyDescrTy_Typ**
  store %_TyDescrTy_Typ* @"$TyDescr_String_64", %_TyDescrTy_Typ** %"$msgobj_td_1621", align 8
  %"$msgobj_v_1623" = getelementptr i8, i8* %"$msgobj_1616", i32 25
  %"$msgobj_v_1624" = bitcast i8* %"$msgobj_v_1623" to %String*
  store %String { i8* getelementptr inbounds ([16 x i8], [16 x i8]* @"$stringlit_1622", i32 0, i32 0), i32 16 }, %String* %"$msgobj_v_1624", align 8
  %"$msgobj_fname_1626" = getelementptr i8, i8* %"$msgobj_1616", i32 41
  %"$msgobj_fname_1627" = bitcast i8* %"$msgobj_fname_1626" to %String*
  store %String { i8* getelementptr inbounds ([6 x i8], [6 x i8]* @"$stringlit_1625", i32 0, i32 0), i32 6 }, %String* %"$msgobj_fname_1627", align 8
  %"$msgobj_td_1628" = getelementptr i8, i8* %"$msgobj_1616", i32 57
  %"$msgobj_td_1629" = bitcast i8* %"$msgobj_td_1628" to %_TyDescrTy_Typ**
  store %_TyDescrTy_Typ* @"$TyDescr_Bystr20_76", %_TyDescrTy_Typ** %"$msgobj_td_1629", align 8
  %"$msgobj_v_1630" = getelementptr i8, i8* %"$msgobj_1616", i32 65
  %"$msgobj_v_1631" = bitcast i8* %"$msgobj_v_1630" to [20 x i8]*
  store [20 x i8] %_sender, [20 x i8]* %"$msgobj_v_1631", align 1
  %"$msgobj_fname_1633" = getelementptr i8, i8* %"$msgobj_1616", i32 85
  %"$msgobj_fname_1634" = bitcast i8* %"$msgobj_fname_1633" to %String*
  store %String { i8* getelementptr inbounds ([6 x i8], [6 x i8]* @"$stringlit_1632", i32 0, i32 0), i32 6 }, %String* %"$msgobj_fname_1634", align 8
  %"$msgobj_td_1635" = getelementptr i8, i8* %"$msgobj_1616", i32 101
  %"$msgobj_td_1636" = bitcast i8* %"$msgobj_td_1635" to %_TyDescrTy_Typ**
  store %_TyDescrTy_Typ* @"$TyDescr_Uint128_58", %_TyDescrTy_Typ** %"$msgobj_td_1636", align 8
  %"$msgobj_v_1637" = getelementptr i8, i8* %"$msgobj_1616", i32 109
  %"$msgobj_v_1638" = bitcast i8* %"$msgobj_v_1637" to %Uint128*
  store %Uint128 zeroinitializer, %Uint128* %"$msgobj_v_1638", align 8
  %"$msgobj_fname_1640" = getelementptr i8, i8* %"$msgobj_1616", i32 125
  %"$msgobj_fname_1641" = bitcast i8* %"$msgobj_fname_1640" to %String*
  store %String { i8* getelementptr inbounds ([4 x i8], [4 x i8]* @"$stringlit_1639", i32 0, i32 0), i32 4 }, %String* %"$msgobj_fname_1641", align 8
  %"$msgobj_td_1642" = getelementptr i8, i8* %"$msgobj_1616", i32 141
  %"$msgobj_td_1643" = bitcast i8* %"$msgobj_td_1642" to %_TyDescrTy_Typ**
  store %_TyDescrTy_Typ* @"$TyDescr_Int32_48", %_TyDescrTy_Typ** %"$msgobj_td_1643", align 8
  %"$crowdfunding.cannot_reclaim_code_1644" = load %Int32, %Int32* @crowdfunding.cannot_reclaim_code, align 4
  %"$msgobj_v_1645" = getelementptr i8, i8* %"$msgobj_1616", i32 149
  %"$msgobj_v_1646" = bitcast i8* %"$msgobj_v_1645" to %Int32*
  store %Int32 %"$crowdfunding.cannot_reclaim_code_1644", %Int32* %"$msgobj_v_1646", align 4
  store i8* %"$msgobj_1616", i8** %e2, align 8
  %"$e_1648" = load i8*, i8** %e2, align 8
  %"$_literal_cost_call_1650" = call i64 @_literal_cost(%_TyDescrTy_Typ* @"$TyDescr_Event_70", i8* %"$e_1648")
  %"$gasrem_1651" = load i64, i64* @_gasrem, align 8
  %"$gascmp_1652" = icmp ugt i64 %"$_literal_cost_call_1650", %"$gasrem_1651"
  br i1 %"$gascmp_1652", label %"$out_of_gas_1653", label %"$have_gas_1654"

"$out_of_gas_1653":                               ; preds = %"$have_gas_1614"
  call void @_out_of_gas()
  br label %"$have_gas_1654"

"$have_gas_1654":                                 ; preds = %"$out_of_gas_1653", %"$have_gas_1614"
  %"$consume_1655" = sub i64 %"$gasrem_1651", %"$_literal_cost_call_1650"
  store i64 %"$consume_1655", i64* @_gasrem, align 8
  %"$execptr_load_1656" = load i8*, i8** @_execptr, align 8
  %"$e_1657" = load i8*, i8** %e2, align 8
  call void @_event(i8* %"$execptr_load_1656", %_TyDescrTy_Typ* @"$TyDescr_Event_70", i8* %"$e_1657")
  br label %"$matchsucc_1599"

"$Some_1658":                                     ; preds = %"$have_gas_1597"
  %"$res_1659" = bitcast %TName_Option_Uint128* %"$res_1600" to %CName_Some_Uint128*
  %"$v_gep_1660" = getelementptr inbounds %CName_Some_Uint128, %CName_Some_Uint128* %"$res_1659", i32 0, i32 1
  %"$v_load_1661" = load %Uint128, %Uint128* %"$v_gep_1660", align 8
  %v = alloca %Uint128, align 8
  store %Uint128 %"$v_load_1661", %Uint128* %v, align 8
  %"$gasrem_1662" = load i64, i64* @_gasrem, align 8
  %"$gascmp_1663" = icmp ugt i64 1, %"$gasrem_1662"
  br i1 %"$gascmp_1663", label %"$out_of_gas_1664", label %"$have_gas_1665"

"$out_of_gas_1664":                               ; preds = %"$Some_1658"
  call void @_out_of_gas()
  br label %"$have_gas_1665"

"$have_gas_1665":                                 ; preds = %"$out_of_gas_1664", %"$Some_1658"
  %"$consume_1666" = sub i64 %"$gasrem_1662", 1
  store i64 %"$consume_1666", i64* @_gasrem, align 8
  %bs1 = alloca %Map_ByStr20_Uint128*, align 8
  %"$bs_1667" = load %Map_ByStr20_Uint128*, %Map_ByStr20_Uint128** %bs, align 8
  %"$$bs_1667_1668" = bitcast %Map_ByStr20_Uint128* %"$bs_1667" to i8*
  %"$_lengthof_call_1669" = call i64 @_lengthof(%_TyDescrTy_Typ* @"$TyDescr_Map_85", i8* %"$$bs_1667_1668")
  %"$gasadd_1670" = add i64 1, %"$_lengthof_call_1669"
  %"$gasrem_1671" = load i64, i64* @_gasrem, align 8
  %"$gascmp_1672" = icmp ugt i64 %"$gasadd_1670", %"$gasrem_1671"
  br i1 %"$gascmp_1672", label %"$out_of_gas_1673", label %"$have_gas_1674"

"$out_of_gas_1673":                               ; preds = %"$have_gas_1665"
  call void @_out_of_gas()
  br label %"$have_gas_1674"

"$have_gas_1674":                                 ; preds = %"$out_of_gas_1673", %"$have_gas_1665"
  %"$consume_1675" = sub i64 %"$gasrem_1671", %"$gasadd_1670"
  store i64 %"$consume_1675", i64* @_gasrem, align 8
  %"$execptr_load_1676" = load i8*, i8** @_execptr, align 8
  %"$bs_1677" = load %Map_ByStr20_Uint128*, %Map_ByStr20_Uint128** %bs, align 8
  %"$$bs_1677_1678" = bitcast %Map_ByStr20_Uint128* %"$bs_1677" to i8*
  %"$remove__sender_1679" = alloca [20 x i8], align 1
  store [20 x i8] %_sender, [20 x i8]* %"$remove__sender_1679", align 1
  %"$$remove__sender_1679_1680" = bitcast [20 x i8]* %"$remove__sender_1679" to i8*
  %"$remove_call_1681" = call i8* @_remove(i8* %"$execptr_load_1676", %_TyDescrTy_Typ* @"$TyDescr_Map_85", i8* %"$$bs_1677_1678", i8* %"$$remove__sender_1679_1680")
  %"$remove_1682" = bitcast i8* %"$remove_call_1681" to %Map_ByStr20_Uint128*
  store %Map_ByStr20_Uint128* %"$remove_1682", %Map_ByStr20_Uint128** %bs1, align 8
  %"$bs1_1683" = load %Map_ByStr20_Uint128*, %Map_ByStr20_Uint128** %bs1, align 8
  %"$$bs1_1683_1684" = bitcast %Map_ByStr20_Uint128* %"$bs1_1683" to i8*
  %"$_literal_cost_call_1685" = call i64 @_literal_cost(%_TyDescrTy_Typ* @"$TyDescr_Map_85", i8* %"$$bs1_1683_1684")
  %"$gasrem_1686" = load i64, i64* @_gasrem, align 8
  %"$gascmp_1687" = icmp ugt i64 %"$_literal_cost_call_1685", %"$gasrem_1686"
  br i1 %"$gascmp_1687", label %"$out_of_gas_1688", label %"$have_gas_1689"

"$out_of_gas_1688":                               ; preds = %"$have_gas_1674"
  call void @_out_of_gas()
  br label %"$have_gas_1689"

"$have_gas_1689":                                 ; preds = %"$out_of_gas_1688", %"$have_gas_1674"
  %"$consume_1690" = sub i64 %"$gasrem_1686", %"$_literal_cost_call_1685"
  store i64 %"$consume_1690", i64* @_gasrem, align 8
  %"$execptr_load_1691" = load i8*, i8** @_execptr, align 8
  %"$bs1_1693" = load %Map_ByStr20_Uint128*, %Map_ByStr20_Uint128** %bs1, align 8
  %"$update_value_1694" = bitcast %Map_ByStr20_Uint128* %"$bs1_1693" to i8*
  call void @_update_field(i8* %"$execptr_load_1691", i8* getelementptr inbounds ([8 x i8], [8 x i8]* @"$backers_1692", i32 0, i32 0), %_TyDescrTy_Typ* @"$TyDescr_Map_85", i32 0, i8* null, i8* %"$update_value_1694")
  %"$gasrem_1695" = load i64, i64* @_gasrem, align 8
  %"$gascmp_1696" = icmp ugt i64 1, %"$gasrem_1695"
  br i1 %"$gascmp_1696", label %"$out_of_gas_1697", label %"$have_gas_1698"

"$out_of_gas_1697":                               ; preds = %"$have_gas_1689"
  call void @_out_of_gas()
  br label %"$have_gas_1698"

"$have_gas_1698":                                 ; preds = %"$out_of_gas_1697", %"$have_gas_1689"
  %"$consume_1699" = sub i64 %"$gasrem_1695", 1
  store i64 %"$consume_1699", i64* @_gasrem, align 8
  %msg = alloca i8*, align 8
  %"$gasrem_1700" = load i64, i64* @_gasrem, align 8
  %"$gascmp_1701" = icmp ugt i64 1, %"$gasrem_1700"
  br i1 %"$gascmp_1701", label %"$out_of_gas_1702", label %"$have_gas_1703"

"$out_of_gas_1702":                               ; preds = %"$have_gas_1698"
  call void @_out_of_gas()
  br label %"$have_gas_1703"

"$have_gas_1703":                                 ; preds = %"$out_of_gas_1702", %"$have_gas_1698"
  %"$consume_1704" = sub i64 %"$gasrem_1700", 1
  store i64 %"$consume_1704", i64* @_gasrem, align 8
  %"$msgobj_1705_salloc_load" = load i8*, i8** @_execptr, align 8
  %"$msgobj_1705_salloc_salloc" = call i8* @_salloc(i8* %"$msgobj_1705_salloc_load", i64 125)
  %"$msgobj_1705_salloc" = bitcast i8* %"$msgobj_1705_salloc_salloc" to [125 x i8]*
  %"$msgobj_1705" = bitcast [125 x i8]* %"$msgobj_1705_salloc" to i8*
  store i8 3, i8* %"$msgobj_1705", align 1
  %"$msgobj_fname_1707" = getelementptr i8, i8* %"$msgobj_1705", i32 1
  %"$msgobj_fname_1708" = bitcast i8* %"$msgobj_fname_1707" to %String*
  store %String { i8* getelementptr inbounds ([4 x i8], [4 x i8]* @"$stringlit_1706", i32 0, i32 0), i32 4 }, %String* %"$msgobj_fname_1708", align 8
  %"$msgobj_td_1709" = getelementptr i8, i8* %"$msgobj_1705", i32 17
  %"$msgobj_td_1710" = bitcast i8* %"$msgobj_td_1709" to %_TyDescrTy_Typ**
  store %_TyDescrTy_Typ* @"$TyDescr_String_64", %_TyDescrTy_Typ** %"$msgobj_td_1710", align 8
  %"$msgobj_v_1712" = getelementptr i8, i8* %"$msgobj_1705", i32 25
  %"$msgobj_v_1713" = bitcast i8* %"$msgobj_v_1712" to %String*
  store %String { i8* getelementptr inbounds ([0 x i8], [0 x i8]* @"$stringlit_1711", i32 0, i32 0), i32 0 }, %String* %"$msgobj_v_1713", align 8
  %"$msgobj_fname_1715" = getelementptr i8, i8* %"$msgobj_1705", i32 41
  %"$msgobj_fname_1716" = bitcast i8* %"$msgobj_fname_1715" to %String*
  store %String { i8* getelementptr inbounds ([10 x i8], [10 x i8]* @"$stringlit_1714", i32 0, i32 0), i32 10 }, %String* %"$msgobj_fname_1716", align 8
  %"$msgobj_td_1717" = getelementptr i8, i8* %"$msgobj_1705", i32 57
  %"$msgobj_td_1718" = bitcast i8* %"$msgobj_td_1717" to %_TyDescrTy_Typ**
  store %_TyDescrTy_Typ* @"$TyDescr_Bystr20_76", %_TyDescrTy_Typ** %"$msgobj_td_1718", align 8
  %"$msgobj_v_1719" = getelementptr i8, i8* %"$msgobj_1705", i32 65
  %"$msgobj_v_1720" = bitcast i8* %"$msgobj_v_1719" to [20 x i8]*
  store [20 x i8] %_sender, [20 x i8]* %"$msgobj_v_1720", align 1
  %"$msgobj_fname_1722" = getelementptr i8, i8* %"$msgobj_1705", i32 85
  %"$msgobj_fname_1723" = bitcast i8* %"$msgobj_fname_1722" to %String*
  store %String { i8* getelementptr inbounds ([7 x i8], [7 x i8]* @"$stringlit_1721", i32 0, i32 0), i32 7 }, %String* %"$msgobj_fname_1723", align 8
  %"$msgobj_td_1724" = getelementptr i8, i8* %"$msgobj_1705", i32 101
  %"$msgobj_td_1725" = bitcast i8* %"$msgobj_td_1724" to %_TyDescrTy_Typ**
  store %_TyDescrTy_Typ* @"$TyDescr_Uint128_58", %_TyDescrTy_Typ** %"$msgobj_td_1725", align 8
  %"$v_1726" = load %Uint128, %Uint128* %v, align 8
  %"$msgobj_v_1727" = getelementptr i8, i8* %"$msgobj_1705", i32 109
  %"$msgobj_v_1728" = bitcast i8* %"$msgobj_v_1727" to %Uint128*
  store %Uint128 %"$v_1726", %Uint128* %"$msgobj_v_1728", align 8
  store i8* %"$msgobj_1705", i8** %msg, align 8
  %"$gasrem_1730" = load i64, i64* @_gasrem, align 8
  %"$gascmp_1731" = icmp ugt i64 1, %"$gasrem_1730"
  br i1 %"$gascmp_1731", label %"$out_of_gas_1732", label %"$have_gas_1733"

"$out_of_gas_1732":                               ; preds = %"$have_gas_1703"
  call void @_out_of_gas()
  br label %"$have_gas_1733"

"$have_gas_1733":                                 ; preds = %"$out_of_gas_1732", %"$have_gas_1703"
  %"$consume_1734" = sub i64 %"$gasrem_1730", 1
  store i64 %"$consume_1734", i64* @_gasrem, align 8
  %msgs = alloca %TName_List_Message*, align 8
  %"$gasrem_1735" = load i64, i64* @_gasrem, align 8
  %"$gascmp_1736" = icmp ugt i64 1, %"$gasrem_1735"
  br i1 %"$gascmp_1736", label %"$out_of_gas_1737", label %"$have_gas_1738"

"$out_of_gas_1737":                               ; preds = %"$have_gas_1733"
  call void @_out_of_gas()
  br label %"$have_gas_1738"

"$have_gas_1738":                                 ; preds = %"$out_of_gas_1737", %"$have_gas_1733"
  %"$consume_1739" = sub i64 %"$gasrem_1735", 1
  store i64 %"$consume_1739", i64* @_gasrem, align 8
  %"$crowdfunding.one_msg_16" = alloca %TName_List_Message*, align 8
  %"$crowdfunding.one_msg_1740" = load { %TName_List_Message* (i8*, i8*)*, i8* }, { %TName_List_Message* (i8*, i8*)*, i8* }* @crowdfunding.one_msg, align 8
  %"$crowdfunding.one_msg_fptr_1741" = extractvalue { %TName_List_Message* (i8*, i8*)*, i8* } %"$crowdfunding.one_msg_1740", 0
  %"$crowdfunding.one_msg_envptr_1742" = extractvalue { %TName_List_Message* (i8*, i8*)*, i8* } %"$crowdfunding.one_msg_1740", 1
  %"$msg_1743" = load i8*, i8** %msg, align 8
  %"$crowdfunding.one_msg_call_1744" = call %TName_List_Message* %"$crowdfunding.one_msg_fptr_1741"(i8* %"$crowdfunding.one_msg_envptr_1742", i8* %"$msg_1743")
  store %TName_List_Message* %"$crowdfunding.one_msg_call_1744", %TName_List_Message** %"$crowdfunding.one_msg_16", align 8
  %"$$crowdfunding.one_msg_16_1745" = load %TName_List_Message*, %TName_List_Message** %"$crowdfunding.one_msg_16", align 8
  store %TName_List_Message* %"$$crowdfunding.one_msg_16_1745", %TName_List_Message** %msgs, align 8
  %"$gasrem_1746" = load i64, i64* @_gasrem, align 8
  %"$gascmp_1747" = icmp ugt i64 1, %"$gasrem_1746"
  br i1 %"$gascmp_1747", label %"$out_of_gas_1748", label %"$have_gas_1749"

"$out_of_gas_1748":                               ; preds = %"$have_gas_1738"
  call void @_out_of_gas()
  br label %"$have_gas_1749"

"$have_gas_1749":                                 ; preds = %"$out_of_gas_1748", %"$have_gas_1738"
  %"$consume_1750" = sub i64 %"$gasrem_1746", 1
  store i64 %"$consume_1750", i64* @_gasrem, align 8
  %e3 = alloca i8*, align 8
  %"$gasrem_1751" = load i64, i64* @_gasrem, align 8
  %"$gascmp_1752" = icmp ugt i64 1, %"$gasrem_1751"
  br i1 %"$gascmp_1752", label %"$out_of_gas_1753", label %"$have_gas_1754"

"$out_of_gas_1753":                               ; preds = %"$have_gas_1749"
  call void @_out_of_gas()
  br label %"$have_gas_1754"

"$have_gas_1754":                                 ; preds = %"$out_of_gas_1753", %"$have_gas_1749"
  %"$consume_1755" = sub i64 %"$gasrem_1751", 1
  store i64 %"$consume_1755", i64* @_gasrem, align 8
  %"$msgobj_1756_salloc_load" = load i8*, i8** @_execptr, align 8
  %"$msgobj_1756_salloc_salloc" = call i8* @_salloc(i8* %"$msgobj_1756_salloc_load", i64 153)
  %"$msgobj_1756_salloc" = bitcast i8* %"$msgobj_1756_salloc_salloc" to [153 x i8]*
  %"$msgobj_1756" = bitcast [153 x i8]* %"$msgobj_1756_salloc" to i8*
  store i8 4, i8* %"$msgobj_1756", align 1
  %"$msgobj_fname_1758" = getelementptr i8, i8* %"$msgobj_1756", i32 1
  %"$msgobj_fname_1759" = bitcast i8* %"$msgobj_fname_1758" to %String*
  store %String { i8* getelementptr inbounds ([10 x i8], [10 x i8]* @"$stringlit_1757", i32 0, i32 0), i32 10 }, %String* %"$msgobj_fname_1759", align 8
  %"$msgobj_td_1760" = getelementptr i8, i8* %"$msgobj_1756", i32 17
  %"$msgobj_td_1761" = bitcast i8* %"$msgobj_td_1760" to %_TyDescrTy_Typ**
  store %_TyDescrTy_Typ* @"$TyDescr_String_64", %_TyDescrTy_Typ** %"$msgobj_td_1761", align 8
  %"$msgobj_v_1763" = getelementptr i8, i8* %"$msgobj_1756", i32 25
  %"$msgobj_v_1764" = bitcast i8* %"$msgobj_v_1763" to %String*
  store %String { i8* getelementptr inbounds ([16 x i8], [16 x i8]* @"$stringlit_1762", i32 0, i32 0), i32 16 }, %String* %"$msgobj_v_1764", align 8
  %"$msgobj_fname_1766" = getelementptr i8, i8* %"$msgobj_1756", i32 41
  %"$msgobj_fname_1767" = bitcast i8* %"$msgobj_fname_1766" to %String*
  store %String { i8* getelementptr inbounds ([6 x i8], [6 x i8]* @"$stringlit_1765", i32 0, i32 0), i32 6 }, %String* %"$msgobj_fname_1767", align 8
  %"$msgobj_td_1768" = getelementptr i8, i8* %"$msgobj_1756", i32 57
  %"$msgobj_td_1769" = bitcast i8* %"$msgobj_td_1768" to %_TyDescrTy_Typ**
  store %_TyDescrTy_Typ* @"$TyDescr_Bystr20_76", %_TyDescrTy_Typ** %"$msgobj_td_1769", align 8
  %"$msgobj_v_1770" = getelementptr i8, i8* %"$msgobj_1756", i32 65
  %"$msgobj_v_1771" = bitcast i8* %"$msgobj_v_1770" to [20 x i8]*
  store [20 x i8] %_sender, [20 x i8]* %"$msgobj_v_1771", align 1
  %"$msgobj_fname_1773" = getelementptr i8, i8* %"$msgobj_1756", i32 85
  %"$msgobj_fname_1774" = bitcast i8* %"$msgobj_fname_1773" to %String*
  store %String { i8* getelementptr inbounds ([6 x i8], [6 x i8]* @"$stringlit_1772", i32 0, i32 0), i32 6 }, %String* %"$msgobj_fname_1774", align 8
  %"$msgobj_td_1775" = getelementptr i8, i8* %"$msgobj_1756", i32 101
  %"$msgobj_td_1776" = bitcast i8* %"$msgobj_td_1775" to %_TyDescrTy_Typ**
  store %_TyDescrTy_Typ* @"$TyDescr_Uint128_58", %_TyDescrTy_Typ** %"$msgobj_td_1776", align 8
  %"$v_1777" = load %Uint128, %Uint128* %v, align 8
  %"$msgobj_v_1778" = getelementptr i8, i8* %"$msgobj_1756", i32 109
  %"$msgobj_v_1779" = bitcast i8* %"$msgobj_v_1778" to %Uint128*
  store %Uint128 %"$v_1777", %Uint128* %"$msgobj_v_1779", align 8
  %"$msgobj_fname_1781" = getelementptr i8, i8* %"$msgobj_1756", i32 125
  %"$msgobj_fname_1782" = bitcast i8* %"$msgobj_fname_1781" to %String*
  store %String { i8* getelementptr inbounds ([4 x i8], [4 x i8]* @"$stringlit_1780", i32 0, i32 0), i32 4 }, %String* %"$msgobj_fname_1782", align 8
  %"$msgobj_td_1783" = getelementptr i8, i8* %"$msgobj_1756", i32 141
  %"$msgobj_td_1784" = bitcast i8* %"$msgobj_td_1783" to %_TyDescrTy_Typ**
  store %_TyDescrTy_Typ* @"$TyDescr_Int32_48", %_TyDescrTy_Typ** %"$msgobj_td_1784", align 8
  %"$crowdfunding.reclaimed_code_1785" = load %Int32, %Int32* @crowdfunding.reclaimed_code, align 4
  %"$msgobj_v_1786" = getelementptr i8, i8* %"$msgobj_1756", i32 149
  %"$msgobj_v_1787" = bitcast i8* %"$msgobj_v_1786" to %Int32*
  store %Int32 %"$crowdfunding.reclaimed_code_1785", %Int32* %"$msgobj_v_1787", align 4
  store i8* %"$msgobj_1756", i8** %e3, align 8
  %"$e_1789" = load i8*, i8** %e3, align 8
  %"$_literal_cost_call_1791" = call i64 @_literal_cost(%_TyDescrTy_Typ* @"$TyDescr_Event_70", i8* %"$e_1789")
  %"$gasrem_1792" = load i64, i64* @_gasrem, align 8
  %"$gascmp_1793" = icmp ugt i64 %"$_literal_cost_call_1791", %"$gasrem_1792"
  br i1 %"$gascmp_1793", label %"$out_of_gas_1794", label %"$have_gas_1795"

"$out_of_gas_1794":                               ; preds = %"$have_gas_1754"
  call void @_out_of_gas()
  br label %"$have_gas_1795"

"$have_gas_1795":                                 ; preds = %"$out_of_gas_1794", %"$have_gas_1754"
  %"$consume_1796" = sub i64 %"$gasrem_1792", %"$_literal_cost_call_1791"
  store i64 %"$consume_1796", i64* @_gasrem, align 8
  %"$execptr_load_1797" = load i8*, i8** @_execptr, align 8
  %"$e_1798" = load i8*, i8** %e3, align 8
  call void @_event(i8* %"$execptr_load_1797", %_TyDescrTy_Typ* @"$TyDescr_Event_70", i8* %"$e_1798")
  %"$msgs_1799" = load %TName_List_Message*, %TName_List_Message** %msgs, align 8
  %"$$msgs_1799_1800" = bitcast %TName_List_Message* %"$msgs_1799" to i8*
  %"$_literal_cost_call_1801" = call i64 @_literal_cost(%_TyDescrTy_Typ* @"$TyDescr_ADT_List_Message_82", i8* %"$$msgs_1799_1800")
  %"$gasrem_1802" = load i64, i64* @_gasrem, align 8
  %"$gascmp_1803" = icmp ugt i64 %"$_literal_cost_call_1801", %"$gasrem_1802"
  br i1 %"$gascmp_1803", label %"$out_of_gas_1804", label %"$have_gas_1805"

"$out_of_gas_1804":                               ; preds = %"$have_gas_1795"
  call void @_out_of_gas()
  br label %"$have_gas_1805"

"$have_gas_1805":                                 ; preds = %"$out_of_gas_1804", %"$have_gas_1795"
  %"$consume_1806" = sub i64 %"$gasrem_1802", %"$_literal_cost_call_1801"
  store i64 %"$consume_1806", i64* @_gasrem, align 8
  %"$execptr_load_1807" = load i8*, i8** @_execptr, align 8
  %"$msgs_1808" = load %TName_List_Message*, %TName_List_Message** %msgs, align 8
  call void @_send(i8* %"$execptr_load_1807", %_TyDescrTy_Typ* @"$TyDescr_ADT_List_Message_82", %TName_List_Message* %"$msgs_1808")
  br label %"$matchsucc_1599"

"$empty_default_1603":                            ; preds = %"$have_gas_1597"
  br label %"$matchsucc_1599"

"$matchsucc_1599":                                ; preds = %"$have_gas_1805", %"$have_gas_1654", %"$empty_default_1603"
  br label %"$matchsucc_1516"

"$empty_default_1520":                            ; preds = %"$have_gas_1514"
  br label %"$matchsucc_1516"

"$matchsucc_1516":                                ; preds = %"$matchsucc_1599", %"$have_gas_1571", %"$empty_default_1520"
  br label %"$matchsucc_1315"

"$empty_default_1319":                            ; preds = %"$have_gas_1313"
  br label %"$matchsucc_1315"

"$matchsucc_1315":                                ; preds = %"$matchsucc_1516", %"$have_gas_1370", %"$empty_default_1319"
  ret void
}

declare i8* @_get(i8*, %_TyDescrTy_Typ*, i8*, i8*)

declare i8* @_remove(i8*, %_TyDescrTy_Typ*, i8*, i8*)

define void @ClaimBack(i8* %0) {
entry:
  %"$_amount_1810" = getelementptr i8, i8* %0, i32 0
  %"$_amount_1811" = bitcast i8* %"$_amount_1810" to %Uint128*
  %_amount = load %Uint128, %Uint128* %"$_amount_1811", align 8
  %"$_origin_1812" = getelementptr i8, i8* %0, i32 16
  %"$_origin_1813" = bitcast i8* %"$_origin_1812" to [20 x i8]*
  %"$_sender_1814" = getelementptr i8, i8* %0, i32 36
  %"$_sender_1815" = bitcast i8* %"$_sender_1814" to [20 x i8]*
  call void @"$ClaimBack_1283"(%Uint128 %_amount, [20 x i8]* %"$_origin_1813", [20 x i8]* %"$_sender_1815")
  ret void
}<|MERGE_RESOLUTION|>--- conflicted
+++ resolved
@@ -1293,7 +1293,6 @@
 "$True_626":                                      ; preds = %"$have_gas_619"
   %"$in_time_627" = bitcast %TName_Bool* %"$in_time_622" to %CName_True*
   %bs = alloca %Map_ByStr20_Uint128*, align 8
-<<<<<<< HEAD
   %"$execptr_load_629" = load i8*, i8** @_execptr, align 8
   %"$bs_call_630" = call i8* @_fetch_field(i8* %"$execptr_load_629", i8* getelementptr inbounds ([8 x i8], [8 x i8]* @"$backers_628", i32 0, i32 0), %_TyDescrTy_Typ* @"$TyDescr_Map_85", i32 0, i8* null, i32 1)
   %"$bs_631" = bitcast i8* %"$bs_call_630" to %Map_ByStr20_Uint128*
@@ -1303,7 +1302,7 @@
   %"$_literal_cost_call_634" = call i64 @_literal_cost(%_TyDescrTy_Typ* @"$TyDescr_Map_85", i8* %"$$bs_632_633")
   %"$bs_635" = load %Map_ByStr20_Uint128*, %Map_ByStr20_Uint128** %bs, align 8
   %"$$bs_635_636" = bitcast %Map_ByStr20_Uint128* %"$bs_635" to i8*
-  %"$_mapsortcost_call_637" = call i64 @_mapsortcost(i8* %"$$bs_635_636")
+  %"$_mapsortcost_call_637" = call i64 @_mapsortcost(%_TyDescrTy_Typ* @"$TyDescr_Map_85", i8* %"$$bs_635_636")
   %"$gasadd_638" = add i64 %"$_literal_cost_call_634", %"$_mapsortcost_call_637"
   %"$gasrem_639" = load i64, i64* @_gasrem, align 8
   %"$gascmp_640" = icmp ugt i64 %"$gasadd_638", %"$gasrem_639"
@@ -1327,41 +1326,6 @@
 "$have_gas_647":                                  ; preds = %"$out_of_gas_646", %"$have_gas_642"
   %"$consume_648" = sub i64 %"$gasrem_644", 1
   store i64 %"$consume_648", i64* @_gasrem, align 8
-=======
-  %"$execptr_load_617" = load i8*, i8** @_execptr, align 8
-  %"$bs_call_618" = call i8* @_fetch_field(i8* %"$execptr_load_617", i8* getelementptr inbounds ([8 x i8], [8 x i8]* @"$backers_616", i32 0, i32 0), %_TyDescrTy_Typ* @"$TyDescr_Map_83", i32 0, i8* null, i32 1)
-  %"$bs_619" = bitcast i8* %"$bs_call_618" to %Map_ByStr20_Uint128*
-  store %Map_ByStr20_Uint128* %"$bs_619", %Map_ByStr20_Uint128** %bs, align 8
-  %"$bs_620" = load %Map_ByStr20_Uint128*, %Map_ByStr20_Uint128** %bs, align 8
-  %"$$bs_620_621" = bitcast %Map_ByStr20_Uint128* %"$bs_620" to i8*
-  %"$_literal_cost_call_622" = call i64 @_literal_cost(%_TyDescrTy_Typ* @"$TyDescr_Map_83", i8* %"$$bs_620_621")
-  %"$bs_623" = load %Map_ByStr20_Uint128*, %Map_ByStr20_Uint128** %bs, align 8
-  %"$$bs_623_624" = bitcast %Map_ByStr20_Uint128* %"$bs_623" to i8*
-  %"$_mapsortcost_call_625" = call i64 @_mapsortcost(%_TyDescrTy_Typ* @"$TyDescr_Map_83", i8* %"$$bs_623_624")
-  %"$gasadd_626" = add i64 %"$_literal_cost_call_622", %"$_mapsortcost_call_625"
-  %"$gasrem_627" = load i64, i64* @_gasrem, align 8
-  %"$gascmp_628" = icmp ugt i64 %"$gasadd_626", %"$gasrem_627"
-  br i1 %"$gascmp_628", label %"$out_of_gas_629", label %"$have_gas_630"
-
-"$out_of_gas_629":                                ; preds = %"$True_614"
-  call void @_out_of_gas()
-  br label %"$have_gas_630"
-
-"$have_gas_630":                                  ; preds = %"$out_of_gas_629", %"$True_614"
-  %"$consume_631" = sub i64 %"$gasrem_627", %"$gasadd_626"
-  store i64 %"$consume_631", i64* @_gasrem, align 8
-  %"$gasrem_632" = load i64, i64* @_gasrem, align 8
-  %"$gascmp_633" = icmp ugt i64 1, %"$gasrem_632"
-  br i1 %"$gascmp_633", label %"$out_of_gas_634", label %"$have_gas_635"
-
-"$out_of_gas_634":                                ; preds = %"$have_gas_630"
-  call void @_out_of_gas()
-  br label %"$have_gas_635"
-
-"$have_gas_635":                                  ; preds = %"$out_of_gas_634", %"$have_gas_630"
-  %"$consume_636" = sub i64 %"$gasrem_632", 1
-  store i64 %"$consume_636", i64* @_gasrem, align 8
->>>>>>> f105e354
   %res = alloca %"TName_Option_Map_(ByStr20)_(Uint128)"*, align 8
   %"$gasrem_649" = load i64, i64* @_gasrem, align 8
   %"$gascmp_650" = icmp ugt i64 1, %"$gasrem_649"
@@ -2634,7 +2598,6 @@
 "$True_1374":                                     ; preds = %"$have_gas_1313"
   %"$after_deadline_1375" = bitcast %TName_Bool* %"$after_deadline_1316" to %CName_True*
   %bs = alloca %Map_ByStr20_Uint128*, align 8
-<<<<<<< HEAD
   %"$execptr_load_1377" = load i8*, i8** @_execptr, align 8
   %"$bs_call_1378" = call i8* @_fetch_field(i8* %"$execptr_load_1377", i8* getelementptr inbounds ([8 x i8], [8 x i8]* @"$backers_1376", i32 0, i32 0), %_TyDescrTy_Typ* @"$TyDescr_Map_85", i32 0, i8* null, i32 1)
   %"$bs_1379" = bitcast i8* %"$bs_call_1378" to %Map_ByStr20_Uint128*
@@ -2644,7 +2607,7 @@
   %"$_literal_cost_call_1382" = call i64 @_literal_cost(%_TyDescrTy_Typ* @"$TyDescr_Map_85", i8* %"$$bs_1380_1381")
   %"$bs_1383" = load %Map_ByStr20_Uint128*, %Map_ByStr20_Uint128** %bs, align 8
   %"$$bs_1383_1384" = bitcast %Map_ByStr20_Uint128* %"$bs_1383" to i8*
-  %"$_mapsortcost_call_1385" = call i64 @_mapsortcost(i8* %"$$bs_1383_1384")
+  %"$_mapsortcost_call_1385" = call i64 @_mapsortcost(%_TyDescrTy_Typ* @"$TyDescr_Map_85", i8* %"$$bs_1383_1384")
   %"$gasadd_1386" = add i64 %"$_literal_cost_call_1382", %"$_mapsortcost_call_1385"
   %"$gasrem_1387" = load i64, i64* @_gasrem, align 8
   %"$gascmp_1388" = icmp ugt i64 %"$gasadd_1386", %"$gasrem_1387"
@@ -2657,30 +2620,6 @@
 "$have_gas_1390":                                 ; preds = %"$out_of_gas_1389", %"$True_1374"
   %"$consume_1391" = sub i64 %"$gasrem_1387", %"$gasadd_1386"
   store i64 %"$consume_1391", i64* @_gasrem, align 8
-=======
-  %"$execptr_load_1365" = load i8*, i8** @_execptr, align 8
-  %"$bs_call_1366" = call i8* @_fetch_field(i8* %"$execptr_load_1365", i8* getelementptr inbounds ([8 x i8], [8 x i8]* @"$backers_1364", i32 0, i32 0), %_TyDescrTy_Typ* @"$TyDescr_Map_83", i32 0, i8* null, i32 1)
-  %"$bs_1367" = bitcast i8* %"$bs_call_1366" to %Map_ByStr20_Uint128*
-  store %Map_ByStr20_Uint128* %"$bs_1367", %Map_ByStr20_Uint128** %bs, align 8
-  %"$bs_1368" = load %Map_ByStr20_Uint128*, %Map_ByStr20_Uint128** %bs, align 8
-  %"$$bs_1368_1369" = bitcast %Map_ByStr20_Uint128* %"$bs_1368" to i8*
-  %"$_literal_cost_call_1370" = call i64 @_literal_cost(%_TyDescrTy_Typ* @"$TyDescr_Map_83", i8* %"$$bs_1368_1369")
-  %"$bs_1371" = load %Map_ByStr20_Uint128*, %Map_ByStr20_Uint128** %bs, align 8
-  %"$$bs_1371_1372" = bitcast %Map_ByStr20_Uint128* %"$bs_1371" to i8*
-  %"$_mapsortcost_call_1373" = call i64 @_mapsortcost(%_TyDescrTy_Typ* @"$TyDescr_Map_83", i8* %"$$bs_1371_1372")
-  %"$gasadd_1374" = add i64 %"$_literal_cost_call_1370", %"$_mapsortcost_call_1373"
-  %"$gasrem_1375" = load i64, i64* @_gasrem, align 8
-  %"$gascmp_1376" = icmp ugt i64 %"$gasadd_1374", %"$gasrem_1375"
-  br i1 %"$gascmp_1376", label %"$out_of_gas_1377", label %"$have_gas_1378"
-
-"$out_of_gas_1377":                               ; preds = %"$True_1362"
-  call void @_out_of_gas()
-  br label %"$have_gas_1378"
-
-"$have_gas_1378":                                 ; preds = %"$out_of_gas_1377", %"$True_1362"
-  %"$consume_1379" = sub i64 %"$gasrem_1375", %"$gasadd_1374"
-  store i64 %"$consume_1379", i64* @_gasrem, align 8
->>>>>>> f105e354
   %bal = alloca %Uint128, align 8
   %"$execptr_load_1393" = load i8*, i8** @_execptr, align 8
   %"$bal_call_1394" = call i8* @_fetch_field(i8* %"$execptr_load_1393", i8* getelementptr inbounds ([9 x i8], [9 x i8]* @"$_balance_1392", i32 0, i32 0), %_TyDescrTy_Typ* @"$TyDescr_Uint128_58", i32 0, i8* null, i32 1)
