(*
  This file is part of scilla.

  Copyright (c) 2018 - present Zilliqa Research Pvt. Ltd.
  
  scilla is free software: you can redistribute it and/or modify it under the
  terms of the GNU General Public License as published by the Free Software
  Foundation, either version 3 of the License, or (at your option) any later
  version.
 
  scilla is distributed in the hope that it will be useful, but WITHOUT ANY
  WARRANTY; without even the implied warranty of MERCHANTABILITY or FITNESS FOR
  A PARTICULAR PURPOSE.  See the GNU General Public License for more details.
 
  You should have received a copy of the GNU General Public License along with
  scilla.  If not, see <http://www.gnu.org/licenses/>.
*)

let explist = [
  "exponential-growth.scilla";
  "fun-type-inst.scilla";
  "multi-type-inst.scilla";
  "dce1.scilexp";
  "typ-inst.scilexp";
  "tfun-val.scilexp";
<<<<<<< HEAD
  "tname_clash.scilexp";
=======
  "simple_ho.scilexp";
>>>>>>> d6bf1ac3
]

module Tests = TestUtil.DiffBasedTests(
  struct
    let gold_path dir f = [dir; "codegen"; "expr"; "gold"; f ^ ".gold" ]
    let test_path f = ["codegen"; "expr"; f]
    let runner = "expr-compiler"
    let custom_args = []
    let additional_libdirs = []
    let tests = explist
    let exit_code : Unix.process_status = WEXITED 0

  end)<|MERGE_RESOLUTION|>--- conflicted
+++ resolved
@@ -23,11 +23,8 @@
   "dce1.scilexp";
   "typ-inst.scilexp";
   "tfun-val.scilexp";
-<<<<<<< HEAD
   "tname_clash.scilexp";
-=======
   "simple_ho.scilexp";
->>>>>>> d6bf1ac3
 ]
 
 module Tests = TestUtil.DiffBasedTests(
