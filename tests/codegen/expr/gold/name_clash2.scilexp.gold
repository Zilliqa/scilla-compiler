--- conflicted
+++ resolved
@@ -7,18 +7,8 @@
 
 expr_body:
   (a : Uint32) = (Uint32 1)
-<<<<<<< HEAD
-  (f : Uint32 -> Uint32) = [($fundef_2 : Uint32 -> Uint32)]
-  ($f_4 : Uint32) = (f : Uint32 -> Uint32) (a : Uint32)
-  (b : Uint32) = ($f_4 : Uint32)
-  ($expr_1 : Uint32) = add (a : Uint32) (b : Uint32)
-  ret ($expr_1 : Uint32)
-
-:0:0: error: GenLlvm: compiling closures unsupported yet
-=======
   (f : [Uint32] -> (Uint32)) = [($fundef_3 : [Uint32] -> (Uint32))]
   ($f_1 : Uint32) = (f : [Uint32] -> (Uint32)) (a : Uint32)
   (b : Uint32) = ($f_1 : Uint32)
   ($expr_2 : Uint32) = add (a : Uint32) (b : Uint32)
-  ret ($expr_2 : Uint32)
->>>>>>> 9bd1e431
+  ret ($expr_2 : Uint32)