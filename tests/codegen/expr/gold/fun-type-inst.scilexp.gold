Instantiating at (codegen/expr/fun-type-inst.scilexp,3,3) with type: Int32
Instantiating at (codegen/expr/fun-type-inst.scilexp,3,3) with type: Int64
Instantiating at (codegen/expr/fun-type-inst.scilexp,10,3) with type: Int32
Instantiating at (codegen/expr/fun-type-inst.scilexp,10,3) with type: Int64
Instantiating at (codegen/expr/fun-type-inst.scilexp,18,3) with type: Int32
Instantiating at (codegen/expr/fun-type-inst.scilexp,18,3) with type: Int64
Closure converted AST:
fundef ($fundef_1 : () -> Int32 -> List (Int32)) ()
environment: ()
body:
  ($retval_2 : Int32 -> List (Int32)) = [($fundef_3 : Int32 -> List (Int32))]
  ret ($retval_2 : Int32 -> List (Int32))

fundef ($fundef_3 : Int32 -> List (Int32)) ((a : Int32) : Int32)
environment: ()
body:
  (an : List (Int32)) = Nil { Int32 }
  ($retval_4 : List (Int32)) = Cons { Int32 }(a : Int32) (an : List (Int32))
  ret ($retval_4 : List (Int32))

fundef ($fundef_5 : () -> Int64 -> List (Int64)) ()
environment: ()
body:
  ($retval_6 : Int64 -> List (Int64)) = [($fundef_7 : Int64 -> List (Int64))]
  ret ($retval_6 : Int64 -> List (Int64))

fundef ($fundef_7 : Int64 -> List (Int64)) ((a : Int64) : Int64)
environment: ()
body:
  (an : List (Int64)) = Nil { Int64 }
  ($retval_8 : List (Int64)) = Cons { Int64 }(a : Int64) (an : List (Int64))
  ret ($retval_8 : List (Int64))

fundef ($fundef_9 : () -> Int32 -> List (Int32)) ()
environment: ()
body:
  ($retval_10 : Int32 -> List (Int32)) = [($fundef_11 : Int32 -> List (Int32))]
  ret ($retval_10 : Int32 -> List (Int32))

fundef ($fundef_11 : Int32 -> List (Int32)) ((a : Int32) : Int32)
environment: ()
body:
  (an : List (Int32)) = Nil { Int32 }
  (a1 : List (Int32)) = Cons { Int32 }(a : Int32) (an : List (Int32))
  ($retval_12 : List (Int32)) = Cons { Int32 }(a : Int32) (a1 : List (Int32))
  ret ($retval_12 : List (Int32))

fundef ($fundef_13 : () -> Int64 -> List (Int64)) ()
environment: ()
body:
  ($retval_14 : Int64 -> List (Int64)) = [($fundef_15 : Int64 -> List (Int64))]
  ret ($retval_14 : Int64 -> List (Int64))

fundef ($fundef_15 : Int64 -> List (Int64)) ((a : Int64) : Int64)
environment: ()
body:
  (an : List (Int64)) = Nil { Int64 }
  (a1 : List (Int64)) = Cons { Int64 }(a : Int64) (an : List (Int64))
  ($retval_16 : List (Int64)) = Cons { Int64 }(a : Int64) (a1 : List (Int64))
  ret ($retval_16 : List (Int64))

fundef ($fundef_17 : () -> (forall 'A. 'A -> List ('A)) -> Int32 -> List (Int32)) ()
environment: ()
body:
  ($retval_18 : (forall 'A. 'A -> List ('A)) -> Int32 -> List (Int32)) = [($fundef_19 : (forall 'A. 'A -> List ('A)) -> Int32 -> List (Int32))]
  ret ($retval_18 : (forall 'A. 'A -> List ('A)) -> Int32 -> List (Int32))

fundef ($fundef_19 : (forall 'A. 'A -> List ('A)) -> Int32 -> List (Int32)) ((f : forall 'A. 'A -> List ('A)) : forall 'A. 'A -> List ('A))
environment: ()
body:
  ($retval_20 : Int32 -> List (Int32)) = (f : forall 'A. 'A -> List ('A)) Int32
  ret ($retval_20 : Int32 -> List (Int32))

fundef ($fundef_21 : () -> (forall 'A. 'A -> List ('A)) -> Int64 -> List (Int64)) ()
environment: ()
body:
  ($retval_22 : (forall 'A. 'A -> List ('A)) -> Int64 -> List (Int64)) = [($fundef_23 : (forall 'A. 'A -> List ('A)) -> Int64 -> List (Int64))]
  ret ($retval_22 : (forall 'A. 'A -> List ('A)) -> Int64 -> List (Int64))

fundef ($fundef_23 : (forall 'A. 'A -> List ('A)) -> Int64 -> List (Int64)) ((f : forall 'A. 'A -> List ('A)) : forall 'A. 'A -> List ('A))
environment: ()
body:
  ($retval_24 : Int64 -> List (Int64)) = (f : forall 'A. 'A -> List ('A)) Int64
  ret ($retval_24 : Int64 -> List (Int64))

expr_body:
  (t1 : forall 'A. 'A -> List ('A)) = [Int32 -> ($fundef_1 : () -> Int32 -> List (Int32)); Int64 -> ($fundef_5 : () -> Int64 -> List (Int64))]
  (t2 : forall 'A. 'A -> List ('A)) = [Int32 -> ($fundef_9 : () -> Int32 -> List (Int32)); Int64 -> ($fundef_13 : () -> Int64 -> List (Int64))]
  (t : forall 'B. (forall 'A. 'A -> List ('A)) -> 'B -> List ('B)) = [Int32 -> ($fundef_17 : () -> (forall 'A. 'A -> List ('A)) -> Int32 -> List (Int32)); Int64 -> ($fundef_21 : () -> (forall 'A. 'A -> List ('A)) -> Int64 -> List (Int64))]
  (some_bool : Bool) = False {  }
  match (some_bool : Bool) with
  | True =>
    (f11 : (forall 'A. 'A -> List ('A)) -> Int32 -> List (Int32)) = (t : forall 'B. (forall 'A. 'A -> List ('A)) -> 'B -> List ('B)) Int32
    ($f11_25 : Int32 -> List (Int32)) = (f11 : (forall 'A. 'A -> List ('A)) -> Int32 -> List (Int32)) (t1 : forall 'A. 'A -> List ('A))
    (f1 : Int32 -> List (Int32)) = ($f11_25 : Int32 -> List (Int32))
    (len : List (Int32) -> Uint32) = (list_length : forall 'A. List ('A) -> Uint32) Int32
    (one : Int32) = (Int32 1)
    ($f1_26 : List (Int32)) = (f1 : Int32 -> List (Int32)) (one : Int32)
    (f1l : List (Int32)) = ($f1_26 : List (Int32))
    ($len_27 : Uint32) = (len : List (Int32) -> Uint32) (f1l : List (Int32))
    ($expr_0 : Uint32) = ($len_27 : Uint32)
  | False =>
    (f22 : (forall 'A. 'A -> List ('A)) -> Int64 -> List (Int64)) = (t : forall 'B. (forall 'A. 'A -> List ('A)) -> 'B -> List ('B)) Int64
    ($f22_28 : Int64 -> List (Int64)) = (f22 : (forall 'A. 'A -> List ('A)) -> Int64 -> List (Int64)) (t2 : forall 'A. 'A -> List ('A))
    (f2 : Int64 -> List (Int64)) = ($f22_28 : Int64 -> List (Int64))
    (len : List (Int64) -> Uint32) = (list_length : forall 'A. List ('A) -> Uint32) Int64
    (one : Int64) = (Int64 1)
<<<<<<< HEAD
    (f2l : List (Int64)) = (f2 : Int64 -> List (Int64)) (one : Int64)
    ($expr_0 : Uint32) = (len : List (Int64) -> Uint32) (f2l : List (Int64))
  ret ($expr_0 : Uint32)

:0:0: error: GenLlvm: compiling closures unsupported yet
=======
    ($f2_29 : List (Int64)) = (f2 : Int64 -> List (Int64)) (one : Int64)
    (f2l : List (Int64)) = ($f2_29 : List (Int64))
    ($len_30 : Uint32) = (len : List (Int64) -> Uint32) (f2l : List (Int64))
    ($expr_0 : Uint32) = ($len_30 : Uint32)
  ret ($expr_0 : Uint32)
>>>>>>> 45c698b8
<|MERGE_RESOLUTION|>--- conflicted
+++ resolved
@@ -105,16 +105,10 @@
     (f2 : Int64 -> List (Int64)) = ($f22_28 : Int64 -> List (Int64))
     (len : List (Int64) -> Uint32) = (list_length : forall 'A. List ('A) -> Uint32) Int64
     (one : Int64) = (Int64 1)
-<<<<<<< HEAD
-    (f2l : List (Int64)) = (f2 : Int64 -> List (Int64)) (one : Int64)
-    ($expr_0 : Uint32) = (len : List (Int64) -> Uint32) (f2l : List (Int64))
-  ret ($expr_0 : Uint32)
-
-:0:0: error: GenLlvm: compiling closures unsupported yet
-=======
     ($f2_29 : List (Int64)) = (f2 : Int64 -> List (Int64)) (one : Int64)
     (f2l : List (Int64)) = ($f2_29 : List (Int64))
     ($len_30 : Uint32) = (len : List (Int64) -> Uint32) (f2l : List (Int64))
     ($expr_0 : Uint32) = ($len_30 : Uint32)
   ret ($expr_0 : Uint32)
->>>>>>> 45c698b8
+
+:0:0: error: GenLlvm: compiling closures unsupported yet