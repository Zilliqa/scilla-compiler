--- conflicted
+++ resolved
@@ -36,14 +36,6 @@
   [$fundef_8]((v : Int32)) <- (v : Int32)
   [$fundef_8]((y : Int32)) <- (y : Int32)
   [$fundef_8]((z : Int32)) <- (z : Int32)
-<<<<<<< HEAD
-  (f : List (Option (Int32)) -> Int32) = [($fundef_8 : List (Option (Int32)) -> Int32)]
-  ($expr_7 : List (Option (Int32)) -> Int32) = (f : List (Option (Int32)) -> Int32)
-  ret ($expr_7 : List (Option (Int32)) -> Int32)
-
-:0:0: error: GenLlvm: compiling closures unsupported yet
-=======
   (f : [List (Option (Int32))] -> (Int32)) = [($fundef_8 : [List (Option (Int32))] -> (Int32))]
   ($expr_7 : [List (Option (Int32))] -> (Int32)) = (f : [List (Option (Int32))] -> (Int32))
-  ret ($expr_7 : [List (Option (Int32))] -> (Int32))
->>>>>>> 9bd1e431
+  ret ($expr_7 : [List (Option (Int32))] -> (Int32))