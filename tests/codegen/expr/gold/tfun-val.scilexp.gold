--- conflicted
+++ resolved
@@ -13,14 +13,6 @@
   ret ($retval_4 : [Int32] -> (List (Int32)))
 
 expr_body:
-<<<<<<< HEAD
-  (t : forall 'C. (forall 'A. 'A -> List ('A)) -> 'C -> List ('C)) = [Int32 -> ($fundef_1 : () -> (forall 'A. 'A -> List ('A)) -> Int32 -> List (Int32))]
-  ($expr_0 : (forall 'A. 'A -> List ('A)) -> Int32 -> List (Int32)) = (t : forall 'C. (forall 'A. 'A -> List ('A)) -> 'C -> List ('C)) Int32
-  ret ($expr_0 : (forall 'A. 'A -> List ('A)) -> Int32 -> List (Int32))
-
-:0:0: error: GenLlvm: compiling closures unsupported yet
-=======
   (t : forall 'C. [forall 'A. ['A] -> (List ('A))] -> (['C] -> (List ('C)))) = [Int32 -> ($fundef_1 : [()] -> ([forall 'A. ['A] -> (List ('A))] -> ([Int32] -> (List (Int32)))))]
   ($expr_0 : [forall 'A. ['A] -> (List ('A))] -> ([Int32] -> (List (Int32)))) = (t : forall 'C. [forall 'A. ['A] -> (List ('A))] -> (['C] -> (List ('C)))) Int32
-  ret ($expr_0 : [forall 'A. ['A] -> (List ('A))] -> ([Int32] -> (List (Int32))))
->>>>>>> 9bd1e431
+  ret ($expr_0 : [forall 'A. ['A] -> (List ('A))] -> ([Int32] -> (List (Int32))))