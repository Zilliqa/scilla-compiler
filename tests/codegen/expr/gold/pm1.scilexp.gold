Closure converted AST:
fundef ($fundef_2 : [Bool] -> (Int32)) ((c : Bool) : Bool)
environment: ((x : Int32) : Int32 , (y : Int32) : Int32)
body:
  (x : Int32) <- [$fundef_2]((x : Int32))
  (y : Int32) <- [$fundef_2]((y : Int32))
  match (c : Bool) with
  | True =>
    ($retval_3 : Int32) = (x : Int32)
  | _ =>
    jump ($joinp_0 : Int32)
  join ($joinp_0 : Int32) =>
    ($retval_3 : Int32) = (y : Int32)
  ret ($retval_3 : Int32)

expr_body:
  (x : Int32) = (Int32 42)
  (y : Int32) = (Int32 41)
  allocate_closure_env $fundef_2
  [$fundef_2]((x : Int32)) <- (x : Int32)
  [$fundef_2]((y : Int32)) <- (y : Int32)
<<<<<<< HEAD
  (f : Bool -> Int32) = [($fundef_2 : Bool -> Int32)]
  ($expr_1 : Bool -> Int32) = (f : Bool -> Int32)
  ret ($expr_1 : Bool -> Int32)

:0:0: error: GenLlvm: compiling closures unsupported yet
=======
  (f : [Bool] -> (Int32)) = [($fundef_2 : [Bool] -> (Int32))]
  ($expr_1 : [Bool] -> (Int32)) = (f : [Bool] -> (Int32))
  ret ($expr_1 : [Bool] -> (Int32))
>>>>>>> 9bd1e431
<|MERGE_RESOLUTION|>--- conflicted
+++ resolved
@@ -19,14 +19,6 @@
   allocate_closure_env $fundef_2
   [$fundef_2]((x : Int32)) <- (x : Int32)
   [$fundef_2]((y : Int32)) <- (y : Int32)
-<<<<<<< HEAD
-  (f : Bool -> Int32) = [($fundef_2 : Bool -> Int32)]
-  ($expr_1 : Bool -> Int32) = (f : Bool -> Int32)
-  ret ($expr_1 : Bool -> Int32)
-
-:0:0: error: GenLlvm: compiling closures unsupported yet
-=======
   (f : [Bool] -> (Int32)) = [($fundef_2 : [Bool] -> (Int32))]
   ($expr_1 : [Bool] -> (Int32)) = (f : [Bool] -> (Int32))
-  ret ($expr_1 : [Bool] -> (Int32))
->>>>>>> 9bd1e431
+  ret ($expr_1 : [Bool] -> (Int32))