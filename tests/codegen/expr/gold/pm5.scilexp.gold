--- conflicted
+++ resolved
@@ -25,14 +25,6 @@
   allocate_closure_env $fundef_4
   [$fundef_4]((x : Int32)) <- (x : Int32)
   [$fundef_4]((y : Int32)) <- (y : Int32)
-<<<<<<< HEAD
-  (f : Option (Option (Int32)) -> Int32) = [($fundef_4 : Option (Option (Int32)) -> Int32)]
-  ($expr_3 : Option (Option (Int32)) -> Int32) = (f : Option (Option (Int32)) -> Int32)
-  ret ($expr_3 : Option (Option (Int32)) -> Int32)
-
-:0:0: error: GenLlvm: compiling closures unsupported yet
-=======
   (f : [Option (Option (Int32))] -> (Int32)) = [($fundef_4 : [Option (Option (Int32))] -> (Int32))]
   ($expr_3 : [Option (Option (Int32))] -> (Int32)) = (f : [Option (Option (Int32))] -> (Int32))
-  ret ($expr_3 : [Option (Option (Int32))] -> (Int32))
->>>>>>> 9bd1e431
+  ret ($expr_3 : [Option (Option (Int32))] -> (Int32))