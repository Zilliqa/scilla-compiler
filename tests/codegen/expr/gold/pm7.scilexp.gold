Closure converted AST:
fundef ($fundef_12 : [List (Option (Int32))] -> (Int32)) ((p : List (Option (Int32))) : List (Option (Int32)))
environment: ((v : Int32) : Int32 , (y : Int32) : Int32 , (z : Int32) : Int32)
body:
  (v : Int32) <- [$fundef_12]((v : Int32))
  (y : Int32) <- [$fundef_12]((y : Int32))
  (z : Int32) <- [$fundef_12]((z : Int32))
  match (p : List (Option (Int32))) with
  | Cons ($p_1 : Option (Int32)) ($p_2 : List (Option (Int32))) =>
    match ($p_2 : List (Option (Int32))) with
    | Cons ($$p_2_5 : Option (Int32)) ($$p_2_6 : List (Option (Int32))) =>
      match ($$p_2_6 : List (Option (Int32))) with
      | Nil =>
        ($retval_13 : Int32) = (y : Int32)
      | Cons ($$$p_2_6_9 : Option (Int32)) ($$$p_2_6_10 : List (Option (Int32))) =>
        match ($$$p_2_6_10 : List (Option (Int32))) with
        | Nil =>
          ($retval_13 : Int32) = (z : Int32)
        | _ =>
          jump ($joinp_7 : Int32)
      join ($joinp_7 : Int32) =>
        match ($$p_2_5 : Option (Int32)) with
        | Some ($$$p_2_5_8 : Int32) =>
          ($retval_13 : Int32) = (y : Int32)
        | _ =>
          jump ($joinp_3 : Int32)
    | _ =>
      jump ($joinp_3 : Int32)
    join ($joinp_3 : Int32) =>
      match ($p_1 : Option (Int32)) with
      | Some ($$p_1_4 : Int32) =>
        ($retval_13 : Int32) = (v : Int32)
      | _ =>
        jump ($joinp_0 : Int32)
  | _ =>
    jump ($joinp_0 : Int32)
  join ($joinp_0 : Int32) =>
    ($retval_13 : Int32) = (z : Int32)
  ret ($retval_13 : Int32)

expr_body:
  (z : Int32) = (Int32 1)
  (y : Int32) = (Int32 2)
  (v : Int32) = (Int32 3)
  allocate_closure_env $fundef_12
  [$fundef_12]((v : Int32)) <- (v : Int32)
  [$fundef_12]((y : Int32)) <- (y : Int32)
  [$fundef_12]((z : Int32)) <- (z : Int32)
<<<<<<< HEAD
  (f : List (Option (Int32)) -> Int32) = [($fundef_12 : List (Option (Int32)) -> Int32)]
  ($expr_11 : List (Option (Int32)) -> Int32) = (f : List (Option (Int32)) -> Int32)
  ret ($expr_11 : List (Option (Int32)) -> Int32)

:0:0: error: GenLlvm: compiling closures unsupported yet
=======
  (f : [List (Option (Int32))] -> (Int32)) = [($fundef_12 : [List (Option (Int32))] -> (Int32))]
  ($expr_11 : [List (Option (Int32))] -> (Int32)) = (f : [List (Option (Int32))] -> (Int32))
  ret ($expr_11 : [List (Option (Int32))] -> (Int32))
>>>>>>> 9bd1e431
<|MERGE_RESOLUTION|>--- conflicted
+++ resolved
@@ -46,14 +46,6 @@
   [$fundef_12]((v : Int32)) <- (v : Int32)
   [$fundef_12]((y : Int32)) <- (y : Int32)
   [$fundef_12]((z : Int32)) <- (z : Int32)
-<<<<<<< HEAD
-  (f : List (Option (Int32)) -> Int32) = [($fundef_12 : List (Option (Int32)) -> Int32)]
-  ($expr_11 : List (Option (Int32)) -> Int32) = (f : List (Option (Int32)) -> Int32)
-  ret ($expr_11 : List (Option (Int32)) -> Int32)
-
-:0:0: error: GenLlvm: compiling closures unsupported yet
-=======
   (f : [List (Option (Int32))] -> (Int32)) = [($fundef_12 : [List (Option (Int32))] -> (Int32))]
   ($expr_11 : [List (Option (Int32))] -> (Int32)) = (f : [List (Option (Int32))] -> (Int32))
-  ret ($expr_11 : [List (Option (Int32))] -> (Int32))
->>>>>>> 9bd1e431
+  ret ($expr_11 : [List (Option (Int32))] -> (Int32))