--- conflicted
+++ resolved
@@ -13,16 +13,7 @@
   ret ($retval_4 : Uint32)
 
 expr_body:
-<<<<<<< HEAD
-  (tf : forall 'A. 'A -> 'A) = [Uint32 -> ($fundef_1 : () -> Uint32 -> Uint32)]
-  (t : Uint32 -> Uint32) = (tf : forall 'A. 'A -> 'A) Uint32
-  ($expr_0 : Uint32 -> Uint32) = (t : Uint32 -> Uint32)
-  ret ($expr_0 : Uint32 -> Uint32)
-
-:0:0: error: GenLlvm: compiling closures unsupported yet
-=======
   (tf : forall 'A. ['A] -> ('A)) = [Uint32 -> ($fundef_1 : [()] -> ([Uint32] -> (Uint32)))]
   (t : [Uint32] -> (Uint32)) = (tf : forall 'A. ['A] -> ('A)) Uint32
   ($expr_0 : [Uint32] -> (Uint32)) = (t : [Uint32] -> (Uint32))
-  ret ($expr_0 : [Uint32] -> (Uint32))
->>>>>>> 9bd1e431
+  ret ($expr_0 : [Uint32] -> (Uint32))