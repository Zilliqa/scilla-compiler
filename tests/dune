--- conflicted
+++ resolved
@@ -1,19 +1,8 @@
 (executable
-<<<<<<< HEAD
-  (name testsuite)
-  (preprocess (pps ppx_sexp_conv ppx_let ppx_deriving.show))
-  (libraries core oUnit scilla_util testcontracts
-             testexps testexpsfail
-             testtypes testtypefail
-             testpmfail testgasexpr testgascontracts testcodegenexpr testcodegencontr
-             testparser
-             testchecker testinteger256)
-)
-=======
  (name testsuite)
  (preprocess
   (pps ppx_sexp_conv ppx_let ppx_deriving.show))
  (libraries core oUnit scilla_util testcontracts testexps testexpsfail
    testtypes testtypefail testpmfail testgasexpr testgascontracts testparser
-   testchecker testinteger256))
->>>>>>> 06ad6950
+   testcodegenexpr testcodegencontr
+   testchecker testinteger256))