# Scilla: A Smart Contract Intermediate Level Language

[![Build Status](https://travis-ci.com/Zilliqa/scilla-backend.svg?token=7qzjATfZuxTQvRjMHPVQ&branch=master)](https://travis-ci.com/Zilliqa/scilla-backend)
[![License](https://img.shields.io/badge/License-GPLv3-blue.svg)](https://github.com/Zilliqa/scilla/blob/master/LICENSE)
[![Discord chat](https://img.shields.io/discord/370992535725932544.svg)](https://discord.gg/mWp9HdR)
[![Coverage Status](https://coveralls.io/repos/github/Zilliqa/scilla/badge.svg?branch=master)](https://coveralls.io/github/Zilliqa/scilla?branch=master)

<p align="center">
  <a href="https://scilla-lang.org/"><img src="https://github.com/Zilliqa/scilla/blob/master/imgs/scilla-logo-color.jpg" width="200" height="200"></a>
</p>

## Introduction
Scilla short for Smart Contract Intermediate-Level LAnguage is an intermediate-level smart contract language being developed for Zilliqa. Scilla has been designed as a principled language with smart contract safety in mind.

Scilla imposes a structure on smart contracts that will make applications less vulnerable to attacks by eliminating certain known vulnerabilities directly at the language-level. Furthermore, the principled structure of Scilla will make applications inherently more secure and amenable to formal verification.

Zilliqa - the underlying blockchain platform on which Scilla contracts are run, has been designed to be scalable. It employs the idea of sharding to validate transactions in parallel. Zilliqa has an intrinsic token named Zilling, ZIL for short that are required to run smart contracts on Zilliqa.

### Language Reference

A comprehensive documentation on Scilla, its features and constructs can be found [here](https://scilla.readthedocs.io/en/latest/)

## Installation

### 1. Cloning source code

We suggest users to use the latest release of Scilla available [here](https://github.com/Zilliqa/scilla/releases).

If you'd like to hack on Scilla, clone it with all of its submodules:
```shell
git clone --jobs 4 --recurse-submodules https://github.com/Zilliqa/scilla/
```

### 2. Build prerequisites

Platform specific instructions for setting up your system for building Scilla can be
found in [INSTALL.md](./INSTALL.md).

### 3. Compiling

To build the project from the root folder:
```
make
```

## Running the binary

Once the project is built you can try the following things:

#### Evaluating a standalone closed expression:

From the project root, execute

```
eval-runner -gaslimit 10000 -libdir src/stdlib tests/eval/good/let.scilexp
```

Instead of `let.scilla` you might want to try any different file in
`tests/eval`. The second argument, which is a path to the Scilla
standard library can alternatively be specified in the environment
variable `SCILLA_STDLIB_PATH`. This must be an absolute path (or a
list of paths separated with `:` (or `;` on Windows).

#### Type-checking a contract

From the project root, execute

```
scilla-checker -gaslimit 10000 -libdir src/stdlib tests/contracts/auction.scilla
```

Instead of `auction.scilla` you might want to try any different file in
`tests/contracts` with a complete implementation of a contract, or your
own contract code. The second argument, which is a path to the Scilla
standard library can alternatively be specified in the environment
variable `SCILLA_STDLIB_PATH`. As above, this must be an absolute
path(s).

If the checker only returns the contract structure in JSON format, it
means that the contract has no type errors. Otherwise, a type error
trace is provided.

The checker can be run with the following optional flags:

- `-cf` to enable the cashflow checker and print its results.


#### Executing a simple transition

From the project root, execute

```
scilla-runner -init tests/runner/crowdfunding/init.json -istate tests/runner/crowdfunding/state_4.json -iblockchain tests/runner/crowdfunding/blockchain_4.json -imessage tests/runner/crowdfunding/message_4.json -o tests/runner/crowdfunding/output_4.json -i tests/contracts/crowdfunding.scilla -libdir src/stdlib -gaslimit 8000
```
  or
```
scilla-runner -init tests/runner/zil-game/init.json -istate tests/runner/zil-game/state_5.json -iblockchain tests/runner/zil-game/blockchain_5.json -imessage tests/runner/zil-game/message_5.json -o tests/runner/zil-game/output_5.json -i tests/contracts/zil-game.scilla -libdir src/stdlib -gaslimit 8000
```

If you'd like to see the output produced by the aforementioned commands,
check the file specified by `-o path/to/file.json` argument.

Alternatively, use the `easyrun.sh` script as below:

```
./easyrun.sh crowdfunding 1
```

where `n` is a number `0-5` for the number of "steps" to execute the
protocol (the messages and blockchain states are provided for only so
many steps in the simulation).

#### Using Scilla as a service
A `scilla-server` is provided that provides the functionality of `scilla-runner`
and `scilla-checker` as a JSON-RPC server. The `scilla-server` process accepts
contract execution requests and executes the contract, providing a JSON output
within the server process itself.

More details on the protocol can be found [here](https://github.com/Zilliqa/scilla/wiki/scilla-server-API).

### Where to find binaries

* The runnables are put into the folder

```
$PROJECT_DIR/bin
```

### Running the testsuite

The testsuite is based on the `OUnit2` framework and is driven by the
main module in `tests/Testsuite.ml`. Currently there are two types of
tests run in the testsuite. `contracts` tests run a full transition on
a contract with all input data provided. `eval` tests only test
expression evaluation. To add more tests of either of these kinds,
look for the corresponding `.ml` files in their tests/directory and add
accordingly.

To run the testsuite:

```shell
make test
```

(this makes the Dune build system invoke `testsuite` executable with `-print-diff true` option to print colored diffs between error messages).

To run the `testsuite` executable manually using `dune exec tests/testsuite.exe`,
you have to provide the parameters `-bin-dir` and `-tests-dir`, which must be absolute paths to
the directory containing `eval-runner`, `type-checker`, `scilla-runner`, `scilla-checker` and
the `tests/` directory containing the tests.
Relative paths may not work.
Parameters to `testsuite` executable can be passed like so:
```shell
dune exec tests/testsuite.exe -- <space-separate-parameters>
```

To obtain a list of tests available:

```shell
dune exec tests/testsuite.exe -- -list-test
```

To run an individual test(s), for example
`all_tests:1:exptests:14:let.scilla`
(one of the tests from the list obtained via `dune exec -- tests/testsuite -list-test`):

```shell
dune exec tests/testsuite.exe -- -only-test all_tests:1:exptests:14:let.scilla -print-cli true
```

The optional `-print-cli true` argument is to produce the command line
that has been used to run the test.

<<<<<<< HEAD
### Compiling Scilla to LLVM-IR
The Scilla compiler part of this project can be used to compile Scilla down to LLVM-IR for execution
on the [Scilla-VM](https://github.com/Zilliqa/scilla-vm). This is still an experimental, feature and
is not for production use.

```scilla-compiler -libdir src/stdlib tests/codegen/contr/simple-map.scilla -gaslimit 10000```

=======
#### Debugging
To debug scilla-checker or scilla-runner, you must build `make debug`, which will generate
the OCaml bytecode versions of the binaries. These can be debugged using `ocamldebug`.
Executing a bytecode executable also requires the environment variable `LD_LIBRARY_PATH` to
be set to `_build/default/src/base/cpp`. An example debug command line is provided below.


```shell
LD_LIBRARY_PATH=${PWD}/_build/default/src/base/cpp ocamldebug _build/default/src/runners/scilla_checker.bc -libdir src/stdlib -gaslimit 10000 tests/contracts/helloworld.scilla

```
>>>>>>> eeaff4d9

## Developer Tools
### Emacs mode

An emacs major mode for editing Scilla contracts is [provided](./misc/emacs-mode/scilla-mode.el).
Add the following line to your `.emacs` file to load this mode for files ending with `.scilla` and `.scillib`.
For enabling flycheck mode for Scilla (see [INSTALL.md](./INSTALL.md)). When `scilla-checker` is available,
type reporting is also supported. The key binding `C-c C-t` will print the type of the variable on which
the cursor currently is.

```
;; For enabling flycheck mode for Scilla.
(setq scilla-root "/path/to/scilla/root")
;; Scilla mode
(load-file "/path/to/scilla-mode.el")
```
### Vim plugin

A vim plugin for editing Scilla contracts is provided.

You can install the vim config files through Pathogen by:
```
git clone https://github.com/edisonljh/vim-scilla.git ~/.vim/bundle/vim-scilla
```

Or through Vundle by adding the following line to your `~/.vimrc`:
```
Plugin 'edisonljh/vim-scilla'
```

Repo: [vim-scilla](https://github.com/edisonljh/vim-scilla).

### VSCode Plugin

Visual Studio Code support for Scilla is avaiable. [Github Source](https://github.com/as1ndu/vscode-scilla)
You can install it through:https://marketplace.visualstudio.com/items?itemName=as1ndu.scilla

Credits: [as1ndu](https://github.com/as1ndu)<|MERGE_RESOLUTION|>--- conflicted
+++ resolved
@@ -171,27 +171,23 @@
 The optional `-print-cli true` argument is to produce the command line
 that has been used to run the test.
 
-<<<<<<< HEAD
-### Compiling Scilla to LLVM-IR
-The Scilla compiler part of this project can be used to compile Scilla down to LLVM-IR for execution
-on the [Scilla-VM](https://github.com/Zilliqa/scilla-vm). This is still an experimental, feature and
-is not for production use.
-
-```scilla-compiler -libdir src/stdlib tests/codegen/contr/simple-map.scilla -gaslimit 10000```
-
-=======
 #### Debugging
 To debug scilla-checker or scilla-runner, you must build `make debug`, which will generate
 the OCaml bytecode versions of the binaries. These can be debugged using `ocamldebug`.
 Executing a bytecode executable also requires the environment variable `LD_LIBRARY_PATH` to
 be set to `_build/default/src/base/cpp`. An example debug command line is provided below.
 
-
 ```shell
 LD_LIBRARY_PATH=${PWD}/_build/default/src/base/cpp ocamldebug _build/default/src/runners/scilla_checker.bc -libdir src/stdlib -gaslimit 10000 tests/contracts/helloworld.scilla
 
 ```
->>>>>>> eeaff4d9
+
+### Compiling Scilla to LLVM-IR
+The Scilla compiler part of this project can be used to compile Scilla down to LLVM-IR for execution
+on the [Scilla-VM](https://github.com/Zilliqa/scilla-vm). This is still an experimental, feature and
+is not for production use.
+
+```scilla-compiler -libdir src/stdlib tests/codegen/contr/simple-map.scilla -gaslimit 10000```
 
 ## Developer Tools
 ### Emacs mode
