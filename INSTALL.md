--- conflicted
+++ resolved
@@ -60,11 +60,7 @@
 ```shell
 sudo add-apt-repository -y ppa:avsm/ppa
 sudo apt-get update
-<<<<<<< HEAD
-sudo apt-get install -y curl build-essential m4 ocaml opam pkg-config zlib1g-dev libgmp-dev libffi-dev libssl-dev libboost-system-dev libsecp256k1-dev libpcre3-dev llvm-9-dev
-=======
-sudo apt-get install -y curl build-essential m4 ocaml opam pkg-config zlib1g-dev libgmp-dev libffi-dev libssl-dev libboost-system-dev libsecp256k1-dev libpcre3-dev cmake
->>>>>>> 1f0e2557
+sudo apt-get install -y curl build-essential m4 ocaml opam pkg-config zlib1g-dev libgmp-dev libffi-dev libssl-dev libboost-system-dev libsecp256k1-dev libpcre3-dev cmake llvm-9-dev
 ```
 
 </details>
